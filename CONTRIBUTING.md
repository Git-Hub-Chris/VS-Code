# Contributing to VS Code

Welcome, and thank you for your interest in contributing to VS Code!

There are many ways that you can contribute, beyond writing code. The goal of this document is to provide a high-level overview of how you can get involved.

## Asking Questions

Have a question? Rather than opening an issue, please ask away on [Stack Overflow](https://stackoverflow.com/questions/tagged/vscode) using the tag `vscode`.

The active community will be eager to assist you. Your well-worded question will serve as a resource to others searching for help.

## Providing Feedback

Your comments and feedback are welcome, and the development team is available via handful of different channels.

See the [Feedback Channels](https://github.com/Microsoft/vscode/wiki/Feedback-Channels) wiki page for details about how to share your thoughts.

## Reporting Issues

Have you identified a reproducible problem in VS Code? Have a feature request? We want to hear about it! Here's how you can make reporting your issue as effective as possible.

<<<<<<< HEAD
### Identify Where to Report

The VS Code project is distributed across multiple repositories. Try to file the issue against the correct repository. Check the list of [Related Projects](https://github.com/Microsoft/vscode/wiki/Related-Projects) if you aren't sure which repo is correct.

Can you recreate the issue even after [disabling all extensions](https://code.visualstudio.com/docs/editor/extension-gallery#_disable-an-extension)? If you find the issue is caused by an extension you have installed, please file an issue on the extension's repo directly.

### Look For an Existing Issue

Before you create a new issue, please do a search in [open issues](https://github.com/Microsoft/vscode/issues) to see if the issue or feature request has already been filed.

Be sure to scan through the [most popular](https://github.com/Microsoft/vscode/issues?q=is%3Aopen+is%3Aissue+label%3Afeature-request+sort%3Areactions-%2B1-desc) feature requests.

If you find your issue already exists, make relevant comments and add your [reaction](https://github.com/blog/2119-add-reactions-to-pull-requests-issues-and-comments). Use a reaction in place of a "+1" comment:

* 👍 - upvote
* 👎 - downvote


If you cannot find an existing issue that describes your bug or feature, create a new issue using the guidelines below.

### Writing Good Bug Reports and Feature Requests

File a single issue per problem and feature request. Do not enumerate multiple bugs or feature requests in the same issue.

Do not add your issue as a comment to an existing issue unless it's for the identical input. Many issues look similar, but have different causes.

The more information you can provide, the more likely someone will be successful reproducing the issue and finding a fix.

Please include the following with each issue:

* Version of VS Code

* List of extensions that you have installed.
  * **Tip:** You can easily add the list of extensions by creating the issue using `Report Issues` from VS Code's Help menu

* Reproducible steps (1... 2... 3...) that cause the issue

* What you expected to see, versus what you actually saw

* Images, animations, or a link to a video showing the issue occuring

* A code snippet that demonstrates the issue or a link to a code repository the developers can easily pull down to recreate the issue locally
=======
The more information you can provide, the more likely someone will be successful reproducing the issue and finding a fix.

Please include the following with each issue.

* Version of VS Code
* List of extensions that you have installed.

> **Tip:** You can easily add the list of extensions by creating the issue using `Report Issues` from VS Code's Help menu.

* Reproducible steps (1... 2... 3...) and what you expected versus what you actually saw.
* Images, animations, or a link to a video.
* A code snippet that demonstrates the issue or a link to a code repository we can easily pull down onto our machine to recreate the issue.

> **Note:** Because we need to copy and paste the code snippet, including a code snippet as a media file (i.e. .gif) is not sufficient.
>>>>>>> 78fa5b9b

  * **Note:** Because the developers need to copy and paste the code snippet, including a code snippet as a media file (i.e. .gif) is not sufficient.

* Errors from the Dev Tools Console (open from the menu: Help > Toggle Developer Tools)

### Final Checklist

Please remember to do the following:

<<<<<<< HEAD
* [ ] Search the issue repository to ensure your report is a new issue

* [ ] Recreate the issue after disabling all extensions
=======
* Search the issue repository to see if there exists a duplicate.
* Recreate the issue after disabling all extensions (see the [docs for how to do this](https://code.visualstudio.com/docs/editor/extension-gallery#_disable-an-extension)). If you find the issue is caused by an extension you have installed please file an issue on the extension respectively.
* Simplify your code around the issue so we can better isolate the problem.
>>>>>>> 78fa5b9b

* [ ] Simplify your code around the issue to better isolate the problem

Don't feel bad if the developers can't reproduce the issue right away. They will simply ask for more information!

### Follow Your Issue

Once submitted, your report will go into the [issue tracking](https://github.com/Microsoft/vscode/wiki/Issue-Tracking) work flow. Be sure to understand what will happen next, so you know what to expect, and how to continue to assist throughout the process.

## Contributing Fixes
<<<<<<< HEAD

If you are interested in writing code to fix issues,
please see [How to Contribute](https://github.com/Microsoft/vscode/wiki/How-to-Contribute) in the wiki.

# Thank You!

Your contributions to open source, large or small, make great projects like this possible. Thank you for taking the time to contribute.
=======
If you are interested in fixing issues and contributing directly to the code base,
please see the document [How to Contribute](https://github.com/Microsoft/vscode/wiki/How-to-Contribute).

## Automated Issue Management
We use a bot to help us manage issues. This bot currently:

* Automatically closes any issue marked `needs-more-info` if there has been no response in past 7 days.
* Automatically locks 45 days after they are closed.

If you believe the bot got something wrong, please open a new issue and let us know.
>>>>>>> 78fa5b9b
<|MERGE_RESOLUTION|>--- conflicted
+++ resolved
@@ -20,7 +20,6 @@
 
 Have you identified a reproducible problem in VS Code? Have a feature request? We want to hear about it! Here's how you can make reporting your issue as effective as possible.
 
-<<<<<<< HEAD
 ### Identify Where to Report
 
 The VS Code project is distributed across multiple repositories. Try to file the issue against the correct repository. Check the list of [Related Projects](https://github.com/Microsoft/vscode/wiki/Related-Projects) if you aren't sure which repo is correct.
@@ -63,22 +62,6 @@
 * Images, animations, or a link to a video showing the issue occuring
 
 * A code snippet that demonstrates the issue or a link to a code repository the developers can easily pull down to recreate the issue locally
-=======
-The more information you can provide, the more likely someone will be successful reproducing the issue and finding a fix.
-
-Please include the following with each issue.
-
-* Version of VS Code
-* List of extensions that you have installed.
-
-> **Tip:** You can easily add the list of extensions by creating the issue using `Report Issues` from VS Code's Help menu.
-
-* Reproducible steps (1... 2... 3...) and what you expected versus what you actually saw.
-* Images, animations, or a link to a video.
-* A code snippet that demonstrates the issue or a link to a code repository we can easily pull down onto our machine to recreate the issue.
-
-> **Note:** Because we need to copy and paste the code snippet, including a code snippet as a media file (i.e. .gif) is not sufficient.
->>>>>>> 78fa5b9b
 
   * **Note:** Because the developers need to copy and paste the code snippet, including a code snippet as a media file (i.e. .gif) is not sufficient.
 
@@ -88,15 +71,9 @@
 
 Please remember to do the following:
 
-<<<<<<< HEAD
 * [ ] Search the issue repository to ensure your report is a new issue
 
 * [ ] Recreate the issue after disabling all extensions
-=======
-* Search the issue repository to see if there exists a duplicate.
-* Recreate the issue after disabling all extensions (see the [docs for how to do this](https://code.visualstudio.com/docs/editor/extension-gallery#_disable-an-extension)). If you find the issue is caused by an extension you have installed please file an issue on the extension respectively.
-* Simplify your code around the issue so we can better isolate the problem.
->>>>>>> 78fa5b9b
 
 * [ ] Simplify your code around the issue to better isolate the problem
 
@@ -106,8 +83,16 @@
 
 Once submitted, your report will go into the [issue tracking](https://github.com/Microsoft/vscode/wiki/Issue-Tracking) work flow. Be sure to understand what will happen next, so you know what to expect, and how to continue to assist throughout the process.
 
+## Automated Issue Management
+
+We use a bot to help us manage issues. This bot currently:
+
+* Automatically closes any issue marked `needs-more-info` if there has been no response in past 7 days.
+* Automatically locks 45 days after they are closed.
+
+If you believe the bot got something wrong, please open a new issue and let us know.
+
 ## Contributing Fixes
-<<<<<<< HEAD
 
 If you are interested in writing code to fix issues,
 please see [How to Contribute](https://github.com/Microsoft/vscode/wiki/How-to-Contribute) in the wiki.
@@ -115,15 +100,3 @@
 # Thank You!
 
 Your contributions to open source, large or small, make great projects like this possible. Thank you for taking the time to contribute.
-=======
-If you are interested in fixing issues and contributing directly to the code base,
-please see the document [How to Contribute](https://github.com/Microsoft/vscode/wiki/How-to-Contribute).
-
-## Automated Issue Management
-We use a bot to help us manage issues. This bot currently:
-
-* Automatically closes any issue marked `needs-more-info` if there has been no response in past 7 days.
-* Automatically locks 45 days after they are closed.
-
-If you believe the bot got something wrong, please open a new issue and let us know.
->>>>>>> 78fa5b9b
