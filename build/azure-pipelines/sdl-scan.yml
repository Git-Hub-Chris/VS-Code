--- conflicted
+++ resolved
@@ -55,10 +55,7 @@
             inputs:
               versionSource: fromFile
               versionFilePath: .nvmrc
-<<<<<<< HEAD
-=======
               nodejsMirror: https://github.com/joaomoreno/node-mirror/releases/download
->>>>>>> 0e98f35f
 
           - template: ./distro/download-distro.yml
 
@@ -202,10 +199,7 @@
             inputs:
               versionSource: fromFile
               versionFilePath: .nvmrc
-<<<<<<< HEAD
-=======
               nodejsMirror: https://github.com/joaomoreno/node-mirror/releases/download
->>>>>>> 0e98f35f
 
           - template: ./distro/download-distro.yml
 
