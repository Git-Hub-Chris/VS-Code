--- conflicted
+++ resolved
@@ -24,11 +24,8 @@
 import { getProductionDependencies } from './dependencies';
 import { getExtensionStream } from './builtInExtensions';
 import { getVersion } from './getVersion';
-<<<<<<< HEAD
 import { remote, IOptions as IRemoteSrcOptions } from './gulpRemoteSource';
-=======
 import { assetFromGithub } from './github';
->>>>>>> 34d69db2
 
 const root = path.dirname(path.dirname(__dirname));
 const commit = getVersion(root);
@@ -247,23 +244,7 @@
 
 	const packageJsonFilter = filter('package.json', { restore: true });
 
-<<<<<<< HEAD
-	return remote([`/repos${new URL(repo).pathname}/releases/tags/v${version}`], {
-		base: 'https://api.github.com',
-		fetchOptions: { headers: ghApiHeaders }
-	}).pipe(through2.obj(function (file, _enc, callback) {
-		const asset = JSON.parse(file.contents.toString()).assets.find((a: any) => a.name.endsWith('.vsix'));
-		if (!asset) {
-			return callback(new Error(`Could not find vsix in release of ${repo} @ ${version}`));
-		}
-
-		const res = got.stream(asset.url, { headers: ghDownloadHeaders, followRedirect: true });
-		file.contents = res.pipe(through2());
-		callback(null, file);
-	}))
-=======
 	return assetFromGithub(new URL(repo).pathname, version, name => name.endsWith('.vsix'))
->>>>>>> 34d69db2
 		.pipe(buffer())
 		.pipe(vzip.src())
 		.pipe(filter('extension/**'))
