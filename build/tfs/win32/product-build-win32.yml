--- conflicted
+++ resolved
@@ -1,11 +1,7 @@
 steps:
 - task: NodeTool@0
   inputs:
-<<<<<<< HEAD
     versionSpec: "10.2.1"
-=======
-    versionSpec: "8.12.0"
->>>>>>> a144e2fa
 
 - task: geeklearningio.gl-vsts-tasks-yarn.yarn-installer-task.YarnInstaller@2
   inputs:
