/*---------------------------------------------------------------------------------------------
 *  Copyright (c) Microsoft Corporation. All rights reserved.
 *  Licensed under the MIT License. See License.txt in the project root for license information.
 *--------------------------------------------------------------------------------------------*/

use dialoguer::{theme::ColorfulTheme, Input, Password};
use lazy_static::lazy_static;
use std::{ffi::OsString, sync::Mutex, thread, time::Duration};
use tokio::sync::mpsc;
use windows_service::{
	define_windows_service,
	service::{
		ServiceAccess, ServiceControl, ServiceControlAccept, ServiceErrorControl, ServiceExitCode,
		ServiceInfo, ServiceStartType, ServiceState, ServiceStatus, ServiceType,
	},
	service_control_handler::{self, ServiceControlHandlerResult},
	service_dispatcher,
	service_manager::{ServiceManager, ServiceManagerAccess},
};

<<<<<<< HEAD
use crate::{
	commands::tunnels::ShutdownSignal,
	util::errors::{wrap, AnyError, WindowsNeedsElevation},
};
=======
use crate::{util::errors::{wrap, AnyError, WindowsNeedsElevation}, commands::tunnels::ShutdownSignal};
>>>>>>> 504c5a76
use crate::{
	log::{self, FileLogSink},
	state::LauncherPaths,
};

use super::service::{
	ServiceContainer, ServiceManager as CliServiceManager, SERVICE_LOG_FILE_NAME,
};

pub struct WindowsService {
	log: log::Logger,
}

const SERVICE_NAME: &str = "code_tunnel";
const SERVICE_TYPE: ServiceType = ServiceType::OWN_PROCESS;

impl WindowsService {
	pub fn new(log: log::Logger) -> Self {
		Self { log }
	}
}

impl CliServiceManager for WindowsService {
	fn register(&self, exe: std::path::PathBuf, args: &[&str]) -> Result<(), AnyError> {
		let service_manager = ServiceManager::local_computer(
			None::<&str>,
			ServiceManagerAccess::CONNECT | ServiceManagerAccess::CREATE_SERVICE,
		)
		.map_err(|e| WindowsNeedsElevation(format!("error getting service manager: {}", e)))?;

		let mut service_info = ServiceInfo {
			name: OsString::from(SERVICE_NAME),
			display_name: OsString::from("VS Code Tunnel"),
			service_type: SERVICE_TYPE,
			start_type: ServiceStartType::AutoStart,
			error_control: ServiceErrorControl::Normal,
			executable_path: exe,
			launch_arguments: args.iter().map(OsString::from).collect(),
			dependencies: vec![],
			account_name: None,
			account_password: None,
		};

		let existing_service = service_manager.open_service(
			SERVICE_NAME,
			ServiceAccess::QUERY_STATUS | ServiceAccess::START | ServiceAccess::CHANGE_CONFIG,
		);
		let service = if let Ok(service) = existing_service {
			service
				.change_config(&service_info)
				.map_err(|e| wrap(e, "error updating existing service"))?;
			service
		} else {
			loop {
				let (username, password) = prompt_credentials()?;
				service_info.account_name = Some(format!(".\\{}", username).into());
				service_info.account_password = Some(password.into());

				match service_manager.create_service(
					&service_info,
					ServiceAccess::CHANGE_CONFIG | ServiceAccess::START,
				) {
					Ok(service) => break service,
					Err(windows_service::Error::Winapi(e)) if Some(1057) == e.raw_os_error() => {
						error!(
							self.log,
							"Invalid username or password, please try again..."
						);
					}
					Err(e) => return Err(wrap(e, "error registering service").into()),
				}
			}
		};

		service
			.set_description("Service that runs `code tunnel` for access on vscode.dev")
			.ok();

		info!(self.log, "Successfully registered service...");

		let status = service
			.query_status()
			.map(|s| s.current_state)
			.unwrap_or(ServiceState::Stopped);

		if status == ServiceState::Stopped {
			service
				.start::<&str>(&[])
				.map_err(|e| wrap(e, "error starting service"))?;
		}

		info!(self.log, "Tunnel service successfully started");
		Ok(())
	}

	#[allow(unused_must_use)] // triggers incorrectly on `define_windows_service!`
	fn run(
		&self,
		launcher_paths: LauncherPaths,
		handle: impl 'static + ServiceContainer,
	) -> Result<(), AnyError> {
		let log = match FileLogSink::new(
			log::Level::Debug,
			&launcher_paths.root().join(SERVICE_LOG_FILE_NAME),
		) {
			Ok(sink) => self.log.tee(sink),
			Err(e) => {
				warning!(self.log, "Failed to create service log file: {}", e);
				self.log.clone()
			}
		};

		// We put the handle into the global "impl" type and then take it out in
		// my_service_main. This is needed just since we have to have that
		// function at the root level, but need to pass in data later here...
		SERVICE_IMPL.lock().unwrap().replace(ServiceImpl {
			container: Box::new(handle),
			launcher_paths,
			log,
		});

		define_windows_service!(ffi_service_main, service_main);

		service_dispatcher::start(SERVICE_NAME, ffi_service_main)
			.map_err(|e| wrap(e, "error starting service dispatcher").into())
	}

	fn unregister(&self) -> Result<(), AnyError> {
		let service_manager =
			ServiceManager::local_computer(None::<&str>, ServiceManagerAccess::CONNECT)
				.map_err(|e| wrap(e, "error getting service manager"))?;

		let service = service_manager.open_service(
			SERVICE_NAME,
			ServiceAccess::QUERY_STATUS | ServiceAccess::STOP | ServiceAccess::DELETE,
		);

		let service = match service {
			Ok(service) => service,
			// Service does not exist:
			Err(windows_service::Error::Winapi(e)) if Some(1060) == e.raw_os_error() => {
				return Ok(())
			}
			Err(e) => return Err(wrap(e, "error getting service handle").into()),
		};

		let service_status = service
			.query_status()
			.map_err(|e| wrap(e, "error getting service status"))?;

		if service_status.current_state != ServiceState::Stopped {
			service
				.stop()
				.map_err(|e| wrap(e, "error getting stopping service"))?;

			while let Ok(ServiceState::Stopped) = service.query_status().map(|s| s.current_state) {
				info!(self.log, "Polling for service to stop...");
				thread::sleep(Duration::from_secs(1));
			}
		}

		service
			.delete()
			.map_err(|e| wrap(e, "error deleting service"))?;

		Ok(())
	}
}

struct ServiceImpl {
	container: Box<dyn ServiceContainer>,
	launcher_paths: LauncherPaths,
	log: log::Logger,
}

lazy_static! {
	static ref SERVICE_IMPL: Mutex<Option<ServiceImpl>> = Mutex::new(None);
}

/// "main" function that the service calls in its own thread.
fn service_main(_arguments: Vec<OsString>) -> Result<(), AnyError> {
	let mut service = SERVICE_IMPL.lock().unwrap().take().unwrap();

	// Create a channel to be able to poll a stop event from the service worker loop.
<<<<<<< HEAD
	let (shutdown_tx, shutdown_rx) = mpsc::channel::<ShutdownSignal>(5);
=======
	let (shutdown_tx, shutdown_rx) = mpsc::channel(1);
>>>>>>> 504c5a76
	let mut shutdown_tx = Some(shutdown_tx);

	// Define system service event handler that will be receiving service events.
	let event_handler = move |control_event| -> ServiceControlHandlerResult {
		match control_event {
			ServiceControl::Interrogate => ServiceControlHandlerResult::NoError,
			ServiceControl::Stop => {
<<<<<<< HEAD
				shutdown_tx
					.take()
					.and_then(|tx| tx.blocking_send(ShutdownSignal::ServiceStopped).ok());
=======
				shutdown_tx.take().and_then(|tx| tx.blocking_send(ShutdownSignal::CtrlC).ok());
>>>>>>> 504c5a76
				ServiceControlHandlerResult::NoError
			}
			_ => ServiceControlHandlerResult::NotImplemented,
		}
	};

	let status_handle = service_control_handler::register(SERVICE_NAME, event_handler)
		.map_err(|e| wrap(e, "error registering service event handler"))?;

	// Tell the system that service is running
	status_handle
		.set_service_status(ServiceStatus {
			service_type: SERVICE_TYPE,
			current_state: ServiceState::Running,
			controls_accepted: ServiceControlAccept::STOP,
			exit_code: ServiceExitCode::Win32(0),
			checkpoint: 0,
			wait_hint: Duration::default(),
			process_id: None,
		})
		.map_err(|e| wrap(e, "error marking service as running"))?;

	let result = tokio::runtime::Builder::new_multi_thread()
		.enable_all()
		.build()
		.unwrap()
		.block_on(
			service
				.container
				.run_service(service.log, service.launcher_paths, shutdown_rx),
		);

	status_handle
		.set_service_status(ServiceStatus {
			service_type: SERVICE_TYPE,
			current_state: ServiceState::Stopped,
			controls_accepted: ServiceControlAccept::empty(),
			exit_code: ServiceExitCode::Win32(0),
			checkpoint: 0,
			wait_hint: Duration::default(),
			process_id: None,
		})
		.map_err(|e| wrap(e, "error marking service as stopped"))?;

	result
}

fn prompt_credentials() -> Result<(String, String), AnyError> {
	println!("Running a Windows service under your user requires your username and password.");
	println!("These are sent to the Windows Service Manager and are not stored by VS Code.");

	let username: String = Input::with_theme(&ColorfulTheme::default())
		.with_prompt("Windows username:")
		.interact_text()
		.map_err(|e| wrap(e, "Failed to read username"))?;

	let password = Password::with_theme(&ColorfulTheme::default())
		.with_prompt("Windows password:")
		.interact()
		.map_err(|e| wrap(e, "Failed to read password"))?;

	Ok((username, password))
}<|MERGE_RESOLUTION|>--- conflicted
+++ resolved
@@ -18,14 +18,10 @@
 	service_manager::{ServiceManager, ServiceManagerAccess},
 };
 
-<<<<<<< HEAD
 use crate::{
 	commands::tunnels::ShutdownSignal,
 	util::errors::{wrap, AnyError, WindowsNeedsElevation},
 };
-=======
-use crate::{util::errors::{wrap, AnyError, WindowsNeedsElevation}, commands::tunnels::ShutdownSignal};
->>>>>>> 504c5a76
 use crate::{
 	log::{self, FileLogSink},
 	state::LauncherPaths,
@@ -210,11 +206,7 @@
 	let mut service = SERVICE_IMPL.lock().unwrap().take().unwrap();
 
 	// Create a channel to be able to poll a stop event from the service worker loop.
-<<<<<<< HEAD
 	let (shutdown_tx, shutdown_rx) = mpsc::channel::<ShutdownSignal>(5);
-=======
-	let (shutdown_tx, shutdown_rx) = mpsc::channel(1);
->>>>>>> 504c5a76
 	let mut shutdown_tx = Some(shutdown_tx);
 
 	// Define system service event handler that will be receiving service events.
@@ -222,13 +214,7 @@
 		match control_event {
 			ServiceControl::Interrogate => ServiceControlHandlerResult::NoError,
 			ServiceControl::Stop => {
-<<<<<<< HEAD
-				shutdown_tx
-					.take()
-					.and_then(|tx| tx.blocking_send(ShutdownSignal::ServiceStopped).ok());
-=======
-				shutdown_tx.take().and_then(|tx| tx.blocking_send(ShutdownSignal::CtrlC).ok());
->>>>>>> 504c5a76
+				shutdown_tx.take().and_then(|tx| tx.blocking_send(ShutdownSignal::ServiceStopped).ok());
 				ServiceControlHandlerResult::NoError
 			}
 			_ => ServiceControlHandlerResult::NotImplemented,
