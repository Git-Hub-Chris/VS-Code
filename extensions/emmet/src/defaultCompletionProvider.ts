/*---------------------------------------------------------------------------------------------
 *  Copyright (c) Microsoft Corporation. All rights reserved.
 *  Licensed under the MIT License. See License.txt in the project root for license information.
 *--------------------------------------------------------------------------------------------*/

import * as vscode from 'vscode';
import { Node } from 'EmmetNode';
import { isValidLocationForEmmetAbbreviation } from './abbreviationActions';
import { getEmmetHelper, getNode, getMappingForIncludedLanguages, parsePartialStylesheet, getEmmetConfiguration, getEmmetMode, isStyleSheet, parseDocument } from './util';

export class DefaultCompletionItemProvider implements vscode.CompletionItemProvider {

	public provideCompletionItems(document: vscode.TextDocument, position: vscode.Position, token: vscode.CancellationToken, context: vscode.CompletionContext): Thenable<vscode.CompletionList | undefined> | undefined {
		const emmetConfig = vscode.workspace.getConfiguration('emmet');
		const excludedLanguages = emmetConfig['excludeLanguages'] ? emmetConfig['excludeLanguages'] : [];
		if (excludedLanguages.indexOf(document.languageId) > -1) {
			return;
		}

		const mappedLanguages = getMappingForIncludedLanguages();
		const isSyntaxMapped = mappedLanguages[document.languageId] ? true : false;
		let syntax = getEmmetMode((isSyntaxMapped ? mappedLanguages[document.languageId] : document.languageId), excludedLanguages);

		if (!syntax
			|| emmetConfig['showExpandedAbbreviation'] === 'never'
			|| ((isSyntaxMapped || syntax === 'jsx') && emmetConfig['showExpandedAbbreviation'] !== 'always')) {
			return;
		}

		const helper = getEmmetHelper();
		const extractAbbreviationResults = helper.extractAbbreviation(document, position, !isStyleSheet(syntax));
		if (!extractAbbreviationResults) {
			return;
		}

		let validateLocation = false;
		let currentNode: Node | null = null;

<<<<<<< HEAD
		// If document can be css parsed, get currentNode
		if (isStyleSheet(document.languageId)) {
			const rootNode = document.lineCount > 1000 ? parsePartialStylesheet(document, position) : parseDocument(document, false);
			if (!rootNode) {
				return;
			}
=======
		if (context.triggerKind !== vscode.CompletionTriggerKind.TriggerForIncompleteCompletions) {
			validateLocation = syntax === 'html' || isStyleSheet(document.languageId);
			// If document can be css parsed, get currentNode
			if (isStyleSheet(document.languageId)) {
				const rootNode = parseDocument(document, false);
				if (!rootNode) {
					return;
				}
>>>>>>> c05e57d9

				currentNode = getNode(rootNode, position, true);
			}
		}

		if (validateLocation && !isValidLocationForEmmetAbbreviation(document, currentNode, syntax, position, extractAbbreviationResults.abbreviationRange)) {
			return;
		}

		let noiseCheckPromise: Thenable<any> = Promise.resolve();

		// Fix for https://github.com/Microsoft/vscode/issues/32647
		// Check for document symbols in js/ts/jsx/tsx and avoid triggering emmet for abbreviations of the form symbolName.sometext
		// Presence of > or * or + in the abbreviation denotes valid abbreviation that should trigger emmet
		if (!isStyleSheet(syntax) && (document.languageId === 'javascript' || document.languageId === 'javascriptreact' || document.languageId === 'typescript' || document.languageId === 'typescriptreact')) {
			let abbreviation: string = extractAbbreviationResults.abbreviation;
			if (abbreviation.startsWith('this.')) {
				noiseCheckPromise = Promise.resolve(true);
			} else {
				noiseCheckPromise = vscode.commands.executeCommand<vscode.SymbolInformation[]>('vscode.executeDocumentSymbolProvider', document.uri).then((symbols: vscode.SymbolInformation[] | undefined) => {
					return symbols && symbols.find(x => abbreviation === x.name || (abbreviation.startsWith(x.name + '.') && !/>|\*|\+/.test(abbreviation)));
				});
			}
		}

		return noiseCheckPromise.then((noise): vscode.CompletionList | undefined => {
			if (noise) {
				return;
			}

			let result = helper.doComplete(document, position, syntax, getEmmetConfiguration(syntax!));
			let newItems: vscode.CompletionItem[] = [];
			if (result && result.items) {
				result.items.forEach((item: any) => {
					let newItem = new vscode.CompletionItem(item.label);
					newItem.documentation = item.documentation;
					newItem.detail = item.detail;
					newItem.insertText = new vscode.SnippetString(item.textEdit.newText);
					let oldrange = item.textEdit.range;
					newItem.range = new vscode.Range(oldrange.start.line, oldrange.start.character, oldrange.end.line, oldrange.end.character);

					newItem.filterText = item.filterText;
					newItem.sortText = item.sortText;

					if (emmetConfig['showSuggestionsAsSnippets'] === true) {
						newItem.kind = vscode.CompletionItemKind.Snippet;
					}
					newItems.push(newItem);
				});
			}

			return new vscode.CompletionList(newItems, true);
		});
	}






}<|MERGE_RESOLUTION|>--- conflicted
+++ resolved
@@ -36,23 +36,14 @@
 		let validateLocation = false;
 		let currentNode: Node | null = null;
 
-<<<<<<< HEAD
-		// If document can be css parsed, get currentNode
-		if (isStyleSheet(document.languageId)) {
-			const rootNode = document.lineCount > 1000 ? parsePartialStylesheet(document, position) : parseDocument(document, false);
-			if (!rootNode) {
-				return;
-			}
-=======
 		if (context.triggerKind !== vscode.CompletionTriggerKind.TriggerForIncompleteCompletions) {
 			validateLocation = syntax === 'html' || isStyleSheet(document.languageId);
 			// If document can be css parsed, get currentNode
 			if (isStyleSheet(document.languageId)) {
-				const rootNode = parseDocument(document, false);
+				const rootNode = document.lineCount > 1000 ? parsePartialStylesheet(document, position) : parseDocument(document, false);
 				if (!rootNode) {
 					return;
 				}
->>>>>>> c05e57d9
 
 				currentNode = getNode(rootNode, position, true);
 			}
