/*---------------------------------------------------------------------------------------------
 *  Copyright (c) Microsoft Corporation. All rights reserved.
 *  Licensed under the MIT License. See License.txt in the project root for license information.
 *--------------------------------------------------------------------------------------------*/

import { promises as fs, exists, realpath } from 'fs';
import * as path from 'path';
import * as os from 'os';
import * as cp from 'child_process';
import { fileURLToPath } from 'url';
import * as which from 'which';
import { EventEmitter } from 'events';
import * as iconv from '@vscode/iconv-lite-umd';
import * as filetype from 'file-type';
import { assign, groupBy, IDisposable, toDisposable, dispose, mkdirp, readBytes, detectUnicodeEncoding, Encoding, onceEvent, splitInChunks, Limiter, Versions, isWindows } from './util';
import { CancellationToken, ConfigurationChangeEvent, Progress, Uri, workspace } from 'vscode';
import { detectEncoding } from './encoding';
import { Ref, RefType, Branch, Remote, ForcePushMode, GitErrorCodes, LogOptions, Change, Status, CommitOptions, BranchQuery } from './api/git';
import * as byline from 'byline';
import { StringDecoder } from 'string_decoder';

// https://github.com/microsoft/vscode/issues/65693
const MAX_CLI_LENGTH = 30000;

export interface IGit {
	path: string;
	version: string;
}

export interface IFileStatus {
	x: string;
	y: string;
	path: string;
	rename?: string;
}

export interface Stash {
	index: number;
	description: string;
}

interface MutableRemote extends Remote {
	fetchUrl?: string;
	pushUrl?: string;
	isReadOnly: boolean;
}

// TODO@eamodio: Move to git.d.ts once we are good with the api
/**
 * Log file options.
 */
export interface LogFileOptions {
	/** Optional. The maximum number of log entries to retrieve. */
	readonly maxEntries?: number | string;
	/** Optional. The Git sha (hash) to start retrieving log entries from. */
	readonly hash?: string;
	/** Optional. Specifies whether to start retrieving log entries in reverse order. */
	readonly reverse?: boolean;
	readonly sortByAuthorDate?: boolean;
}

function parseVersion(raw: string): string {
	return raw.replace(/^git version /, '');
}

function findSpecificGit(path: string, onValidate: (path: string) => boolean): Promise<IGit> {
	return new Promise<IGit>((c, e) => {
		if (!onValidate(path)) {
			return e('git not found');
		}

		const buffers: Buffer[] = [];
		const child = cp.spawn(path, ['--version']);
		child.stdout.on('data', (b: Buffer) => buffers.push(b));
		child.on('error', cpErrorHandler(e));
		child.on('exit', code => code ? e(new Error('Not found')) : c({ path, version: parseVersion(Buffer.concat(buffers).toString('utf8').trim()) }));
	});
}

function findGitDarwin(onValidate: (path: string) => boolean): Promise<IGit> {
	return new Promise<IGit>((c, e) => {
		cp.exec('which git', (err, gitPathBuffer) => {
			if (err) {
				return e('git not found');
			}

			const path = gitPathBuffer.toString().trim();

			function getVersion(path: string) {
				if (!onValidate(path)) {
					return e('git not found');
				}

				// make sure git executes
				cp.exec('git --version', (err, stdout) => {

					if (err) {
						return e('git not found');
					}

					return c({ path, version: parseVersion(stdout.trim()) });
				});
			}

			if (path !== '/usr/bin/git') {
				return getVersion(path);
			}

			// must check if XCode is installed
			cp.exec('xcode-select -p', (err: any) => {
				if (err && err.code === 2) {
					// git is not installed, and launching /usr/bin/git
					// will prompt the user to install it

					return e('git not found');
				}

				getVersion(path);
			});
		});
	});
}

function findSystemGitWin32(base: string, onValidate: (path: string) => boolean): Promise<IGit> {
	if (!base) {
		return Promise.reject<IGit>('Not found');
	}

	return findSpecificGit(path.join(base, 'Git', 'cmd', 'git.exe'), onValidate);
}

function findGitWin32InPath(onValidate: (path: string) => boolean): Promise<IGit> {
	const whichPromise = new Promise<string>((c, e) => which('git.exe', (err, path) => err ? e(err) : c(path)));
	return whichPromise.then(path => findSpecificGit(path, onValidate));
}

function findGitWin32(onValidate: (path: string) => boolean): Promise<IGit> {
	return findSystemGitWin32(process.env['ProgramW6432'] as string, onValidate)
		.then(undefined, () => findSystemGitWin32(process.env['ProgramFiles(x86)'] as string, onValidate))
		.then(undefined, () => findSystemGitWin32(process.env['ProgramFiles'] as string, onValidate))
		.then(undefined, () => findSystemGitWin32(path.join(process.env['LocalAppData'] as string, 'Programs'), onValidate))
		.then(undefined, () => findGitWin32InPath(onValidate));
}

export async function findGit(hints: string[], onValidate: (path: string) => boolean): Promise<IGit> {
	for (const hint of hints) {
		try {
			return await findSpecificGit(hint, onValidate);
		} catch {
			// noop
		}
	}

	try {
		switch (process.platform) {
			case 'darwin': return await findGitDarwin(onValidate);
			case 'win32': return await findGitWin32(onValidate);
			default: return await findSpecificGit('git', onValidate);
		}
	} catch {
		// noop
	}

	throw new Error('Git installation not found.');
}

export interface IExecutionResult<T extends string | Buffer> {
	exitCode: number;
	stdout: T;
	stderr: string;
}

function cpErrorHandler(cb: (reason?: any) => void): (reason?: any) => void {
	return err => {
		if (/ENOENT/.test(err.message)) {
			err = new GitError({
				error: err,
				message: 'Failed to execute git (ENOENT)',
				gitErrorCode: GitErrorCodes.NotAGitRepository
			});
		}

		cb(err);
	};
}

export interface SpawnOptions extends cp.SpawnOptions {
	input?: string;
	encoding?: string;
	log?: boolean;
	cancellationToken?: CancellationToken;
	onSpawn?: (childProcess: cp.ChildProcess) => void;
}

async function exec(child: cp.ChildProcess, cancellationToken?: CancellationToken): Promise<IExecutionResult<Buffer>> {
	if (!child.stdout || !child.stderr) {
		throw new GitError({ message: 'Failed to get stdout or stderr from git process.' });
	}

	if (cancellationToken && cancellationToken.isCancellationRequested) {
		throw new GitError({ message: 'Cancelled' });
	}

	const disposables: IDisposable[] = [];

	const once = (ee: NodeJS.EventEmitter, name: string, fn: (...args: any[]) => void) => {
		ee.once(name, fn);
		disposables.push(toDisposable(() => ee.removeListener(name, fn)));
	};

	const on = (ee: NodeJS.EventEmitter, name: string, fn: (...args: any[]) => void) => {
		ee.on(name, fn);
		disposables.push(toDisposable(() => ee.removeListener(name, fn)));
	};

	let result = Promise.all<any>([
		new Promise<number>((c, e) => {
			once(child, 'error', cpErrorHandler(e));
			once(child, 'exit', c);
		}),
		new Promise<Buffer>(c => {
			const buffers: Buffer[] = [];
			on(child.stdout!, 'data', (b: Buffer) => buffers.push(b));
			once(child.stdout!, 'close', () => c(Buffer.concat(buffers)));
		}),
		new Promise<string>(c => {
			const buffers: Buffer[] = [];
			on(child.stderr!, 'data', (b: Buffer) => buffers.push(b));
			once(child.stderr!, 'close', () => c(Buffer.concat(buffers).toString('utf8')));
		})
	]) as Promise<[number, Buffer, string]>;

	if (cancellationToken) {
		const cancellationPromise = new Promise<[number, Buffer, string]>((_, e) => {
			onceEvent(cancellationToken.onCancellationRequested)(() => {
				try {
					child.kill();
				} catch (err) {
					// noop
				}

				e(new GitError({ message: 'Cancelled' }));
			});
		});

		result = Promise.race([result, cancellationPromise]);
	}

	try {
		const [exitCode, stdout, stderr] = await result;
		return { exitCode, stdout, stderr };
	} finally {
		dispose(disposables);
	}
}

export interface IGitErrorData {
	error?: Error;
	message?: string;
	stdout?: string;
	stderr?: string;
	exitCode?: number;
	gitErrorCode?: string;
	gitCommand?: string;
	gitArgs?: string[];
}

export class GitError {

	error?: Error;
	message: string;
	stdout?: string;
	stderr?: string;
	exitCode?: number;
	gitErrorCode?: string;
	gitCommand?: string;
	gitArgs?: string[];

	constructor(data: IGitErrorData) {
		if (data.error) {
			this.error = data.error;
			this.message = data.error.message;
		} else {
			this.error = undefined;
			this.message = '';
		}

		this.message = this.message || data.message || 'Git error';
		this.stdout = data.stdout;
		this.stderr = data.stderr;
		this.exitCode = data.exitCode;
		this.gitErrorCode = data.gitErrorCode;
		this.gitCommand = data.gitCommand;
		this.gitArgs = data.gitArgs;
	}

	toString(): string {
		let result = this.message + ' ' + JSON.stringify({
			exitCode: this.exitCode,
			gitErrorCode: this.gitErrorCode,
			gitCommand: this.gitCommand,
			stdout: this.stdout,
			stderr: this.stderr
		}, null, 2);

		if (this.error) {
			result += (<any>this.error).stack;
		}

		return result;
	}
}

export interface IGitOptions {
	gitPath: string;
	userAgent: string;
	version: string;
	env?: any;
}

function getGitErrorCode(stderr: string): string | undefined {
	if (/Another git process seems to be running in this repository|If no other git process is currently running/.test(stderr)) {
		return GitErrorCodes.RepositoryIsLocked;
	} else if (/Authentication failed/i.test(stderr)) {
		return GitErrorCodes.AuthenticationFailed;
	} else if (/Not a git repository/i.test(stderr)) {
		return GitErrorCodes.NotAGitRepository;
	} else if (/bad config file/.test(stderr)) {
		return GitErrorCodes.BadConfigFile;
	} else if (/cannot make pipe for command substitution|cannot create standard input pipe/.test(stderr)) {
		return GitErrorCodes.CantCreatePipe;
	} else if (/Repository not found/.test(stderr)) {
		return GitErrorCodes.RepositoryNotFound;
	} else if (/unable to access/.test(stderr)) {
		return GitErrorCodes.CantAccessRemote;
	} else if (/branch '.+' is not fully merged/.test(stderr)) {
		return GitErrorCodes.BranchNotFullyMerged;
	} else if (/Couldn\'t find remote ref/.test(stderr)) {
		return GitErrorCodes.NoRemoteReference;
	} else if (/A branch named '.+' already exists/.test(stderr)) {
		return GitErrorCodes.BranchAlreadyExists;
	} else if (/'.+' is not a valid branch name/.test(stderr)) {
		return GitErrorCodes.InvalidBranchName;
	} else if (/Please,? commit your changes or stash them/.test(stderr)) {
		return GitErrorCodes.DirtyWorkTree;
	}

	return undefined;
}

// https://github.com/microsoft/vscode/issues/89373
// https://github.com/git-for-windows/git/issues/2478
function sanitizePath(path: string): string {
	return path.replace(/^([a-z]):\\/i, (_, letter) => `${letter.toUpperCase()}:\\`);
}

const COMMIT_FORMAT = '%H%n%aN%n%aE%n%at%n%ct%n%P%n%D%n%B';

export interface ICloneOptions {
	readonly parentPath: string;
	readonly progress: Progress<{ increment: number }>;
	readonly recursive?: boolean;
}

export class Git {

	readonly path: string;
	readonly userAgent: string;
	readonly version: string;
	private env: any;
	private commandsToLog: string[] = [];

	private _onOutput = new EventEmitter();
	get onOutput(): EventEmitter { return this._onOutput; }

	constructor(options: IGitOptions) {
		this.path = options.gitPath;
		this.version = options.version;
		this.userAgent = options.userAgent;
		this.env = options.env || {};

		const onConfigurationChanged = (e?: ConfigurationChangeEvent) => {
			if (e !== undefined && !e.affectsConfiguration('git.commandsToLog')) {
				return;
			}

			const config = workspace.getConfiguration('git');
			this.commandsToLog = config.get<string[]>('commandsToLog', []);
		};

		workspace.onDidChangeConfiguration(onConfigurationChanged, this);
		onConfigurationChanged();
	}

	compareGitVersionTo(version: string): -1 | 0 | 1 {
		return Versions.compare(Versions.fromString(this.version), Versions.fromString(version));
	}

	open(repository: string, dotGit: { path: string; commonPath?: string }): Repository {
		return new Repository(this, repository, dotGit);
	}

	async init(repository: string): Promise<void> {
		await this.exec(repository, ['init']);
		return;
	}

	async clone(url: string, options: ICloneOptions, cancellationToken?: CancellationToken): Promise<string> {
		const baseFolderName = decodeURI(url).replace(/[\/]+$/, '').replace(/^.*[\/\\]/, '').replace(/\.git$/, '') || 'repository';
		let folderName = baseFolderName;
		let folderPath = path.join(options.parentPath, folderName);
		let count = 1;

		while (count < 20 && await new Promise(c => exists(folderPath, c))) {
			folderName = `${baseFolderName}-${count++}`;
			folderPath = path.join(options.parentPath, folderName);
		}

		await mkdirp(options.parentPath);

		const onSpawn = (child: cp.ChildProcess) => {
			const decoder = new StringDecoder('utf8');
			const lineStream = new byline.LineStream({ encoding: 'utf8' });
			child.stderr!.on('data', (buffer: Buffer) => lineStream.write(decoder.write(buffer)));

			let totalProgress = 0;
			let previousProgress = 0;

			lineStream.on('data', (line: string) => {
				let match: RegExpExecArray | null = null;

				if (match = /Counting objects:\s*(\d+)%/i.exec(line)) {
					totalProgress = Math.floor(parseInt(match[1]) * 0.1);
				} else if (match = /Compressing objects:\s*(\d+)%/i.exec(line)) {
					totalProgress = 10 + Math.floor(parseInt(match[1]) * 0.1);
				} else if (match = /Receiving objects:\s*(\d+)%/i.exec(line)) {
					totalProgress = 20 + Math.floor(parseInt(match[1]) * 0.4);
				} else if (match = /Resolving deltas:\s*(\d+)%/i.exec(line)) {
					totalProgress = 60 + Math.floor(parseInt(match[1]) * 0.4);
				}

				if (totalProgress !== previousProgress) {
					options.progress.report({ increment: totalProgress - previousProgress });
					previousProgress = totalProgress;
				}
			});
		};

		try {
			const command = ['clone', url.includes(' ') ? encodeURI(url) : url, folderPath, '--progress'];
			if (options.recursive) {
				command.push('--recursive');
			}
			await this.exec(options.parentPath, command, {
				cancellationToken,
				env: { 'GIT_HTTP_USER_AGENT': this.userAgent },
				onSpawn,
			});
		} catch (err) {
			if (err.stderr) {
				err.stderr = err.stderr.replace(/^Cloning.+$/m, '').trim();
				err.stderr = err.stderr.replace(/^ERROR:\s+/, '').trim();
			}

			throw err;
		}

		return folderPath;
	}

	async getRepositoryRoot(repositoryPath: string): Promise<string> {
		const result = await this.exec(repositoryPath, ['rev-parse', '--show-toplevel']);

		// Keep trailing spaces which are part of the directory name
		const repoPath = path.normalize(result.stdout.trimLeft().replace(/[\r\n]+$/, ''));

		if (isWindows) {
			// On Git 2.25+ if you call `rev-parse --show-toplevel` on a mapped drive, instead of getting the mapped
			// drive path back, you get the UNC path for the mapped drive. So we will try to normalize it back to the
			// mapped drive path, if possible
			const repoUri = Uri.file(repoPath);
			const pathUri = Uri.file(repositoryPath);
			if (repoUri.authority.length !== 0 && pathUri.authority.length === 0) {
				// eslint-disable-next-line local/code-no-look-behind-regex
				const match = /(?<=^\/?)([a-zA-Z])(?=:\/)/.exec(pathUri.path);
				if (match !== null) {
					const [, letter] = match;

					try {
						const networkPath = await new Promise<string | undefined>(resolve =>
							realpath.native(`${letter}:\\`, { encoding: 'utf8' }, (err, resolvedPath) =>
								resolve(err !== null ? undefined : resolvedPath),
							),
						);
						if (networkPath !== undefined) {
							return path.normalize(
								repoUri.fsPath.replace(
									networkPath,
									`${letter.toLowerCase()}:${networkPath.endsWith('\\') ? '\\' : ''}`
								),
							);
						}
					} catch { }
				}

				return path.normalize(pathUri.fsPath);
			}
<<<<<<< HEAD

			// On Windows, there are cases in which the normalized path for a mapped folder contains a trailing `\`
			// character (ex: \\server\folder\) due to the implementation of `path.normalize()`. This behaviour is
			// by design as documented in https://github.com/nodejs/node/issues/1765.
			if (repoUri.authority.length !== 0) {
				return repoPath.replace(/\\$/, '');
			}

			// MSYS2 Git (not Git for Windows) rev-parse returns Cygwin style path. (Git for Windows returns Windows style path with rev-parse)
			// Convert Cygwin style path -> Windows style path
			const cygpathRegex = /^\\([a-z])\\/;
			if (cygpathRegex.test(repoPath)) {
				return repoPath.replace(cygpathRegex, '$1:\\');
			}
=======
>>>>>>> ffc2374a
		}

		return repoPath;
	}

	async getRepositoryDotGit(repositoryPath: string): Promise<{ path: string; commonPath?: string }> {
		const result = await this.exec(repositoryPath, ['rev-parse', '--git-dir', '--git-common-dir']);
		let [dotGitPath, commonDotGitPath] = result.stdout.split('\n').map(r => r.trim());

		if (!path.isAbsolute(dotGitPath)) {
			dotGitPath = path.join(repositoryPath, dotGitPath);
		}
		dotGitPath = path.normalize(dotGitPath);

		if (commonDotGitPath) {
			if (!path.isAbsolute(commonDotGitPath)) {
				commonDotGitPath = path.join(repositoryPath, commonDotGitPath);
			}
			commonDotGitPath = path.normalize(commonDotGitPath);

			return { path: dotGitPath, commonPath: commonDotGitPath !== dotGitPath ? commonDotGitPath : undefined };
		}

		return { path: dotGitPath };
	}

	async exec(cwd: string, args: string[], options: SpawnOptions = {}): Promise<IExecutionResult<string>> {
		options = assign({ cwd }, options || {});
		return await this._exec(args, options);
	}

	async exec2(args: string[], options: SpawnOptions = {}): Promise<IExecutionResult<string>> {
		return await this._exec(args, options);
	}

	stream(cwd: string, args: string[], options: SpawnOptions = {}): cp.ChildProcess {
		options = assign({ cwd }, options || {});
		const child = this.spawn(args, options);

		if (options.log !== false) {
			const startTime = Date.now();
			child.on('exit', (_) => {
				this.log(`> git ${args.join(' ')} [${Date.now() - startTime}ms]\n`);
			});
		}

		return child;
	}

	private async _exec(args: string[], options: SpawnOptions = {}): Promise<IExecutionResult<string>> {
		const child = this.spawn(args, options);

		options.onSpawn?.(child);

		if (options.input) {
			child.stdin!.end(options.input, 'utf8');
		}

		const startTime = Date.now();
		const bufferResult = await exec(child, options.cancellationToken);

		if (options.log !== false) {
			// command
			this.log(`> git ${args.join(' ')} [${Date.now() - startTime}ms]\n`);

			// stdout
			if (bufferResult.stdout.length > 0 && args.find(a => this.commandsToLog.includes(a))) {
				this.log(`${bufferResult.stdout}\n`);
			}

			// stderr
			if (bufferResult.stderr.length > 0) {
				this.log(`${bufferResult.stderr}\n`);
			}
		}

		let encoding = options.encoding || 'utf8';
		encoding = iconv.encodingExists(encoding) ? encoding : 'utf8';

		const result: IExecutionResult<string> = {
			exitCode: bufferResult.exitCode,
			stdout: iconv.decode(bufferResult.stdout, encoding),
			stderr: bufferResult.stderr
		};

		if (bufferResult.exitCode) {
			return Promise.reject<IExecutionResult<string>>(new GitError({
				message: 'Failed to execute git',
				stdout: result.stdout,
				stderr: result.stderr,
				exitCode: result.exitCode,
				gitErrorCode: getGitErrorCode(result.stderr),
				gitCommand: args[0],
				gitArgs: args
			}));
		}

		return result;
	}

	spawn(args: string[], options: SpawnOptions = {}): cp.ChildProcess {
		if (!this.path) {
			throw new Error('git could not be found in the system.');
		}

		if (!options) {
			options = {};
		}

		if (!options.stdio && !options.input) {
			options.stdio = ['ignore', null, null]; // Unless provided, ignore stdin and leave default streams for stdout and stderr
		}

		options.env = assign({}, process.env, this.env, options.env || {}, {
			VSCODE_GIT_COMMAND: args[0],
			LC_ALL: 'en_US.UTF-8',
			LANG: 'en_US.UTF-8',
			GIT_PAGER: 'cat'
		});

		const cwd = this.getCwd(options);
		if (cwd) {
			options.cwd = sanitizePath(cwd);
		}

		return cp.spawn(this.path, args, options);
	}

	private getCwd(options: SpawnOptions): string | undefined {
		const cwd = options.cwd;
		if (typeof cwd === 'undefined' || typeof cwd === 'string') {
			return cwd;
		}

		if (cwd.protocol === 'file:') {
			return fileURLToPath(cwd);
		}

		return undefined;
	}

	private log(output: string): void {
		this._onOutput.emit('log', output);
	}
}

export interface Commit {
	hash: string;
	message: string;
	parents: string[];
	authorDate?: Date;
	authorName?: string;
	authorEmail?: string;
	commitDate?: Date;
	refNames: string[];
}

export class GitStatusParser {

	private lastRaw = '';
	private result: IFileStatus[] = [];

	get status(): IFileStatus[] {
		return this.result;
	}

	update(raw: string): void {
		let i = 0;
		let nextI: number | undefined;

		raw = this.lastRaw + raw;

		while ((nextI = this.parseEntry(raw, i)) !== undefined) {
			i = nextI;
		}

		this.lastRaw = raw.substr(i);
	}

	private parseEntry(raw: string, i: number): number | undefined {
		if (i + 4 >= raw.length) {
			return;
		}

		let lastIndex: number;
		const entry: IFileStatus = {
			x: raw.charAt(i++),
			y: raw.charAt(i++),
			rename: undefined,
			path: ''
		};

		// space
		i++;

		if (entry.x === 'R' || entry.x === 'C') {
			lastIndex = raw.indexOf('\0', i);

			if (lastIndex === -1) {
				return;
			}

			entry.rename = raw.substring(i, lastIndex);
			i = lastIndex + 1;
		}

		lastIndex = raw.indexOf('\0', i);

		if (lastIndex === -1) {
			return;
		}

		entry.path = raw.substring(i, lastIndex);

		// If path ends with slash, it must be a nested git repo
		if (entry.path[entry.path.length - 1] !== '/') {
			this.result.push(entry);
		}

		return lastIndex + 1;
	}
}

export interface Submodule {
	name: string;
	path: string;
	url: string;
}

export function parseGitmodules(raw: string): Submodule[] {
	const regex = /\r?\n/g;
	let position = 0;
	let match: RegExpExecArray | null = null;

	const result: Submodule[] = [];
	let submodule: Partial<Submodule> = {};

	function parseLine(line: string): void {
		const sectionMatch = /^\s*\[submodule "([^"]+)"\]\s*$/.exec(line);

		if (sectionMatch) {
			if (submodule.name && submodule.path && submodule.url) {
				result.push(submodule as Submodule);
			}

			const name = sectionMatch[1];

			if (name) {
				submodule = { name };
				return;
			}
		}

		if (!submodule) {
			return;
		}

		const propertyMatch = /^\s*(\w+)\s*=\s*(.*)$/.exec(line);

		if (!propertyMatch) {
			return;
		}

		const [, key, value] = propertyMatch;

		switch (key) {
			case 'path': submodule.path = value; break;
			case 'url': submodule.url = value; break;
		}
	}

	while (match = regex.exec(raw)) {
		parseLine(raw.substring(position, match.index));
		position = match.index + match[0].length;
	}

	parseLine(raw.substring(position));

	if (submodule.name && submodule.path && submodule.url) {
		result.push(submodule as Submodule);
	}

	return result;
}

const commitRegex = /([0-9a-f]{40})\n(.*)\n(.*)\n(.*)\n(.*)\n(.*)\n(.*)(?:\n([^]*?))?(?:\x00)/gm;

export function parseGitCommits(data: string): Commit[] {
	const commits: Commit[] = [];

	let ref;
	let authorName;
	let authorEmail;
	let authorDate;
	let commitDate;
	let parents;
	let refNames;
	let message;
	let match;

	do {
		match = commitRegex.exec(data);
		if (match === null) {
			break;
		}

		[, ref, authorName, authorEmail, authorDate, commitDate, parents, refNames, message] = match;

		if (message[message.length - 1] === '\n') {
			message = message.substr(0, message.length - 1);
		}

		// Stop excessive memory usage by using substr -- https://bugs.chromium.org/p/v8/issues/detail?id=2869
		commits.push({
			hash: ` ${ref}`.substr(1),
			message: ` ${message}`.substr(1),
			parents: parents ? parents.split(' ') : [],
			authorDate: new Date(Number(authorDate) * 1000),
			authorName: ` ${authorName}`.substr(1),
			authorEmail: ` ${authorEmail}`.substr(1),
			commitDate: new Date(Number(commitDate) * 1000),
			refNames: refNames.split(',').map(s => s.trim())
		});
	} while (true);

	return commits;
}

interface LsTreeElement {
	mode: string;
	type: string;
	object: string;
	size: string;
	file: string;
}

export function parseLsTree(raw: string): LsTreeElement[] {
	return raw.split('\n')
		.filter(l => !!l)
		.map(line => /^(\S+)\s+(\S+)\s+(\S+)\s+(\S+)\s+(.*)$/.exec(line)!)
		.filter(m => !!m)
		.map(([, mode, type, object, size, file]) => ({ mode, type, object, size, file }));
}

interface LsFilesElement {
	mode: string;
	object: string;
	stage: string;
	file: string;
}

export function parseLsFiles(raw: string): LsFilesElement[] {
	return raw.split('\n')
		.filter(l => !!l)
		.map(line => /^(\S+)\s+(\S+)\s+(\S+)\s+(.*)$/.exec(line)!)
		.filter(m => !!m)
		.map(([, mode, object, stage, file]) => ({ mode, object, stage, file }));
}

export interface PullOptions {
	unshallow?: boolean;
	tags?: boolean;
	readonly cancellationToken?: CancellationToken;
}

export class Repository {

	constructor(
		private _git: Git,
		private repositoryRoot: string,
		readonly dotGit: { path: string; commonPath?: string }
	) { }

	get git(): Git {
		return this._git;
	}

	get root(): string {
		return this.repositoryRoot;
	}

	async exec(args: string[], options: SpawnOptions = {}): Promise<IExecutionResult<string>> {
		return await this.git.exec(this.repositoryRoot, args, options);
	}

	stream(args: string[], options: SpawnOptions = {}): cp.ChildProcess {
		return this.git.stream(this.repositoryRoot, args, options);
	}

	spawn(args: string[], options: SpawnOptions = {}): cp.ChildProcess {
		return this.git.spawn(args, options);
	}

	async config(scope: string, key: string, value: any = null, options: SpawnOptions = {}): Promise<string> {
		const args = ['config'];

		if (scope) {
			args.push('--' + scope);
		}

		args.push(key);

		if (value) {
			args.push(value);
		}

		const result = await this.exec(args, options);
		return result.stdout.trim();
	}

	async getConfigs(scope: string): Promise<{ key: string; value: string }[]> {
		const args = ['config'];

		if (scope) {
			args.push('--' + scope);
		}

		args.push('-l');

		const result = await this.exec(args);
		const lines = result.stdout.trim().split(/\r|\r\n|\n/);

		return lines.map(entry => {
			const equalsIndex = entry.indexOf('=');
			return { key: entry.substr(0, equalsIndex), value: entry.substr(equalsIndex + 1) };
		});
	}

	async log(options?: LogOptions): Promise<Commit[]> {
		const maxEntries = options?.maxEntries ?? 32;
		const args = ['log', `-n${maxEntries}`, `--format=${COMMIT_FORMAT}`, '-z', '--'];
		if (options?.path) {
			args.push(options.path);
		}

		const result = await this.exec(args);
		if (result.exitCode) {
			// An empty repo
			return [];
		}

		return parseGitCommits(result.stdout);
	}

	async logFile(uri: Uri, options?: LogFileOptions): Promise<Commit[]> {
		const args = ['log', `--format=${COMMIT_FORMAT}`, '-z'];

		if (options?.maxEntries && !options?.reverse) {
			args.push(`-n${options.maxEntries}`);
		}

		if (options?.hash) {
			// If we are reversing, we must add a range (with HEAD) because we are using --ancestry-path for better reverse walking
			if (options?.reverse) {
				args.push('--reverse', '--ancestry-path', `${options.hash}..HEAD`);
			} else {
				args.push(options.hash);
			}
		}

		if (options?.sortByAuthorDate) {
			args.push('--author-date-order');
		}

		args.push('--', uri.fsPath);

		const result = await this.exec(args);
		if (result.exitCode) {
			// No file history, e.g. a new file or untracked
			return [];
		}

		return parseGitCommits(result.stdout);
	}

	async bufferString(object: string, encoding: string = 'utf8', autoGuessEncoding = false): Promise<string> {
		const stdout = await this.buffer(object);

		if (autoGuessEncoding) {
			encoding = detectEncoding(stdout) || encoding;
		}

		encoding = iconv.encodingExists(encoding) ? encoding : 'utf8';

		return iconv.decode(stdout, encoding);
	}

	async buffer(object: string): Promise<Buffer> {
		const child = this.stream(['show', '--textconv', object]);

		if (!child.stdout) {
			return Promise.reject<Buffer>('Can\'t open file from git');
		}

		const { exitCode, stdout, stderr } = await exec(child);

		if (exitCode) {
			const err = new GitError({
				message: 'Could not show object.',
				exitCode
			});

			if (/exists on disk, but not in/.test(stderr)) {
				err.gitErrorCode = GitErrorCodes.WrongCase;
			}

			return Promise.reject<Buffer>(err);
		}

		return stdout;
	}

	async getObjectDetails(treeish: string, path: string): Promise<{ mode: string; object: string; size: number }> {
		if (!treeish) { // index
			const elements = await this.lsfiles(path);

			if (elements.length === 0) {
				throw new GitError({ message: 'Path not known by git', gitErrorCode: GitErrorCodes.UnknownPath });
			}

			const { mode, object } = elements[0];
			const catFile = await this.exec(['cat-file', '-s', object]);
			const size = parseInt(catFile.stdout);

			return { mode, object, size };
		}

		const elements = await this.lstree(treeish, path);

		if (elements.length === 0) {
			throw new GitError({ message: 'Path not known by git', gitErrorCode: GitErrorCodes.UnknownPath });
		}

		const { mode, object, size } = elements[0];
		return { mode, object, size: parseInt(size) };
	}

	async lstree(treeish: string, path: string): Promise<LsTreeElement[]> {
		const { stdout } = await this.exec(['ls-tree', '-l', treeish, '--', sanitizePath(path)]);
		return parseLsTree(stdout);
	}

	async lsfiles(path: string): Promise<LsFilesElement[]> {
		const { stdout } = await this.exec(['ls-files', '--stage', '--', sanitizePath(path)]);
		return parseLsFiles(stdout);
	}

	async getGitRelativePath(ref: string, relativePath: string): Promise<string> {
		const relativePathLowercase = relativePath.toLowerCase();
		const dirname = path.posix.dirname(relativePath) + '/';
		const elements: { file: string }[] = ref ? await this.lstree(ref, dirname) : await this.lsfiles(dirname);
		const element = elements.filter(file => file.file.toLowerCase() === relativePathLowercase)[0];

		if (!element) {
			throw new GitError({ message: 'Git relative path not found.' });
		}

		return element.file;
	}

	async detectObjectType(object: string): Promise<{ mimetype: string; encoding?: string }> {
		const child = await this.stream(['show', '--textconv', object]);
		const buffer = await readBytes(child.stdout!, 4100);

		try {
			child.kill();
		} catch (err) {
			// noop
		}

		const encoding = detectUnicodeEncoding(buffer);
		let isText = true;

		if (encoding !== Encoding.UTF16be && encoding !== Encoding.UTF16le) {
			for (let i = 0; i < buffer.length; i++) {
				if (buffer.readInt8(i) === 0) {
					isText = false;
					break;
				}
			}
		}

		if (!isText) {
			const result = await filetype.fromBuffer(buffer);

			if (!result) {
				return { mimetype: 'application/octet-stream' };
			} else {
				return { mimetype: result.mime };
			}
		}

		if (encoding) {
			return { mimetype: 'text/plain', encoding };
		} else {
			// TODO@JOAO: read the setting OUTSIDE!
			return { mimetype: 'text/plain' };
		}
	}

	async apply(patch: string, reverse?: boolean): Promise<void> {
		const args = ['apply', patch];

		if (reverse) {
			args.push('-R');
		}

		try {
			await this.exec(args);
		} catch (err) {
			if (/patch does not apply/.test(err.stderr)) {
				err.gitErrorCode = GitErrorCodes.PatchDoesNotApply;
			}

			throw err;
		}
	}

	async diff(cached = false): Promise<string> {
		const args = ['diff'];

		if (cached) {
			args.push('--cached');
		}

		const result = await this.exec(args);
		return result.stdout;
	}

	diffWithHEAD(): Promise<Change[]>;
	diffWithHEAD(path: string): Promise<string>;
	diffWithHEAD(path?: string | undefined): Promise<string | Change[]>;
	async diffWithHEAD(path?: string | undefined): Promise<string | Change[]> {
		if (!path) {
			return await this.diffFiles(false);
		}

		const args = ['diff', '--', sanitizePath(path)];
		const result = await this.exec(args);
		return result.stdout;
	}

	diffWith(ref: string): Promise<Change[]>;
	diffWith(ref: string, path: string): Promise<string>;
	diffWith(ref: string, path?: string | undefined): Promise<string | Change[]>;
	async diffWith(ref: string, path?: string): Promise<string | Change[]> {
		if (!path) {
			return await this.diffFiles(false, ref);
		}

		const args = ['diff', ref, '--', sanitizePath(path)];
		const result = await this.exec(args);
		return result.stdout;
	}

	diffIndexWithHEAD(): Promise<Change[]>;
	diffIndexWithHEAD(path: string): Promise<string>;
	diffIndexWithHEAD(path?: string | undefined): Promise<string | Change[]>;
	async diffIndexWithHEAD(path?: string): Promise<string | Change[]> {
		if (!path) {
			return await this.diffFiles(true);
		}

		const args = ['diff', '--cached', '--', sanitizePath(path)];
		const result = await this.exec(args);
		return result.stdout;
	}

	diffIndexWith(ref: string): Promise<Change[]>;
	diffIndexWith(ref: string, path: string): Promise<string>;
	diffIndexWith(ref: string, path?: string | undefined): Promise<string | Change[]>;
	async diffIndexWith(ref: string, path?: string): Promise<string | Change[]> {
		if (!path) {
			return await this.diffFiles(true, ref);
		}

		const args = ['diff', '--cached', ref, '--', sanitizePath(path)];
		const result = await this.exec(args);
		return result.stdout;
	}

	async diffBlobs(object1: string, object2: string): Promise<string> {
		const args = ['diff', object1, object2];
		const result = await this.exec(args);
		return result.stdout;
	}

	diffBetween(ref1: string, ref2: string): Promise<Change[]>;
	diffBetween(ref1: string, ref2: string, path: string): Promise<string>;
	diffBetween(ref1: string, ref2: string, path?: string | undefined): Promise<string | Change[]>;
	async diffBetween(ref1: string, ref2: string, path?: string): Promise<string | Change[]> {
		const range = `${ref1}...${ref2}`;
		if (!path) {
			return await this.diffFiles(false, range);
		}

		const args = ['diff', range, '--', sanitizePath(path)];
		const result = await this.exec(args);

		return result.stdout.trim();
	}

	private async diffFiles(cached: boolean, ref?: string): Promise<Change[]> {
		const args = ['diff', '--name-status', '-z', '--diff-filter=ADMR'];
		if (cached) {
			args.push('--cached');
		}

		if (ref) {
			args.push(ref);
		}

		const gitResult = await this.exec(args);
		if (gitResult.exitCode) {
			return [];
		}

		const entries = gitResult.stdout.split('\x00');
		let index = 0;
		const result: Change[] = [];

		entriesLoop:
		while (index < entries.length - 1) {
			const change = entries[index++];
			const resourcePath = entries[index++];
			if (!change || !resourcePath) {
				break;
			}

			const originalUri = Uri.file(path.isAbsolute(resourcePath) ? resourcePath : path.join(this.repositoryRoot, resourcePath));
			let status: Status = Status.UNTRACKED;

			// Copy or Rename status comes with a number, e.g. 'R100'. We don't need the number, so we use only first character of the status.
			switch (change[0]) {
				case 'M':
					status = Status.MODIFIED;
					break;

				case 'A':
					status = Status.INDEX_ADDED;
					break;

				case 'D':
					status = Status.DELETED;
					break;

				// Rename contains two paths, the second one is what the file is renamed/copied to.
				case 'R': {
					if (index >= entries.length) {
						break;
					}

					const newPath = entries[index++];
					if (!newPath) {
						break;
					}

					const uri = Uri.file(path.isAbsolute(newPath) ? newPath : path.join(this.repositoryRoot, newPath));
					result.push({
						uri,
						renameUri: uri,
						originalUri,
						status: Status.INDEX_RENAMED
					});

					continue;
				}
				default:
					// Unknown status
					break entriesLoop;
			}

			result.push({
				status,
				originalUri,
				uri: originalUri,
				renameUri: originalUri,
			});
		}

		return result;
	}

	async getMergeBase(ref1: string, ref2: string): Promise<string> {
		const args = ['merge-base', ref1, ref2];
		const result = await this.exec(args);

		return result.stdout.trim();
	}

	async hashObject(data: string): Promise<string> {
		const args = ['hash-object', '-w', '--stdin'];
		const result = await this.exec(args, { input: data });

		return result.stdout.trim();
	}

	async add(paths: string[], opts?: { update?: boolean }): Promise<void> {
		const args = ['add'];

		if (opts && opts.update) {
			args.push('-u');
		} else {
			args.push('-A');
		}

		if (paths && paths.length) {
			for (const chunk of splitInChunks(paths.map(sanitizePath), MAX_CLI_LENGTH)) {
				await this.exec([...args, '--', ...chunk]);
			}
		} else {
			await this.exec([...args, '--', '.']);
		}
	}

	async rm(paths: string[]): Promise<void> {
		const args = ['rm', '--'];

		if (!paths || !paths.length) {
			return;
		}

		args.push(...paths.map(sanitizePath));

		await this.exec(args);
	}

	async stage(path: string, data: string): Promise<void> {
		const child = this.stream(['hash-object', '--stdin', '-w', '--path', sanitizePath(path)], { stdio: [null, null, null] });
		child.stdin!.end(data, 'utf8');

		const { exitCode, stdout } = await exec(child);
		const hash = stdout.toString('utf8');

		if (exitCode) {
			throw new GitError({
				message: 'Could not hash object.',
				exitCode: exitCode
			});
		}

		const treeish = await this.getCommit('HEAD').then(() => 'HEAD', () => '');
		let mode: string;
		let add: string = '';

		try {
			const details = await this.getObjectDetails(treeish, path);
			mode = details.mode;
		} catch (err) {
			if (err.gitErrorCode !== GitErrorCodes.UnknownPath) {
				throw err;
			}

			mode = '100644';
			add = '--add';
		}

		await this.exec(['update-index', add, '--cacheinfo', mode, hash, path]);
	}

	async checkout(treeish: string, paths: string[], opts: { track?: boolean; detached?: boolean } = Object.create(null)): Promise<void> {
		const args = ['checkout', '-q'];

		if (opts.track) {
			args.push('--track');
		}

		if (opts.detached) {
			args.push('--detach');
		}

		if (treeish) {
			args.push(treeish);
		}

		try {
			if (paths && paths.length > 0) {
				for (const chunk of splitInChunks(paths.map(sanitizePath), MAX_CLI_LENGTH)) {
					await this.exec([...args, '--', ...chunk]);
				}
			} else {
				await this.exec(args);
			}
		} catch (err) {
			if (/Please,? commit your changes or stash them/.test(err.stderr || '')) {
				err.gitErrorCode = GitErrorCodes.DirtyWorkTree;
				err.gitTreeish = treeish;
			}

			throw err;
		}
	}

	async commit(message: string | undefined, opts: CommitOptions = Object.create(null)): Promise<void> {
		const args = ['commit', '--quiet'];
		const options: SpawnOptions = {};

		if (message) {
			options.input = message;
			args.push('--allow-empty-message', '--file', '-');
		}

		if (opts.verbose) {
			args.push('--verbose');
		}

		if (opts.all) {
			args.push('--all');
		}

		if (opts.amend) {
			args.push('--amend');
		}

		if (!opts.useEditor) {
			if (!message) {
				if (opts.amend) {
					args.push('--no-edit');
				} else {
					options.input = '';
					args.push('--file', '-');
				}
			}

			args.push('--allow-empty-message');
		}

		if (opts.signoff) {
			args.push('--signoff');
		}

		if (opts.signCommit) {
			args.push('-S');
		}

		if (opts.empty) {
			args.push('--allow-empty');
		}

		if (opts.noVerify) {
			args.push('--no-verify');
		}

		if (opts.requireUserConfig ?? true) {
			// Stops git from guessing at user/email
			args.splice(0, 0, '-c', 'user.useConfigOnly=true');
		}

		try {
			await this.exec(args, options);
		} catch (commitErr) {
			await this.handleCommitError(commitErr);
		}
	}

	async rebaseAbort(): Promise<void> {
		await this.exec(['rebase', '--abort']);
	}

	async rebaseContinue(): Promise<void> {
		const args = ['rebase', '--continue'];

		try {
			await this.exec(args, { env: { GIT_EDITOR: 'true' } });
		} catch (commitErr) {
			await this.handleCommitError(commitErr);
		}
	}

	private async handleCommitError(commitErr: any): Promise<void> {
		if (/not possible because you have unmerged files/.test(commitErr.stderr || '')) {
			commitErr.gitErrorCode = GitErrorCodes.UnmergedChanges;
			throw commitErr;
		} else if (/Aborting commit due to empty commit message/.test(commitErr.stderr || '')) {
			commitErr.gitErrorCode = GitErrorCodes.EmptyCommitMessage;
			throw commitErr;
		}

		try {
			await this.exec(['config', '--get-all', 'user.name']);
		} catch (err) {
			err.gitErrorCode = GitErrorCodes.NoUserNameConfigured;
			throw err;
		}

		try {
			await this.exec(['config', '--get-all', 'user.email']);
		} catch (err) {
			err.gitErrorCode = GitErrorCodes.NoUserEmailConfigured;
			throw err;
		}

		throw commitErr;
	}

	async branch(name: string, checkout: boolean, ref?: string): Promise<void> {
		const args = checkout ? ['checkout', '-q', '-b', name, '--no-track'] : ['branch', '-q', name];

		if (ref) {
			args.push(ref);
		}

		await this.exec(args);
	}

	async deleteBranch(name: string, force?: boolean): Promise<void> {
		const args = ['branch', force ? '-D' : '-d', name];
		await this.exec(args);
	}

	async renameBranch(name: string): Promise<void> {
		const args = ['branch', '-m', name];
		await this.exec(args);
	}

	async move(from: string, to: string): Promise<void> {
		const args = ['mv', from, to];
		await this.exec(args);
	}

	async setBranchUpstream(name: string, upstream: string): Promise<void> {
		const args = ['branch', '--set-upstream-to', upstream, name];
		await this.exec(args);
	}

	async deleteRef(ref: string): Promise<void> {
		const args = ['update-ref', '-d', ref];
		await this.exec(args);
	}

	async merge(ref: string): Promise<void> {
		const args = ['merge', ref];

		try {
			await this.exec(args);
		} catch (err) {
			if (/^CONFLICT /m.test(err.stdout || '')) {
				err.gitErrorCode = GitErrorCodes.Conflict;
			}

			throw err;
		}
	}

	async tag(name: string, message?: string): Promise<void> {
		let args = ['tag'];

		if (message) {
			args = [...args, '-a', name, '-m', message];
		} else {
			args = [...args, name];
		}

		await this.exec(args);
	}

	async deleteTag(name: string): Promise<void> {
		const args = ['tag', '-d', name];
		await this.exec(args);
	}

	async clean(paths: string[]): Promise<void> {
		const pathsByGroup = groupBy(paths.map(sanitizePath), p => path.dirname(p));
		const groups = Object.keys(pathsByGroup).map(k => pathsByGroup[k]);

		const limiter = new Limiter(5);
		const promises: Promise<any>[] = [];
		const args = ['clean', '-f', '-q'];

		for (const paths of groups) {
			for (const chunk of splitInChunks(paths.map(sanitizePath), MAX_CLI_LENGTH)) {
				promises.push(limiter.queue(() => this.exec([...args, '--', ...chunk])));
			}
		}

		await Promise.all(promises);
	}

	async undo(): Promise<void> {
		await this.exec(['clean', '-fd']);

		try {
			await this.exec(['checkout', '--', '.']);
		} catch (err) {
			if (/did not match any file\(s\) known to git\./.test(err.stderr || '')) {
				return;
			}

			throw err;
		}
	}

	async reset(treeish: string, hard: boolean = false): Promise<void> {
		const args = ['reset', hard ? '--hard' : '--soft', treeish];
		await this.exec(args);
	}

	async revert(treeish: string, paths: string[]): Promise<void> {
		const result = await this.exec(['branch']);
		let args: string[];

		// In case there are no branches, we must use rm --cached
		if (!result.stdout) {
			args = ['rm', '--cached', '-r'];
		} else {
			args = ['reset', '-q', treeish];
		}

		try {
			if (paths && paths.length > 0) {
				for (const chunk of splitInChunks(paths.map(sanitizePath), MAX_CLI_LENGTH)) {
					await this.exec([...args, '--', ...chunk]);
				}
			} else {
				await this.exec([...args, '--', '.']);
			}
		} catch (err) {
			// In case there are merge conflicts to be resolved, git reset will output
			// some "needs merge" data. We try to get around that.
			if (/([^:]+: needs merge\n)+/m.test(err.stdout || '')) {
				return;
			}

			throw err;
		}
	}

	async addRemote(name: string, url: string): Promise<void> {
		const args = ['remote', 'add', name, url];
		await this.exec(args);
	}

	async removeRemote(name: string): Promise<void> {
		const args = ['remote', 'remove', name];
		await this.exec(args);
	}

	async renameRemote(name: string, newName: string): Promise<void> {
		const args = ['remote', 'rename', name, newName];
		await this.exec(args);
	}

	async fetch(options: { remote?: string; ref?: string; all?: boolean; prune?: boolean; depth?: number; silent?: boolean; readonly cancellationToken?: CancellationToken } = {}): Promise<void> {
		const args = ['fetch'];
		const spawnOptions: SpawnOptions = {
			cancellationToken: options.cancellationToken,
			env: { 'GIT_HTTP_USER_AGENT': this.git.userAgent }
		};

		if (options.remote) {
			args.push(options.remote);

			if (options.ref) {
				args.push(options.ref);
			}
		} else if (options.all) {
			args.push('--all');
		}

		if (options.prune) {
			args.push('--prune');
		}

		if (typeof options.depth === 'number') {
			args.push(`--depth=${options.depth}`);
		}

		if (options.silent) {
			spawnOptions.env!['VSCODE_GIT_FETCH_SILENT'] = 'true';
		}

		try {
			await this.exec(args, spawnOptions);
		} catch (err) {
			if (/No remote repository specified\./.test(err.stderr || '')) {
				err.gitErrorCode = GitErrorCodes.NoRemoteRepositorySpecified;
			} else if (/Could not read from remote repository/.test(err.stderr || '')) {
				err.gitErrorCode = GitErrorCodes.RemoteConnectionError;
			}

			throw err;
		}
	}

	async pull(rebase?: boolean, remote?: string, branch?: string, options: PullOptions = {}): Promise<void> {
		const args = ['pull'];

		if (options.tags) {
			args.push('--tags');
		}

		if (options.unshallow) {
			args.push('--unshallow');
		}

		if (rebase) {
			args.push('-r');
		}

		if (remote && branch) {
			args.push(remote);
			args.push(branch);
		}

		try {
			await this.exec(args, {
				cancellationToken: options.cancellationToken,
				env: { 'GIT_HTTP_USER_AGENT': this.git.userAgent }
			});
		} catch (err) {
			if (/^CONFLICT \([^)]+\): \b/m.test(err.stdout || '')) {
				err.gitErrorCode = GitErrorCodes.Conflict;
			} else if (/Please tell me who you are\./.test(err.stderr || '')) {
				err.gitErrorCode = GitErrorCodes.NoUserNameConfigured;
			} else if (/Could not read from remote repository/.test(err.stderr || '')) {
				err.gitErrorCode = GitErrorCodes.RemoteConnectionError;
			} else if (/Pull(?:ing)? is not possible because you have unmerged files|Cannot pull with rebase: You have unstaged changes|Your local changes to the following files would be overwritten|Please, commit your changes before you can merge/i.test(err.stderr)) {
				err.stderr = err.stderr.replace(/Cannot pull with rebase: You have unstaged changes/i, 'Cannot pull with rebase, you have unstaged changes');
				err.gitErrorCode = GitErrorCodes.DirtyWorkTree;
			} else if (/cannot lock ref|unable to update local ref/i.test(err.stderr || '')) {
				err.gitErrorCode = GitErrorCodes.CantLockRef;
			} else if (/cannot rebase onto multiple branches/i.test(err.stderr || '')) {
				err.gitErrorCode = GitErrorCodes.CantRebaseMultipleBranches;
			}

			throw err;
		}
	}

	async rebase(branch: string, options: PullOptions = {}): Promise<void> {
		const args = ['rebase'];

		args.push(branch);

		try {
			await this.exec(args, options);
		} catch (err) {
			if (/^CONFLICT \([^)]+\): \b/m.test(err.stdout || '')) {
				err.gitErrorCode = GitErrorCodes.Conflict;
			} else if (/cannot rebase onto multiple branches/i.test(err.stderr || '')) {
				err.gitErrorCode = GitErrorCodes.CantRebaseMultipleBranches;
			}

			throw err;
		}
	}

	async push(remote?: string, name?: string, setUpstream: boolean = false, followTags = false, forcePushMode?: ForcePushMode, tags = false): Promise<void> {
		const args = ['push'];

		if (forcePushMode === ForcePushMode.ForceWithLease) {
			args.push('--force-with-lease');
		} else if (forcePushMode === ForcePushMode.Force) {
			args.push('--force');
		}

		if (setUpstream) {
			args.push('-u');
		}

		if (followTags) {
			args.push('--follow-tags');
		}

		if (tags) {
			args.push('--tags');
		}

		if (remote) {
			args.push(remote);
		}

		if (name) {
			args.push(name);
		}

		try {
			await this.exec(args, { env: { 'GIT_HTTP_USER_AGENT': this.git.userAgent } });
		} catch (err) {
			if (/^error: failed to push some refs to\b/m.test(err.stderr || '')) {
				err.gitErrorCode = GitErrorCodes.PushRejected;
			} else if (/Permission.*denied/.test(err.stderr || '')) {
				err.gitErrorCode = GitErrorCodes.PermissionDenied;
			} else if (/Could not read from remote repository/.test(err.stderr || '')) {
				err.gitErrorCode = GitErrorCodes.RemoteConnectionError;
			} else if (/^fatal: The current branch .* has no upstream branch/.test(err.stderr || '')) {
				err.gitErrorCode = GitErrorCodes.NoUpstreamBranch;
			}

			throw err;
		}
	}

	async cherryPick(commitHash: string): Promise<void> {
		const args = ['cherry-pick', commitHash];
		await this.exec(args);
	}

	async blame(path: string): Promise<string> {
		try {
			const args = ['blame', sanitizePath(path)];
			const result = await this.exec(args);
			return result.stdout.trim();
		} catch (err) {
			if (/^fatal: no such path/.test(err.stderr || '')) {
				err.gitErrorCode = GitErrorCodes.NoPathFound;
			}

			throw err;
		}
	}

	async createStash(message?: string, includeUntracked?: boolean): Promise<void> {
		try {
			const args = ['stash', 'push'];

			if (includeUntracked) {
				args.push('-u');
			}

			if (message) {
				args.push('-m', message);
			}

			await this.exec(args);
		} catch (err) {
			if (/No local changes to save/.test(err.stderr || '')) {
				err.gitErrorCode = GitErrorCodes.NoLocalChanges;
			}

			throw err;
		}
	}

	async popStash(index?: number): Promise<void> {
		const args = ['stash', 'pop'];
		await this.popOrApplyStash(args, index);
	}

	async applyStash(index?: number): Promise<void> {
		const args = ['stash', 'apply'];
		await this.popOrApplyStash(args, index);
	}

	private async popOrApplyStash(args: string[], index?: number): Promise<void> {
		try {
			if (typeof index === 'number') {
				args.push(`stash@{${index}}`);
			}

			await this.exec(args);
		} catch (err) {
			if (/No stash found/.test(err.stderr || '')) {
				err.gitErrorCode = GitErrorCodes.NoStashFound;
			} else if (/error: Your local changes to the following files would be overwritten/.test(err.stderr || '')) {
				err.gitErrorCode = GitErrorCodes.LocalChangesOverwritten;
			} else if (/^CONFLICT/m.test(err.stdout || '')) {
				err.gitErrorCode = GitErrorCodes.StashConflict;
			}

			throw err;
		}
	}

	async dropStash(index?: number): Promise<void> {
		const args = ['stash'];

		if (typeof index === 'number') {
			args.push('drop');
			args.push(`stash@{${index}}`);
		} else {
			args.push('clear');
		}

		try {
			await this.exec(args);
		} catch (err) {
			if (/No stash found/.test(err.stderr || '')) {
				err.gitErrorCode = GitErrorCodes.NoStashFound;
			}

			throw err;
		}
	}

	getStatus(opts?: { limit?: number; ignoreSubmodules?: boolean; untrackedChanges?: 'mixed' | 'separate' | 'hidden' }): Promise<{ status: IFileStatus[]; statusLength: number; didHitLimit: boolean }> {
		return new Promise<{ status: IFileStatus[]; statusLength: number; didHitLimit: boolean }>((c, e) => {
			const parser = new GitStatusParser();
			const env = { GIT_OPTIONAL_LOCKS: '0' };
			const args = ['status', '-z'];

			if (opts?.untrackedChanges === 'hidden') {
				args.push('-uno');
			} else {
				args.push('-uall');
			}

			if (opts?.ignoreSubmodules) {
				args.push('--ignore-submodules');
			}

			const child = this.stream(args, { env });

			const onExit = (exitCode: number) => {
				if (exitCode !== 0) {
					const stderr = stderrData.join('');
					return e(new GitError({
						message: 'Failed to execute git',
						stderr,
						exitCode,
						gitErrorCode: getGitErrorCode(stderr),
						gitCommand: 'status',
						gitArgs: args
					}));
				}

				c({ status: parser.status, statusLength: parser.status.length, didHitLimit: false });
			};

			const limit = opts?.limit ?? 10000;
			const onStdoutData = (raw: string) => {
				parser.update(raw);

				if (limit !== 0 && parser.status.length > limit) {
					child.removeListener('exit', onExit);
					child.stdout!.removeListener('data', onStdoutData);
					child.kill();

					c({ status: parser.status.slice(0, limit), statusLength: parser.status.length, didHitLimit: true });
				}
			};

			child.stdout!.setEncoding('utf8');
			child.stdout!.on('data', onStdoutData);

			const stderrData: string[] = [];
			child.stderr!.setEncoding('utf8');
			child.stderr!.on('data', raw => stderrData.push(raw as string));

			child.on('error', cpErrorHandler(e));
			child.on('exit', onExit);
		});
	}

	async getHEAD(): Promise<Ref> {
		try {
			const result = await this.exec(['symbolic-ref', '--short', 'HEAD']);

			if (!result.stdout) {
				throw new Error('Not in a branch');
			}

			return { name: result.stdout.trim(), commit: undefined, type: RefType.Head };
		} catch (err) {
			const result = await this.exec(['rev-parse', 'HEAD']);

			if (!result.stdout) {
				throw new Error('Error parsing HEAD');
			}

			return { name: undefined, commit: result.stdout.trim(), type: RefType.Head };
		}
	}

	async findTrackingBranches(upstreamBranch: string): Promise<Branch[]> {
		const result = await this.exec(['for-each-ref', '--format', '%(refname:short)%00%(upstream:short)', 'refs/heads']);
		return result.stdout.trim().split('\n')
			.map(line => line.trim().split('\0'))
			.filter(([_, upstream]) => upstream === upstreamBranch)
			.map(([ref]) => ({ name: ref, type: RefType.Head } as Branch));
	}

	async getRefs(opts?: { sort?: 'alphabetically' | 'committerdate'; contains?: string; pattern?: string; count?: number }): Promise<Ref[]> {
		const args = ['for-each-ref'];

		if (opts?.count) {
			args.push(`--count=${opts.count}`);
		}

		if (opts && opts.sort && opts.sort !== 'alphabetically') {
			args.push('--sort', `-${opts.sort}`);
		}

		args.push('--format', '%(refname) %(objectname) %(*objectname)');

		if (opts?.pattern) {
			args.push(opts.pattern);
		}

		if (opts?.contains) {
			args.push('--contains', opts.contains);
		}

		const result = await this.exec(args);

		const fn = (line: string): Ref | null => {
			let match: RegExpExecArray | null;

			if (match = /^refs\/heads\/([^ ]+) ([0-9a-f]{40}) ([0-9a-f]{40})?$/.exec(line)) {
				return { name: match[1], commit: match[2], type: RefType.Head };
			} else if (match = /^refs\/remotes\/([^/]+)\/([^ ]+) ([0-9a-f]{40}) ([0-9a-f]{40})?$/.exec(line)) {
				return { name: `${match[1]}/${match[2]}`, commit: match[3], type: RefType.RemoteHead, remote: match[1] };
			} else if (match = /^refs\/tags\/([^ ]+) ([0-9a-f]{40}) ([0-9a-f]{40})?$/.exec(line)) {
				return { name: match[1], commit: match[3] ?? match[2], type: RefType.Tag };
			}

			return null;
		};

		return result.stdout.split('\n')
			.filter(line => !!line)
			.map(fn)
			.filter(ref => !!ref) as Ref[];
	}

	async getStashes(): Promise<Stash[]> {
		const result = await this.exec(['stash', 'list']);
		const regex = /^stash@{(\d+)}:(.+)$/;
		const rawStashes = result.stdout.trim().split('\n')
			.filter(b => !!b)
			.map(line => regex.exec(line) as RegExpExecArray)
			.filter(g => !!g)
			.map(([, index, description]: RegExpExecArray) => ({ index: parseInt(index), description }));

		return rawStashes;
	}

	async getRemotes(): Promise<Remote[]> {
		const result = await this.exec(['remote', '--verbose']);
		const lines = result.stdout.trim().split('\n').filter(l => !!l);
		const remotes: MutableRemote[] = [];

		for (const line of lines) {
			const parts = line.split(/\s/);
			const [name, url, type] = parts;

			let remote = remotes.find(r => r.name === name);

			if (!remote) {
				remote = { name, isReadOnly: false };
				remotes.push(remote);
			}

			if (/fetch/i.test(type)) {
				remote.fetchUrl = url;
			} else if (/push/i.test(type)) {
				remote.pushUrl = url;
			} else {
				remote.fetchUrl = url;
				remote.pushUrl = url;
			}

			// https://github.com/microsoft/vscode/issues/45271
			remote.isReadOnly = remote.pushUrl === undefined || remote.pushUrl === 'no_push';
		}

		return remotes;
	}

	async getBranch(name: string): Promise<Branch> {
		if (name === 'HEAD') {
			return this.getHEAD();
		}

		const args = ['for-each-ref'];

		let supportsAheadBehind = true;
		if (this._git.compareGitVersionTo('1.9.0') === -1) {
			args.push('--format=%(refname)%00%(upstream:short)%00%(objectname)');
			supportsAheadBehind = false;
		} else if (this._git.compareGitVersionTo('2.16.0') === -1) {
			args.push('--format=%(refname)%00%(upstream:short)%00%(objectname)%00%(upstream:track)');
		} else {
			args.push('--format=%(refname)%00%(upstream:short)%00%(objectname)%00%(upstream:track)%00%(upstream:remotename)%00%(upstream:remoteref)');
		}

		if (/^refs\/(head|remotes)\//i.test(name)) {
			args.push(name);
		} else {
			args.push(`refs/heads/${name}`, `refs/remotes/${name}`);
		}

		const result = await this.exec(args);
		const branches: Branch[] = result.stdout.trim().split('\n').map<Branch | undefined>(line => {
			let [branchName, upstream, ref, status, remoteName, upstreamRef] = line.trim().split('\0');

			if (branchName.startsWith('refs/heads/')) {
				branchName = branchName.substring(11);
				const index = upstream.indexOf('/');

				let ahead;
				let behind;
				const match = /\[(?:ahead ([0-9]+))?[,\s]*(?:behind ([0-9]+))?]|\[gone]/.exec(status);
				if (match) {
					[, ahead, behind] = match;
				}

				return {
					type: RefType.Head,
					name: branchName,
					upstream: upstream ? {
						name: upstreamRef ? upstreamRef.substring(11) : upstream.substring(index + 1),
						remote: remoteName ? remoteName : upstream.substring(0, index)
					} : undefined,
					commit: ref || undefined,
					ahead: Number(ahead) || 0,
					behind: Number(behind) || 0,
				};
			} else if (branchName.startsWith('refs/remotes/')) {
				branchName = branchName.substring(13);
				const index = branchName.indexOf('/');

				return {
					type: RefType.RemoteHead,
					name: branchName.substring(index + 1),
					remote: branchName.substring(0, index),
					commit: ref,
				};
			} else {
				return undefined;
			}
		}).filter((b?: Branch): b is Branch => !!b);

		if (branches.length) {
			const [branch] = branches;

			if (!supportsAheadBehind && branch.upstream) {
				try {
					const result = await this.exec(['rev-list', '--left-right', '--count', `${branch.name}...${branch.upstream.remote}/${branch.upstream.name}`]);
					const [ahead, behind] = result.stdout.trim().split('\t');

					(branch as any).ahead = Number(ahead) || 0;
					(branch as any).behind = Number(behind) || 0;
				} catch { }
			}

			return branch;
		}

		return Promise.reject<Branch>(new Error('No such branch'));
	}

	async getBranches(query: BranchQuery): Promise<Ref[]> {
		const refs = await this.getRefs({ contains: query.contains, pattern: query.pattern ? `refs/${query.pattern}` : undefined, count: query.count });
		return refs.filter(value => (value.type !== RefType.Tag) && (query.remote || !value.remote));
	}

	// TODO: Support core.commentChar
	stripCommitMessageComments(message: string): string {
		return message.replace(/^\s*#.*$\n?/gm, '').trim();
	}

	async getSquashMessage(): Promise<string | undefined> {
		const squashMsgPath = path.join(this.repositoryRoot, '.git', 'SQUASH_MSG');

		try {
			const raw = await fs.readFile(squashMsgPath, 'utf8');
			return this.stripCommitMessageComments(raw);
		} catch {
			return undefined;
		}
	}

	async getMergeMessage(): Promise<string | undefined> {
		const mergeMsgPath = path.join(this.repositoryRoot, '.git', 'MERGE_MSG');

		try {
			const raw = await fs.readFile(mergeMsgPath, 'utf8');
			return this.stripCommitMessageComments(raw);
		} catch {
			return undefined;
		}
	}

	async getCommitTemplate(): Promise<string> {
		try {
			const result = await this.exec(['config', '--get', 'commit.template']);

			if (!result.stdout) {
				return '';
			}

			// https://github.com/git/git/blob/3a0f269e7c82aa3a87323cb7ae04ac5f129f036b/path.c#L612
			const homedir = os.homedir();
			let templatePath = result.stdout.trim()
				.replace(/^~([^\/]*)\//, (_, user) => `${user ? path.join(path.dirname(homedir), user) : homedir}/`);

			if (!path.isAbsolute(templatePath)) {
				templatePath = path.join(this.repositoryRoot, templatePath);
			}

			const raw = await fs.readFile(templatePath, 'utf8');
			return this.stripCommitMessageComments(raw);
		} catch (err) {
			return '';
		}
	}

	async getCommit(ref: string): Promise<Commit> {
		const result = await this.exec(['show', '-s', `--format=${COMMIT_FORMAT}`, '-z', ref]);
		const commits = parseGitCommits(result.stdout);
		if (commits.length === 0) {
			return Promise.reject<Commit>('bad commit format');
		}
		return commits[0];
	}

	async updateSubmodules(paths: string[]): Promise<void> {
		const args = ['submodule', 'update'];

		for (const chunk of splitInChunks(paths.map(sanitizePath), MAX_CLI_LENGTH)) {
			await this.exec([...args, '--', ...chunk]);
		}
	}

	async getSubmodules(): Promise<Submodule[]> {
		const gitmodulesPath = path.join(this.root, '.gitmodules');

		try {
			const gitmodulesRaw = await fs.readFile(gitmodulesPath, 'utf8');
			return parseGitmodules(gitmodulesRaw);
		} catch (err) {
			if (/ENOENT/.test(err.message)) {
				return [];
			}

			throw err;
		}
	}
}<|MERGE_RESOLUTION|>--- conflicted
+++ resolved
@@ -505,14 +505,6 @@
 
 				return path.normalize(pathUri.fsPath);
 			}
-<<<<<<< HEAD
-
-			// On Windows, there are cases in which the normalized path for a mapped folder contains a trailing `\`
-			// character (ex: \\server\folder\) due to the implementation of `path.normalize()`. This behaviour is
-			// by design as documented in https://github.com/nodejs/node/issues/1765.
-			if (repoUri.authority.length !== 0) {
-				return repoPath.replace(/\\$/, '');
-			}
 
 			// MSYS2 Git (not Git for Windows) rev-parse returns Cygwin style path. (Git for Windows returns Windows style path with rev-parse)
 			// Convert Cygwin style path -> Windows style path
@@ -520,8 +512,6 @@
 			if (cygpathRegex.test(repoPath)) {
 				return repoPath.replace(cygpathRegex, '$1:\\');
 			}
-=======
->>>>>>> ffc2374a
 		}
 
 		return repoPath;
