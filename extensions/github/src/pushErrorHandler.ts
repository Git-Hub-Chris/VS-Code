/*---------------------------------------------------------------------------------------------
 *  Copyright (c) Microsoft Corporation. All rights reserved.
 *  Licensed under the MIT License. See License.txt in the project root for license information.
 *--------------------------------------------------------------------------------------------*/

import { TextDecoder } from 'util';
import { commands, env, ProgressLocation, Uri, window, workspace, QuickPickOptions, FileType } from 'vscode';
import * as nls from 'vscode-nls';
import { getOctokit } from './auth';
import { GitErrorCodes, PushErrorHandler, Remote, Repository } from './typings/git';
import path = require('path');

const localize = nls.loadMessageBundle();

type Awaited<T> = T extends PromiseLike<infer U> ? Awaited<U> : T;

export function isInCodespaces(): boolean {
	return env.remoteName === 'codespaces';
}

async function handlePushError(repository: Repository, remote: Remote, refspec: string, owner: string, repo: string): Promise<void> {
	const yes = localize('create a fork', "Create Fork");
	const no = localize('no', "No");
	const askFork = localize('fork', "You don't have permissions to push to '{0}/{1}' on GitHub. Would you like to create a fork and push to it instead?", owner, repo);

<<<<<<< HEAD
	const answer = await window.showInformationMessage(askFork, yes, no);
	if (answer === no) {
=======
	const answer = await window.showInformationMessage(localize('fork', "You don't have permissions to push to '{0}/{1}' on GitHub. Would you like to create a fork and push to it instead?", owner, repo), yes, no);
	if (answer !== yes) {
>>>>>>> 035a5ea3
		return;
	}

	const match = /^([^:]*):([^:]*)$/.exec(refspec);
	const localName = match ? match[1] : refspec;
	let remoteName = match ? match[2] : refspec;

	const [octokit, ghRepository] = await window.withProgress({ location: ProgressLocation.Notification, cancellable: false, title: localize('create fork', 'Create GitHub fork') }, async progress => {
		progress.report({ message: localize('forking', "Forking '{0}/{1}'...", owner, repo), increment: 33 });

		const octokit = await getOctokit();

		type CreateForkResponseData = Awaited<ReturnType<typeof octokit.repos.createFork>>['data'];

		// Issue: what if the repo already exists?
		let ghRepository: CreateForkResponseData;
		try {
			if (isInCodespaces()) {
				// Call into the codespaces extension to fork the repository
				const resp = await commands.executeCommand<{ repository: CreateForkResponseData; ref: string }>('github.codespaces.forkRepository');
				if (!resp) {
					throw new Error('Unable to fork respository');
				}

				ghRepository = resp.repository;

				if (resp.ref) {
					let ref = resp.ref;
					if (ref.startsWith('refs/heads/')) {
						ref = ref.substr(11);
					}

					remoteName = ref;
				}
			} else {
				const resp = await octokit.repos.createFork({ owner, repo });
				ghRepository = resp.data;
			}
		} catch (ex) {
			console.error(ex);
			throw ex;
		}

		progress.report({ message: localize('forking_pushing', "Pushing changes..."), increment: 33 });

		// Issue: what if there's already an `upstream` repo?
		await repository.renameRemote(remote.name, 'upstream');

		// Issue: what if there's already another `origin` repo?
		const protocol = workspace.getConfiguration('github').get<'https' | 'ssh'>('gitProtocol');
		const remoteUrl = protocol === 'https' ? ghRepository.clone_url : ghRepository.ssh_url;
		await repository.addRemote('origin', remoteUrl);

		try {
			await repository.fetch('origin', remoteName);
			await repository.setBranchUpstream(localName, `origin/${remoteName}`);
		} catch {
			// noop
		}

		await repository.push('origin', localName, true);

		return [octokit, ghRepository] as const;
	});

	// yield
	(async () => {
		const openOnGitHub = localize('openingithub', "Open on GitHub");
		const createPR = localize('createpr', "Create PR");
		const action = await window.showInformationMessage(localize('forking_done', "The fork '{0}' was successfully created on GitHub.", ghRepository.full_name), openOnGitHub, createPR);

		if (action === openOnGitHub) {
			await commands.executeCommand('vscode.open', Uri.parse(ghRepository.html_url));
		} else if (action === createPR) {
			const pr = await window.withProgress({ location: ProgressLocation.Notification, cancellable: false, title: localize('createghpr', "Creating GitHub Pull Request...") }, async _ => {
				let title = `Update ${remoteName}`;
				const head = repository.state.HEAD?.name;

				let body: string | undefined;

				if (head) {
					const commit = await repository.getCommit(head);
					title = commit.message.split('\n')[0];
					body = commit.message.slice(title.length + 1).trim();
				}

				const templates = await findPullRequestTemplates(repository.rootUri);
				if (templates.length > 0) {
					templates.sort((a, b) => a.path.localeCompare(b.path));

					const template = await pickPullRequestTemplate(repository.rootUri, templates);

					if (template) {
						body = new TextDecoder('utf-8').decode(await workspace.fs.readFile(template));
					}
				}

				const { data: pr } = await octokit.pulls.create({
					owner,
					repo,
					title,
					body,
					head: `${ghRepository.owner.login}:${remoteName}`,
					base: ghRepository.default_branch
				});

				await repository.setConfig(`branch.${localName}.remote`, 'upstream');
				await repository.setConfig(`branch.${localName}.merge`, `refs/heads/${remoteName}`);
				await repository.setConfig(`branch.${localName}.github-pr-owner-number`, `${owner}#${repo}#${pr.number}`);

				return pr;
			});

			const openPR = localize('openpr', "Open PR");
			const action = await window.showInformationMessage(localize('donepr', "The PR '{0}/{1}#{2}' was successfully created on GitHub.", owner, repo, pr.number), openPR);

			if (action === openPR) {
				await commands.executeCommand('vscode.open', Uri.parse(pr.html_url));
			}
		}
	})();
}

const PR_TEMPLATE_FILES = [
	{ dir: '.', files: ['pull_request_template.md', 'PULL_REQUEST_TEMPLATE.md'] },
	{ dir: 'docs', files: ['pull_request_template.md', 'PULL_REQUEST_TEMPLATE.md'] },
	{ dir: '.github', files: ['PULL_REQUEST_TEMPLATE.md', 'PULL_REQUEST_TEMPLATE.md'] }
];

const PR_TEMPLATE_DIRECTORY_NAMES = [
	'PULL_REQUEST_TEMPLATE',
	'docs/PULL_REQUEST_TEMPLATE',
	'.github/PULL_REQUEST_TEMPLATE'
];

async function assertMarkdownFiles(dir: Uri, files: string[]): Promise<Uri[]> {
	const dirFiles = await workspace.fs.readDirectory(dir);
	return dirFiles
		.filter(([name, type]) => Boolean(type & FileType.File) && files.indexOf(name) !== -1)
		.map(([name]) => Uri.joinPath(dir, name));
}

async function findMarkdownFilesInDir(uri: Uri): Promise<Uri[]> {
	const files = await workspace.fs.readDirectory(uri);
	return files
		.filter(([name, type]) => Boolean(type & FileType.File) && path.extname(name) === '.md')
		.map(([name]) => Uri.joinPath(uri, name));
}

/**
 * PR templates can be:
 * - In the root, `docs`, or `.github` folders, called `pull_request_template.md` or `PULL_REQUEST_TEMPLATE.md`
 * - Or, in a `PULL_REQUEST_TEMPLATE` directory directly below the root, `docs`, or `.github` folders, called `*.md`
 *
 * NOTE This method is a modified copy of a method with same name at microsoft/vscode-pull-request-github repository:
 *   https://github.com/microsoft/vscode-pull-request-github/blob/0a0c3c6c21c0b9c2f4d5ffbc3f8c6a825472e9e6/src/github/folderRepositoryManager.ts#L1061
 *
 */
export async function findPullRequestTemplates(repositoryRootUri: Uri): Promise<Uri[]> {
	const results = await Promise.allSettled([
		...PR_TEMPLATE_FILES.map(x => assertMarkdownFiles(Uri.joinPath(repositoryRootUri, x.dir), x.files)),
		...PR_TEMPLATE_DIRECTORY_NAMES.map(x => findMarkdownFilesInDir(Uri.joinPath(repositoryRootUri, x)))
	]);

	return results.flatMap(x => x.status === 'fulfilled' && x.value || []);
}

export async function pickPullRequestTemplate(repositoryRootUri: Uri, templates: Uri[]): Promise<Uri | undefined> {
	const quickPickItemFromUri = (x: Uri) => ({ label: path.relative(repositoryRootUri.path, x.path), template: x });
	const quickPickItems = [
		{
			label: localize('no pr template', "No template"),
			picked: true,
			template: undefined,
		},
		...templates.map(quickPickItemFromUri)
	];
	const quickPickOptions: QuickPickOptions = {
		placeHolder: localize('select pr template', "Select the Pull Request template"),
		ignoreFocusOut: true
	};
	const pickedTemplate = await window.showQuickPick(quickPickItems, quickPickOptions);
	return pickedTemplate?.template;
}

export class GithubPushErrorHandler implements PushErrorHandler {

	async handlePushError(repository: Repository, remote: Remote, refspec: string, error: Error & { gitErrorCode: GitErrorCodes }): Promise<boolean> {
		if (error.gitErrorCode !== GitErrorCodes.PermissionDenied) {
			return false;
		}

		const remoteUrl = remote.pushUrl || (isInCodespaces() ? remote.fetchUrl : undefined);
		if (!remoteUrl) {
			return false;
		}

		const match = /^(?:https:\/\/github\.com\/|git@github\.com:)([^\/]+)\/([^\/.]+)/i.exec(remoteUrl);
		if (!match) {
			return false;
		}

		if (/^:/.test(refspec)) {
			return false;
		}

		const [, owner, repo] = match;
		await handlePushError(repository, remote, refspec, owner, repo);

		return true;
	}
}<|MERGE_RESOLUTION|>--- conflicted
+++ resolved
@@ -23,13 +23,8 @@
 	const no = localize('no', "No");
 	const askFork = localize('fork', "You don't have permissions to push to '{0}/{1}' on GitHub. Would you like to create a fork and push to it instead?", owner, repo);
 
-<<<<<<< HEAD
 	const answer = await window.showInformationMessage(askFork, yes, no);
-	if (answer === no) {
-=======
-	const answer = await window.showInformationMessage(localize('fork', "You don't have permissions to push to '{0}/{1}' on GitHub. Would you like to create a fork and push to it instead?", owner, repo), yes, no);
 	if (answer !== yes) {
->>>>>>> 035a5ea3
 		return;
 	}
 
