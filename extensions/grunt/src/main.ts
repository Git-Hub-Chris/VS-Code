--- conflicted
+++ resolved
@@ -306,16 +306,10 @@
 
 	private updateProvider(): void {
 		if (!this.taskProvider && this.detectors.size > 0) {
-<<<<<<< HEAD
 			const thisCapture = this;
 			this.taskProvider = vscode.workspace.registerTaskProvider('grunt', {
 				provideTasks: (): Promise<vscode.Task[]> => {
 					return thisCapture.getTasks();
-=======
-			this.taskProvider = vscode.workspace.registerTaskProvider('grunt', {
-				provideTasks: () => {
-					return this.getTasks();
->>>>>>> 57ddfdd9
 				},
 				resolveTask(_task: vscode.Task): Promise<vscode.Task | undefined> {
 					return thisCapture.getTask(_task);
