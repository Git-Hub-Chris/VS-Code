{
	"name": "ipynb",
	"displayName": "%displayName%",
	"description": "%description%",
	"publisher": "vscode",
	"version": "1.0.0",
	"license": "MIT",
	"engines": {
		"vscode": "^1.57.0"
	},
	"activationEvents": [
		"onNotebook:jupyter-notebook"
	],
	"extensionKind": [
<<<<<<< HEAD
		"web",
=======
>>>>>>> 04485223
		"workspace",
		"ui"
	],
	"main": "./out/ipynbMain.js",
	"browser": "./dist/browser/ipynbMain.js",
	"capabilities": {
		"virtualWorkspaces": true,
		"untrustedWorkspaces": {
			"supported": true
		}
	},
	"contributes": {
		"languages": [
			{
				"id": "jupyter",
				"aliases": [
					"Jupyter"
				],
				"extensions": [
					".ipynb"
				]
			}
		],
		"notebooks": [
			{
				"type": "jupyter-notebook",
				"displayName": "Jupyter Notebook",
				"selector": [
					{
						"filenamePattern": "*.ipynb"
					}
				],
				"priority": "default"
			}
		]
	},
  "scripts": {
    "compile": "npx gulp compile-extension:ipynb",
    "watch": "npx gulp watch-extension:ipynb"
  },
	"dependencies": {
		"@enonic/fnv-plus": "^1.3.0",
		"detect-indent": "^6.0.0"
	},
	"devDependencies": {
		"@jupyterlab/coreutils": "^3.1.0"
	},
  "repository": {
    "type": "git",
    "url": "https://github.com/microsoft/vscode.git"
  }
}<|MERGE_RESOLUTION|>--- conflicted
+++ resolved
@@ -12,10 +12,6 @@
 		"onNotebook:jupyter-notebook"
 	],
 	"extensionKind": [
-<<<<<<< HEAD
-		"web",
-=======
->>>>>>> 04485223
 		"workspace",
 		"ui"
 	],
