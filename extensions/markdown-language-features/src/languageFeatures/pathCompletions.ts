/*---------------------------------------------------------------------------------------------
 *  Copyright (c) Microsoft Corporation. All rights reserved.
 *  Licensed under the MIT License. See License.txt in the project root for license information.
 *--------------------------------------------------------------------------------------------*/

import { dirname, resolve } from 'path';
import * as vscode from 'vscode';
import { IMdParser } from '../markdownEngine';
import { TableOfContents } from '../tableOfContents';
import { ITextDocument } from '../types/textDocument';
import { resolveUriToMarkdownFile } from '../util/openDocumentLink';
import { MdLinkProvider } from './documentLinks';

enum CompletionContextKind {
	/** `[...](|)` */
	Link,

	/** `[...][|]` */
	ReferenceLink,

	/** `[]: |` */
	LinkDefinition,
}

interface AnchorContext {
	/**
	 * Link text before the `#`.
	 *
	 * For `[text](xy#z|abc)` this is `xy`.
	 */
	readonly beforeAnchor: string;

	/**
	 * Text of the anchor before the current position.
	 *
	 * For `[text](xy#z|abc)` this is `z`.
	 */
	readonly anchorPrefix: string;
}

interface CompletionContext {
	readonly kind: CompletionContextKind;

	/**
	 * Text of the link before the current position
	 *
	 * For `[text](xy#z|abc)` this is `xy#z`.
	 */
	readonly linkPrefix: string;

	/**
	 * Position of the start of the link.
	 *
	 * For `[text](xy#z|abc)` this is the position before `xy`.
	 */
	readonly linkTextStartPosition: vscode.Position;

	/**
	 * Text of the link after the current position.
	 *
	 * For `[text](xy#z|abc)` this is `abc`.
	 */
	readonly linkSuffix: string;

	/**
	 * Info if the link looks like it is for an anchor: `[](#header)`
	 */
	readonly anchorInfo?: AnchorContext;
}

function tryDecodeUriComponent(str: string): string {
	try {
		return decodeURIComponent(str);
	} catch {
		return str;
	}
}

/**
 * Adds path completions in markdown files by implementing {@link vscode.CompletionItemProvider}.
 */
export class MdVsCodePathCompletionProvider implements vscode.CompletionItemProvider {

	constructor(
		private readonly parser: IMdParser,
		private readonly linkProvider: MdLinkProvider,
	) { }

	public async provideCompletionItems(document: ITextDocument, position: vscode.Position, _token: vscode.CancellationToken, _context: vscode.CompletionContext): Promise<vscode.CompletionItem[]> {
		if (!this.arePathSuggestionEnabled(document)) {
			return [];
		}

		const context = this.getPathCompletionContext(document, position);
		if (!context) {
			return [];
		}

		switch (context.kind) {
			case CompletionContextKind.ReferenceLink: {
				const items: vscode.CompletionItem[] = [];
				for await (const item of this.provideReferenceSuggestions(document, position, context)) {
					items.push(item);
				}
				return items;
			}

			case CompletionContextKind.LinkDefinition:
			case CompletionContextKind.Link: {
				const items: vscode.CompletionItem[] = [];

				const isAnchorInCurrentDoc = context.anchorInfo && context.anchorInfo.beforeAnchor.length === 0;

				// Add anchor #links in current doc
				if (context.linkPrefix.length === 0 || isAnchorInCurrentDoc) {
					const insertRange = new vscode.Range(context.linkTextStartPosition, position);
					for await (const item of this.provideHeaderSuggestions(document, position, context, insertRange)) {
						items.push(item);
					}
				}

				if (!isAnchorInCurrentDoc) {
					if (context.anchorInfo) { // Anchor to a different document
						const rawUri = this.resolveReference(document, context.anchorInfo.beforeAnchor);
						if (rawUri) {
							const otherDoc = await resolveUriToMarkdownFile(rawUri);
							if (otherDoc) {
								const anchorStartPosition = position.translate({ characterDelta: -(context.anchorInfo.anchorPrefix.length + 1) });
								const range = new vscode.Range(anchorStartPosition, position);
								for await (const item of this.provideHeaderSuggestions(otherDoc, position, context, range)) {
									items.push(item);
								}
							}
						}
					} else { // Normal path suggestions
						for await (const item of this.providePathSuggestions(document, position, context)) {
							items.push(item);
						}
					}
				}

				return items;
			}
		}
	}

	private arePathSuggestionEnabled(document: ITextDocument): boolean {
		const config = vscode.workspace.getConfiguration('markdown', document.uri);
		return config.get('suggest.paths.enabled', true);
	}

	/// [...](...|
	private readonly linkStartPattern = /\[([^\]]*?)\]\(\s*([^\s\(\)]*)$/;

	/// [...][...|
	private readonly referenceLinkStartPattern = /\[([^\]]*?)\]\[\s*([^\s\(\)]*)$/;

	/// [id]: |
	private readonly definitionPattern = /^\s*\[[\w\-]+\]:\s*([^\s]*)$/m;

	private getPathCompletionContext(document: ITextDocument, position: vscode.Position): CompletionContext | undefined {
		const line = document.lineAt(position.line).text;

		const linePrefixText = line.slice(0, position.character);
		const lineSuffixText = line.slice(position.character);

		const linkPrefixMatch = linePrefixText.match(this.linkStartPattern);
		if (linkPrefixMatch) {
			const prefix = linkPrefixMatch[2];
			if (this.refLooksLikeUrl(prefix)) {
				return undefined;
			}

			const suffix = lineSuffixText.match(/^[^\)\s]*/);
			return {
				kind: CompletionContextKind.Link,
				linkPrefix: tryDecodeUriComponent(prefix),
				linkTextStartPosition: position.translate({ characterDelta: -prefix.length }),
				linkSuffix: suffix ? suffix[0] : '',
				anchorInfo: this.getAnchorContext(prefix),
			};
		}

		const definitionLinkPrefixMatch = linePrefixText.match(this.definitionPattern);
		if (definitionLinkPrefixMatch) {
			const prefix = definitionLinkPrefixMatch[1];
			if (this.refLooksLikeUrl(prefix)) {
				return undefined;
			}

			const suffix = lineSuffixText.match(/^[^\s]*/);
			return {
				kind: CompletionContextKind.LinkDefinition,
				linkPrefix: tryDecodeUriComponent(prefix),
				linkTextStartPosition: position.translate({ characterDelta: -prefix.length }),
				linkSuffix: suffix ? suffix[0] : '',
				anchorInfo: this.getAnchorContext(prefix),
			};
		}

		const referenceLinkPrefixMatch = linePrefixText.match(this.referenceLinkStartPattern);
		if (referenceLinkPrefixMatch) {
			const prefix = referenceLinkPrefixMatch[2];
			const suffix = lineSuffixText.match(/^[^\]\s]*/);
			return {
				kind: CompletionContextKind.ReferenceLink,
				linkPrefix: prefix,
				linkTextStartPosition: position.translate({ characterDelta: -prefix.length }),
				linkSuffix: suffix ? suffix[0] : '',
			};
		}

		return undefined;
	}

	/**
	 * Check if {@param ref} looks like a 'http:' style url.
	 */
	private refLooksLikeUrl(prefix: string): boolean {
		return /^\s*[\w\d\-]+:/.test(prefix);
	}

	private getAnchorContext(prefix: string): AnchorContext | undefined {
		const anchorMatch = prefix.match(/^(.*)#([\w\d\-]*)$/);
		if (!anchorMatch) {
			return undefined;
		}
		return {
			beforeAnchor: anchorMatch[1],
			anchorPrefix: anchorMatch[2],
		};
	}

	private async *provideReferenceSuggestions(document: ITextDocument, position: vscode.Position, context: CompletionContext): AsyncIterable<vscode.CompletionItem> {
		const insertionRange = new vscode.Range(context.linkTextStartPosition, position);
		const replacementRange = new vscode.Range(insertionRange.start, position.translate({ characterDelta: context.linkSuffix.length }));

		const { definitions } = await this.linkProvider.getLinks(document);
		for (const [_, def] of definitions) {
			yield {
				kind: vscode.CompletionItemKind.Reference,
				label: def.ref.text,
				range: {
					inserting: insertionRange,
					replacing: replacementRange,
				},
			};
		}
	}

	private async *provideHeaderSuggestions(document: ITextDocument, position: vscode.Position, context: CompletionContext, insertionRange: vscode.Range): AsyncIterable<vscode.CompletionItem> {
		const toc = await TableOfContents.createForDocumentOrNotebook(this.parser, document);
		for (const entry of toc.entries) {
			const replacementRange = new vscode.Range(insertionRange.start, position.translate({ characterDelta: context.linkSuffix.length }));
			yield {
				kind: vscode.CompletionItemKind.Reference,
				label: '#' + decodeURIComponent(entry.slug.value),
				range: {
					inserting: insertionRange,
					replacing: replacementRange,
				},
			};
		}
	}

<<<<<<< HEAD
	private async *providePathSuggestions(document: SkinnyTextDocument, position: vscode.Position, context: CompletionContext): AsyncIterable<vscode.CompletionItem> {
		const linkPrefix = context.linkPrefix.replace('<', '');
		const linkSuffix = context.linkSuffix.replace('>', '');
		const shouldRmSpecialWsEncoding = context.linkPrefix.includes('<') && context.linkSuffix.includes('>');
		const valueBeforeLastSlash = linkPrefix.substring(0, linkPrefix.lastIndexOf('/') + 1); // keep the last slash
=======
	private async *providePathSuggestions(document: ITextDocument, position: vscode.Position, context: CompletionContext): AsyncIterable<vscode.CompletionItem> {
		const valueBeforeLastSlash = context.linkPrefix.substring(0, context.linkPrefix.lastIndexOf('/') + 1); // keep the last slash

>>>>>>> 668c538b
		const parentDir = this.resolveReference(document, valueBeforeLastSlash || '.');

		if (!parentDir) {
			return;
		}

		const pathSegmentStart = position.translate({ characterDelta: valueBeforeLastSlash.length - linkPrefix.length });
		const insertRange = new vscode.Range(pathSegmentStart, position);

		const pathSegmentEnd = position.translate({ characterDelta: linkSuffix.length });
		const replacementRange = new vscode.Range(pathSegmentStart, pathSegmentEnd);

		let dirInfo: Array<[string, vscode.FileType]>;
		try {
			dirInfo = await vscode.workspace.fs.readDirectory(parentDir);
		} catch {
			return;
		}

		const removeInsertWSPlaceholder = function (name: string) {
			let encodedName = encodeURIComponent(name);

			// removes special encoding '%20' for whitespaces
			// acts as a substitute for string.replaceAll
			// because I'm not sure the changes required to get that
			// function is worth the hassle during the pull request
			const wsInstances = (name.match(/ /g) || []).length;
			const loopTest = (index: number) => { return index < wsInstances && shouldRmSpecialWsEncoding; };
			for (let i = 0; loopTest(i); i++) {
				encodedName = encodedName.replace('%20', ' ');
			}

			return encodedName;
		};

		for (const [name, type] of dirInfo) {
			// Exclude paths that start with `.`
			if (name.startsWith('.')) {
				continue;
			}

			const isDir = type === vscode.FileType.Directory;
			yield {
				label: isDir ? name + '/' : name,
				insertText: isDir ? removeInsertWSPlaceholder(name) + '/' : removeInsertWSPlaceholder(name),
				kind: isDir ? vscode.CompletionItemKind.Folder : vscode.CompletionItemKind.File,
				range: {
					inserting: insertRange,
					replacing: replacementRange,
				},
				command: isDir ? { command: 'editor.action.triggerSuggest', title: '' } : undefined,
			};
		}
	}

	private resolveReference(document: ITextDocument, ref: string): vscode.Uri | undefined {
		const docUri = this.getFileUriOfTextDocument(document);

		if (ref.startsWith('/')) {
			const workspaceFolder = vscode.workspace.getWorkspaceFolder(docUri);
			if (workspaceFolder) {
				return vscode.Uri.joinPath(workspaceFolder.uri, ref);
			} else {
				return this.resolvePath(docUri, ref.slice(1));
			}
		}

		return this.resolvePath(docUri, ref);
	}

	private resolvePath(root: vscode.Uri, ref: string): vscode.Uri | undefined {
		try {
			if (root.scheme === 'file') {
				return vscode.Uri.file(resolve(dirname(root.fsPath), ref));
			} else {
				return root.with({
					path: resolve(dirname(root.path), ref),
				});
			}
		} catch {
			return undefined;
		}
	}

	private getFileUriOfTextDocument(document: ITextDocument) {
		if (document.uri.scheme === 'vscode-notebook-cell') {
			const notebook = vscode.workspace.notebookDocuments
				.find(notebook => notebook.getCells().some(cell => cell.document === document));

			if (notebook) {
				return notebook.uri;
			}
		}

		return document.uri;
	}
}

export function registerPathCompletionSupport(
	selector: vscode.DocumentSelector,
	parser: IMdParser,
	linkProvider: MdLinkProvider,
): vscode.Disposable {
	return vscode.languages.registerCompletionItemProvider(selector, new MdVsCodePathCompletionProvider(parser, linkProvider), '.', '/', '#');
}<|MERGE_RESOLUTION|>--- conflicted
+++ resolved
@@ -263,17 +263,12 @@
 		}
 	}
 
-<<<<<<< HEAD
 	private async *providePathSuggestions(document: SkinnyTextDocument, position: vscode.Position, context: CompletionContext): AsyncIterable<vscode.CompletionItem> {
 		const linkPrefix = context.linkPrefix.replace('<', '');
 		const linkSuffix = context.linkSuffix.replace('>', '');
 		const shouldRmSpecialWsEncoding = context.linkPrefix.includes('<') && context.linkSuffix.includes('>');
 		const valueBeforeLastSlash = linkPrefix.substring(0, linkPrefix.lastIndexOf('/') + 1); // keep the last slash
-=======
-	private async *providePathSuggestions(document: ITextDocument, position: vscode.Position, context: CompletionContext): AsyncIterable<vscode.CompletionItem> {
-		const valueBeforeLastSlash = context.linkPrefix.substring(0, context.linkPrefix.lastIndexOf('/') + 1); // keep the last slash
-
->>>>>>> 668c538b
+
 		const parentDir = this.resolveReference(document, valueBeforeLastSlash || '.');
 
 		if (!parentDir) {
