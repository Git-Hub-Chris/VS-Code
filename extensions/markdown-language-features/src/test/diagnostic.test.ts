--- conflicted
+++ resolved
@@ -297,7 +297,6 @@
 		assert.deepStrictEqual(diagnostics.length, 0);
 	});
 
-<<<<<<< HEAD
 	test('ignoreHeadings should ignore invalid links in headings', async () => {
 		const doc = new InMemoryDocument(workspacePath('link-in-heading.md'), joinLines(
 			'H1 [bad-link-in-heading]',
@@ -314,7 +313,8 @@
 
 		const diagnostics = await getComputedDiagnostics(doc, new InMemoryWorkspaceMarkdownDocuments([doc]));
 		assert.deepStrictEqual(diagnostics, []);
-=======
+	});
+
 	test('Should detect invalid links with titles', async () => {
 		const doc = new InMemoryDocument(workspacePath('doc1.md'), joinLines(
 			`[link](<no such.md> "text")`,
@@ -333,6 +333,5 @@
 			new vscode.Range(4, 7, 4, 17),
 			new vscode.Range(5, 7, 5, 17),
 		]);
->>>>>>> 793b0fd5
 	});
 });