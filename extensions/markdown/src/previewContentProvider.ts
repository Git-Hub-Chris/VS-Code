/*---------------------------------------------------------------------------------------------
 *  Copyright (c) Microsoft Corporation. All rights reserved.
 *  Licensed under the MIT License. See License.txt in the project root for license information.
 *--------------------------------------------------------------------------------------------*/

'use strict';

import * as vscode from 'vscode';
import * as path from 'path';
import { MarkdownEngine } from './markdownEngine';

import * as nls from 'vscode-nls';
import { Logger } from "./logger";
const localize = nls.loadMessageBundle();

export interface ContentSecurityPolicyArbiter {
	isEnhancedSecurityDisableForWorkspace(rootPath: string): boolean;

	addTrustedWorkspace(rootPath: string): Thenable<void>;

	removeTrustedWorkspace(rootPath: string): Thenable<void>;
}

export function isMarkdownFile(document: vscode.TextDocument) {
	return document.languageId === 'markdown'
		&& document.uri.scheme !== 'markdown'; // prevent processing of own documents
}

export function getMarkdownUri(uri: vscode.Uri) {
	if (uri.scheme === 'markdown') {
		return uri;
	}

	return uri.with({
		scheme: 'markdown',
		path: uri.fsPath + '.rendered',
		query: uri.toString()
	});
}

class MarkdownPreviewConfig {
	public static getCurrentConfig() {
		return new MarkdownPreviewConfig();
	}

	public readonly scrollBeyondLastLine: boolean;
	public readonly wordWrap: boolean;
	public readonly previewFrontMatter: string;
	public readonly doubleClickToSwitchToEditor: boolean;
	public readonly scrollEditorWithPreview: boolean;
	public readonly scrollPreviewWithEditorSelection: boolean;
	public readonly markEditorSelection: boolean;

	public readonly lineHeight: number;
	public readonly fontSize: number;
	public readonly fontFamily: string | undefined;
	public readonly styles: string[];

	private constructor() {
		const editorConfig = vscode.workspace.getConfiguration('editor');
		const markdownConfig = vscode.workspace.getConfiguration('markdown');

		this.scrollBeyondLastLine = editorConfig.get<boolean>('scrollBeyondLastLine', false);
		this.wordWrap = editorConfig.get<string>('wordWrap', 'off') !== 'off';

		this.previewFrontMatter = markdownConfig.get<string>('previewFrontMatter', 'hide');
		this.scrollPreviewWithEditorSelection = !!markdownConfig.get<boolean>('preview.scrollPreviewWithEditorSelection', true);
		this.scrollEditorWithPreview = !!markdownConfig.get<boolean>('preview.scrollEditorWithPreview', true);
		this.doubleClickToSwitchToEditor = !!markdownConfig.get<boolean>('preview.doubleClickToSwitchToEditor', true);
		this.markEditorSelection = !!markdownConfig.get<boolean>('preview.markEditorSelection', true);

		this.fontFamily = markdownConfig.get<string | undefined>('preview.fontFamily', undefined);
		this.fontSize = +markdownConfig.get<number>('preview.fontSize', NaN);
		this.lineHeight = +markdownConfig.get<number>('preview.lineHeight', NaN);

		this.styles = markdownConfig.get<string[]>('styles', []);
	}

	public isEqualTo(otherConfig: MarkdownPreviewConfig) {
		for (let key in this) {
			if (this.hasOwnProperty(key) && key !== 'styles') {
				if (this[key] !== otherConfig[key]) {
					return false;
				}
			}
		}

		// Check styles
		if (this.styles.length !== otherConfig.styles.length) {
			return false;
		}
		for (let i = 0; i < this.styles.length; ++i) {
			if (this.styles[i] !== otherConfig.styles[i]) {
				return false;
			}
		}

		return true;
	}

	[key: string]: any;
}

export class MDDocumentContentProvider implements vscode.TextDocumentContentProvider {
	private _onDidChange = new vscode.EventEmitter<vscode.Uri>();
	private _waiting: boolean = false;
<<<<<<< HEAD
=======

	private config: MarkdownPreviewConfig;

	private extraStyles: Array<vscode.Uri> = [];
	private extraScripts: Array<vscode.Uri> = [];
>>>>>>> afb94f4e

	constructor(
		private engine: MarkdownEngine,
		private context: vscode.ExtensionContext,
		private cspArbiter: ContentSecurityPolicyArbiter,
		private logger: Logger
	) {
		this.config = MarkdownPreviewConfig.getCurrentConfig();
	}

	private getMediaPath(mediaFile: string): string {
		return vscode.Uri.file(this.context.asAbsolutePath(path.join('media', mediaFile))).toString();
	}

	private fixHref(resource: vscode.Uri, href: string): string {
		if (!href) {
			return href;
		}

		// Use href if it is already an URL
		const hrefUri = vscode.Uri.parse(href);
		if (['file', 'http', 'https'].indexOf(hrefUri.scheme) >= 0) {
			return hrefUri.toString();
		}

		// Use href as file URI if it is absolute
		if (path.isAbsolute(href)) {
			return vscode.Uri.file(href).toString();
		}

		// use a workspace relative path if there is a workspace
		let rootPath = vscode.workspace.rootPath;
		if (rootPath) {
			return vscode.Uri.file(path.join(rootPath, href)).toString();
		}

		// otherwise look relative to the markdown file
		return vscode.Uri.file(path.join(path.dirname(resource.fsPath), href)).toString();
	}

<<<<<<< HEAD
	private computeCustomStyleSheetIncludes(uri: vscode.Uri, _nonce: string): string {
		const styles = vscode.workspace.getConfiguration('markdown')['styles'];
		if (styles && Array.isArray(styles) && styles.length > 0) {
			return styles.map((style) => {
=======
	private computeCustomStyleSheetIncludes(uri: vscode.Uri): string {
		if (this.config.styles && Array.isArray(this.config.styles)) {
			return this.config.styles.map((style) => {
>>>>>>> afb94f4e
				return `<link rel="stylesheet" href="${this.fixHref(uri, style)}" type="text/css" media="screen">`;
			}).join('\n');
		}
		return '';
	}

	private getSettingsOverrideStyles(nonce: string): string {
		return `<style nonce="${nonce}">
			body {
				${this.config.fontFamily ? `font-family: ${this.config.fontFamily};` : ''}
				${this.config.fontSize > 0 ? `font-size: ${this.config.fontSize}px;` : ''}
				${this.config.lineHeight > 0 ? `line-height: ${this.config.lineHeight};` : ''}
			}
		</style>`;
	}

<<<<<<< HEAD
=======
	private getStyles(uri: vscode.Uri, nonce: string): string {
		const baseStyles = [
			this.getMediaPath('markdown.css'),
			this.getMediaPath('tomorrow.css')
		].concat(this.extraStyles.map(resource => resource.toString()));

		return `${baseStyles.map(href => `<link rel="stylesheet" type="text/css" href="${href}">`).join('\n')}
			${this.getSettingsOverrideStyles(nonce)}
			${this.computeCustomStyleSheetIncludes(uri)}`;
	}

	private getScripts(nonce: string): string {
		const scripts = [this.getMediaPath('main.js')].concat(this.extraScripts.map(resource => resource.toString()));
		return scripts
			.map(source => `<script async src="${source}" nonce="${nonce}"></script>`)
			.join('\n');
	}

>>>>>>> afb94f4e
	public provideTextDocumentContent(uri: vscode.Uri): Thenable<string> {
		const sourceUri = vscode.Uri.parse(uri.query);

		let initialLine: number | undefined = undefined;
		const editor = vscode.window.activeTextEditor;
		if (editor && editor.document.uri.fsPath === sourceUri.fsPath) {
			initialLine = editor.selection.active.line;
		}

<<<<<<< HEAD
			let initialLine = 0;
			const editor = vscode.window.activeTextEditor;
			if (editor && editor.document.uri.path === sourceUri.path) {
				initialLine = editor.selection.active.line;
			}
=======
		return vscode.workspace.openTextDocument(sourceUri).then(document => {
			this.config = MarkdownPreviewConfig.getCurrentConfig();
>>>>>>> afb94f4e

			const initialData = {
				previewUri: uri.toString(),
				source: sourceUri.toString(),
				line: initialLine,
				scrollPreviewWithEditorSelection: this.config.scrollPreviewWithEditorSelection,
				scrollEditorWithPreview: this.config.scrollEditorWithPreview,
				doubleClickToSwitchToEditor: this.config.doubleClickToSwitchToEditor
			};

<<<<<<< HEAD
			const previewStrings = {
				cspAlertMessageText: localize('preview.securityMessage.text', 'Scripts have been disabled in this document'),
				cspAlertMessageTitle: localize('preview.securityMessage.title', 'Scripts are disabled in the markdown preview. Change the Markdown preview secuirty setting to enable scripts'),
				cspAlertMessageLabel: localize('preview.securityMessage.label', 'Scripts Disabled Security Warning')
			};

			// Content Security Policy
			const nonce = new Date().getTime() + '' + new Date().getMilliseconds();
			let csp = `<meta http-equiv="Content-Security-Policy" content="default-src 'self'; img-src 'self' http: https: data:; media-src 'self' http: https: data:; child-src 'none'; script-src 'nonce-${nonce}'; style-src 'self' 'unsafe-inline' http: https: data:;">`;
			if (this.cspArbiter.isEnhancedSecurityDisableForWorkspace()) {
=======
			this.logger.log('provideTextDocumentContent', initialData);

			// Content Security Policy
			const nonce = new Date().getTime() + '' + new Date().getMilliseconds();
			let csp = `<meta http-equiv="Content-Security-Policy" content="default-src 'self'; img-src 'self' http: https: data:; media-src 'self' http: https: data:; child-src 'none'; script-src 'nonce-${nonce}'; style-src 'self' 'unsafe-inline' http: https: data:; font-src 'self' http: https: data:;">`;
			if (this.cspArbiter.isEnhancedSecurityDisableForWorkspace(vscode.workspace.rootPath || sourceUri.toString())) {
>>>>>>> afb94f4e
				csp = '';
			}

			const body = this.engine.render(sourceUri, this.config.previewFrontMatter === 'hide', document.getText());
			return `<!DOCTYPE html>
				<html>
				<head>
					<meta http-equiv="Content-type" content="text/html;charset=UTF-8">
					${csp}
					<meta id="vscode-markdown-preview-data" data-settings="${JSON.stringify(initialData).replace(/"/g, '&quot;')}" data-strings="${JSON.stringify(previewStrings).replace(/"/g, '&quot;')}">
					<script src="${this.getMediaPath('csp.js')}" nonce="${nonce}"></script>
					<link rel="stylesheet" type="text/css" href="${this.getMediaPath('markdown.css')}">
					<link rel="stylesheet" type="text/css" href="${this.getMediaPath('tomorrow.css')}">
					${this.getSettingsOverrideStyles(nonce)}
					${this.computeCustomStyleSheetIncludes(uri, nonce)}
					<base href="${document.uri.toString(true)}">
				</head>
				<body class="vscode-body ${this.config.scrollBeyondLastLine ? 'scrollBeyondLastLine' : ''} ${this.config.wordWrap ? 'wordWrap' : ''} ${this.config.markEditorSelection ? 'showEditorSelection' : ''}">
					${body}
					<script src="${this.getMediaPath('main.js')}" nonce="${nonce}"></script>
				</body>
				</html>`;
		});
	}

	public updateConfiguration() {
		const newConfig = MarkdownPreviewConfig.getCurrentConfig();
		if (!this.config.isEqualTo(newConfig)) {
			this.config = newConfig;
			// update all generated md documents
			vscode.workspace.textDocuments.forEach(document => {
				if (document.uri.scheme === 'markdown') {
					this.update(document.uri);
				}
			});
		}
	}

	get onDidChange(): vscode.Event<vscode.Uri> {
		return this._onDidChange.event;
	}

	public update(uri: vscode.Uri) {
		if (!this._waiting) {
			this._waiting = true;
			setTimeout(() => {
				this._waiting = false;
				this._onDidChange.fire(uri);
			}, 300);
		}
	}
}<|MERGE_RESOLUTION|>--- conflicted
+++ resolved
@@ -20,6 +20,12 @@
 
 	removeTrustedWorkspace(rootPath: string): Thenable<void>;
 }
+
+const previewStrings = {
+	cspAlertMessageText: localize('preview.securityMessage.text', 'Scripts have been disabled in this document'),
+	cspAlertMessageTitle: localize('preview.securityMessage.title', 'Scripts are disabled in the markdown preview. Change the Markdown preview secuirty setting to enable scripts'),
+	cspAlertMessageLabel: localize('preview.securityMessage.label', 'Scripts Disabled Security Warning')
+};
 
 export function isMarkdownFile(document: vscode.TextDocument) {
 	return document.languageId === 'markdown'
@@ -104,14 +110,11 @@
 export class MDDocumentContentProvider implements vscode.TextDocumentContentProvider {
 	private _onDidChange = new vscode.EventEmitter<vscode.Uri>();
 	private _waiting: boolean = false;
-<<<<<<< HEAD
-=======
 
 	private config: MarkdownPreviewConfig;
 
 	private extraStyles: Array<vscode.Uri> = [];
 	private extraScripts: Array<vscode.Uri> = [];
->>>>>>> afb94f4e
 
 	constructor(
 		private engine: MarkdownEngine,
@@ -122,6 +125,14 @@
 		this.config = MarkdownPreviewConfig.getCurrentConfig();
 	}
 
+	public addScript(resource: vscode.Uri): void {
+		this.extraScripts.push(resource);
+	}
+
+	public addStyle(resource: vscode.Uri): void {
+		this.extraStyles.push(resource);
+	}
+
 	private getMediaPath(mediaFile: string): string {
 		return vscode.Uri.file(this.context.asAbsolutePath(path.join('media', mediaFile))).toString();
 	}
@@ -152,16 +163,9 @@
 		return vscode.Uri.file(path.join(path.dirname(resource.fsPath), href)).toString();
 	}
 
-<<<<<<< HEAD
-	private computeCustomStyleSheetIncludes(uri: vscode.Uri, _nonce: string): string {
-		const styles = vscode.workspace.getConfiguration('markdown')['styles'];
-		if (styles && Array.isArray(styles) && styles.length > 0) {
-			return styles.map((style) => {
-=======
 	private computeCustomStyleSheetIncludes(uri: vscode.Uri): string {
 		if (this.config.styles && Array.isArray(this.config.styles)) {
 			return this.config.styles.map((style) => {
->>>>>>> afb94f4e
 				return `<link rel="stylesheet" href="${this.fixHref(uri, style)}" type="text/css" media="screen">`;
 			}).join('\n');
 		}
@@ -178,8 +182,6 @@
 		</style>`;
 	}
 
-<<<<<<< HEAD
-=======
 	private getStyles(uri: vscode.Uri, nonce: string): string {
 		const baseStyles = [
 			this.getMediaPath('markdown.css'),
@@ -198,7 +200,6 @@
 			.join('\n');
 	}
 
->>>>>>> afb94f4e
 	public provideTextDocumentContent(uri: vscode.Uri): Thenable<string> {
 		const sourceUri = vscode.Uri.parse(uri.query);
 
@@ -208,16 +209,8 @@
 			initialLine = editor.selection.active.line;
 		}
 
-<<<<<<< HEAD
-			let initialLine = 0;
-			const editor = vscode.window.activeTextEditor;
-			if (editor && editor.document.uri.path === sourceUri.path) {
-				initialLine = editor.selection.active.line;
-			}
-=======
 		return vscode.workspace.openTextDocument(sourceUri).then(document => {
 			this.config = MarkdownPreviewConfig.getCurrentConfig();
->>>>>>> afb94f4e
 
 			const initialData = {
 				previewUri: uri.toString(),
@@ -228,25 +221,12 @@
 				doubleClickToSwitchToEditor: this.config.doubleClickToSwitchToEditor
 			};
 
-<<<<<<< HEAD
-			const previewStrings = {
-				cspAlertMessageText: localize('preview.securityMessage.text', 'Scripts have been disabled in this document'),
-				cspAlertMessageTitle: localize('preview.securityMessage.title', 'Scripts are disabled in the markdown preview. Change the Markdown preview secuirty setting to enable scripts'),
-				cspAlertMessageLabel: localize('preview.securityMessage.label', 'Scripts Disabled Security Warning')
-			};
-
-			// Content Security Policy
-			const nonce = new Date().getTime() + '' + new Date().getMilliseconds();
-			let csp = `<meta http-equiv="Content-Security-Policy" content="default-src 'self'; img-src 'self' http: https: data:; media-src 'self' http: https: data:; child-src 'none'; script-src 'nonce-${nonce}'; style-src 'self' 'unsafe-inline' http: https: data:;">`;
-			if (this.cspArbiter.isEnhancedSecurityDisableForWorkspace()) {
-=======
 			this.logger.log('provideTextDocumentContent', initialData);
 
 			// Content Security Policy
 			const nonce = new Date().getTime() + '' + new Date().getMilliseconds();
 			let csp = `<meta http-equiv="Content-Security-Policy" content="default-src 'self'; img-src 'self' http: https: data:; media-src 'self' http: https: data:; child-src 'none'; script-src 'nonce-${nonce}'; style-src 'self' 'unsafe-inline' http: https: data:; font-src 'self' http: https: data:;">`;
 			if (this.cspArbiter.isEnhancedSecurityDisableForWorkspace(vscode.workspace.rootPath || sourceUri.toString())) {
->>>>>>> afb94f4e
 				csp = '';
 			}
 
@@ -258,15 +238,13 @@
 					${csp}
 					<meta id="vscode-markdown-preview-data" data-settings="${JSON.stringify(initialData).replace(/"/g, '&quot;')}" data-strings="${JSON.stringify(previewStrings).replace(/"/g, '&quot;')}">
 					<script src="${this.getMediaPath('csp.js')}" nonce="${nonce}"></script>
-					<link rel="stylesheet" type="text/css" href="${this.getMediaPath('markdown.css')}">
-					<link rel="stylesheet" type="text/css" href="${this.getMediaPath('tomorrow.css')}">
-					${this.getSettingsOverrideStyles(nonce)}
-					${this.computeCustomStyleSheetIncludes(uri, nonce)}
+					${this.getStyles(uri, nonce)}
 					<base href="${document.uri.toString(true)}">
 				</head>
 				<body class="vscode-body ${this.config.scrollBeyondLastLine ? 'scrollBeyondLastLine' : ''} ${this.config.wordWrap ? 'wordWrap' : ''} ${this.config.markEditorSelection ? 'showEditorSelection' : ''}">
 					${body}
-					<script src="${this.getMediaPath('main.js')}" nonce="${nonce}"></script>
+					<div class="code-line" data-line="${document.lineCount}"></div>
+					${this.getScripts(nonce)}
 				</body>
 				</html>`;
 		});
