--- conflicted
+++ resolved
@@ -6,11 +6,7 @@
 				"git": {
 					"name": "REditorSupport/vscode-R",
 					"repositoryUrl": "https://github.com/REditorSupport/vscode-R",
-<<<<<<< HEAD
-					"commitHash": "ff60e426f66503f3c9533c7a62a8fd3f9f6c53df"
-=======
 					"commitHash": "ad966f3b2de8a83594f90aa5b51f5b569cf02c08"
->>>>>>> 0e98f35f
 				}
 			},
 			"license": "MIT",
