/*---------------------------------------------------------------------------------------------
 *  Copyright (c) Microsoft Corporation. All rights reserved.
 *  Licensed under the MIT License. See License.txt in the project root for license information.
 *--------------------------------------------------------------------------------------------*/
import * as vscode from 'vscode';
import * as os from 'os';
import * as fs from 'fs/promises';
import * as path from 'path';
import { ExecOptionsWithStringEncoding, execSync } from 'child_process';
import codeInsidersCompletionSpec from './completions/code-insiders';
import codeCompletionSpec from './completions/code';
import cdSpec from './completions/cd';

let cachedAvailableCommands: Set<string> | undefined;
let cachedBuiltinCommands: Map<string, string[]> | undefined;

export const availableSpecs = [codeCompletionSpec, codeInsidersCompletionSpec, cdSpec];

function getBuiltinCommands(shell: string): string[] | undefined {
	try {
		const shellType = path.basename(shell, path.extname(shell));
		const cachedCommands = cachedBuiltinCommands?.get(shellType);
		if (cachedCommands) {
			return cachedCommands;
		}
		const filter = (cmd: string) => cmd;
		const options: ExecOptionsWithStringEncoding = { encoding: 'utf-8', shell };
		switch (shellType) {
			case 'bash': {
				const bashOutput = execSync('compgen -b', options);
				const bashResult = bashOutput.split('\n').filter(filter);
				if (bashResult.length) {
					cachedBuiltinCommands?.set(shellType, bashResult);
					return bashResult;
				}
				break;
			}
			case 'zsh': {
				const zshOutput = execSync('printf "%s\\n" ${(k)builtins}', options);
				const zshResult = zshOutput.split('\n').filter(filter);
				if (zshResult.length) {
					cachedBuiltinCommands?.set(shellType, zshResult);
					return zshResult;
				}
			}
			case 'fish': {
				// TODO: ghost text in the command line prevents
				// completions from working ATM for fish
				const fishOutput = execSync('functions -n', options);
				const fishResult = fishOutput.split(', ').filter(filter);
				if (fishResult.length) {
					cachedBuiltinCommands?.set(shellType, fishResult);
					return fishResult;
				}
				break;
			}
			case 'pwsh': {
				// native pwsh completions are builtin to vscode
				return [];
			}
		}
		return;

	} catch (error) {
		console.error('Error fetching builtin commands:', error);
		return;
	}
}

export async function activate(context: vscode.ExtensionContext) {
	context.subscriptions.push(vscode.window.registerTerminalCompletionProvider({
		id: 'terminal-suggest',
		async provideTerminalCompletions(terminal: vscode.Terminal, terminalContext: { commandLine: string; cursorPosition: number }, token: vscode.CancellationToken): Promise<vscode.TerminalCompletionItem[] | vscode.TerminalCompletionList | undefined> {
			if (token.isCancellationRequested) {
				return;
			}

			// TODO: Leverage shellType when available https://github.com/microsoft/vscode/issues/230165
			const shellPath = ('shellPath' in terminal.creationOptions ? terminal.creationOptions.shellPath : undefined) ?? vscode.env.shell;
			if (!shellPath) {
				return;
			}

			const commandsInPath = await getCommandsInPath();
			const builtinCommands = getBuiltinCommands(shellPath);
			if (!commandsInPath || !builtinCommands) {
				return;
			}
			const commands = [...commandsInPath, ...builtinCommands];

			const prefix = getPrefix(terminalContext.commandLine, terminalContext.cursorPosition);

			const result = await getCompletionItemsFromSpecs(availableSpecs, terminalContext, commands, prefix, terminal.shellIntegration?.cwd, token);
			if (result.cwd && (result.filesRequested || result.foldersRequested)) {
				// const cwd = resolveCwdFromPrefix(prefix, terminal.shellIntegration?.cwd) ?? terminal.shellIntegration?.cwd;
				return new vscode.TerminalCompletionList(result.items, { filesRequested: result.filesRequested, foldersRequested: result.foldersRequested, cwd: result.cwd, pathSeparator: osIsWindows() ? '\\' : '/' });
			}
			return result.items;
		}
	}, '/', '\\'));
}


/**
 * Adjusts the current working directory based on a given prefix if it is a folder.
 * @param prefix - The folder path prefix.
 * @param currentCwd - The current working directory.
 * @returns The new working directory.
 */
export async function resolveCwdFromPrefix(prefix: string, currentCwd?: vscode.Uri): Promise<vscode.Uri | undefined> {
	if (!currentCwd) {
		return;
	}
	try {
		// Get the nearest folder path from the prefix. This ignores everything after the `/` as
		// they are what triggers changes in the directory.
		let lastSlashIndex: number;
		if (osIsWindows()) {
			// TODO: This support is very basic, ideally the slashes supported would depend upon the
			//       shell type. For example git bash under Windows does not allow using \ as a path
			//       separator.
			lastSlashIndex = prefix.lastIndexOf('\\');
			if (lastSlashIndex === -1) {
				lastSlashIndex = prefix.lastIndexOf('/');
			}
		} else {
			lastSlashIndex = prefix.lastIndexOf('/');
		}
		const relativeFolder = lastSlashIndex === -1 ? '' : prefix.slice(0, lastSlashIndex);

		// Resolve the absolute path of the prefix
		const resolvedPath = path.resolve(currentCwd?.fsPath, relativeFolder);
		const stat = await fs.stat(resolvedPath);

		// Check if the resolved path exists and is a directory
		if (stat.isDirectory()) {
			return currentCwd.with({ path: resolvedPath });
		}
	} catch {
		// Ignore errors
	}

	// If the prefix is not a folder, return the current cwd
	return currentCwd;
}


function getLabel(spec: Fig.Spec | Fig.Arg | Fig.Suggestion | string): string[] | undefined {
	if (typeof spec === 'string') {
		return [spec];
	}
	if (typeof spec.name === 'string') {
		return [spec.name];
	}
	if (!Array.isArray(spec.name) || spec.name.length === 0) {
		return;
	}
	return spec.name;
}

function createCompletionItem(cursorPosition: number, prefix: string, label: string, description?: string, kind?: vscode.TerminalCompletionItemKind): vscode.TerminalCompletionItem {
	const endsWithSpace = prefix.endsWith(' ');
	const lastWord = endsWithSpace ? '' : prefix.split(' ').at(-1) ?? '';
	return {
		label,
		detail: description ?? '',
		replacementIndex: cursorPosition - lastWord.length,
		replacementLength: lastWord.length > 0 ? lastWord.length : cursorPosition,
		kind: kind ?? vscode.TerminalCompletionItemKind.Method
	};
}

async function isExecutable(filePath: string): Promise<boolean> {
	// Windows doesn't have the concept of an executable bit and running any
	// file is possible. We considered using $PATHEXT here but since it's mostly
	// there for legacy reasons and it would be easier and more intuitive to add
	// a setting if needed instead.
	if (osIsWindows()) {
		return true;
	}
	try {
		const stats = await fs.stat(filePath);
		// On macOS/Linux, check if the executable bit is set
		return (stats.mode & 0o100) !== 0;
	} catch (error) {
		// If the file does not exist or cannot be accessed, it's not executable
		return false;
	}
}

async function getCommandsInPath(): Promise<Set<string> | undefined> {
	if (cachedAvailableCommands) {
		return cachedAvailableCommands;
	}
	const paths = osIsWindows() ? process.env.PATH?.split(';') : process.env.PATH?.split(':');
	if (!paths) {
		return;
	}
	const pathSeparator = osIsWindows() ? '\\' : '/';
	const executables = new Set<string>();
	for (const path of paths) {
		try {
			const dirExists = await fs.stat(path).then(stat => stat.isDirectory()).catch(() => false);
			if (!dirExists) {
				continue;
			}
			const files = await vscode.workspace.fs.readDirectory(vscode.Uri.file(path));

			for (const [file, fileType] of files) {
				if (fileType !== vscode.FileType.Unknown && fileType !== vscode.FileType.Directory && await isExecutable(path + pathSeparator + file)) {
					executables.add(file);
				}
			}
		} catch (e) {
			// Ignore errors for directories that can't be read
			continue;
		}
	}
	cachedAvailableCommands = executables;
	return executables;
}

function getPrefix(commandLine: string, cursorPosition: number): string {
	// Return an empty string if the command line is empty after trimming
	if (commandLine.trim() === '') {
		return '';
	}

	// Check if cursor is not at the end and there's non-whitespace after the cursor
	if (cursorPosition < commandLine.length && /\S/.test(commandLine[cursorPosition])) {
		return '';
	}

	// Extract the part of the line up to the cursor position
	const beforeCursor = commandLine.slice(0, cursorPosition);

	// Find the last sequence of non-whitespace characters before the cursor
	const match = beforeCursor.match(/(\S+)\s*$/);

	// Return the match if found, otherwise undefined
	return match ? match[0] : '';
}

export function asArray<T>(x: T | T[]): T[];
export function asArray<T>(x: T | readonly T[]): readonly T[];
export function asArray<T>(x: T | T[]): T[] {
	return Array.isArray(x) ? x : [x];
}

export async function getCompletionItemsFromSpecs(specs: Fig.Spec[], terminalContext: { commandLine: string; cursorPosition: number }, availableCommands: string[], prefix: string, shellIntegrationCwd?: vscode.Uri, token?: vscode.CancellationToken): Promise<{ items: vscode.TerminalCompletionItem[]; filesRequested: boolean; foldersRequested: boolean; cwd?: vscode.Uri }> {
	const items: vscode.TerminalCompletionItem[] = [];
	let filesRequested = false;
	let foldersRequested = false;
	const firstCommand = getFirstCommand(terminalContext.commandLine);
	for (const spec of specs) {
		const specLabels = getLabel(spec);
		if (!specLabels) {
			continue;
		}
		for (const specLabel of specLabels) {
			if (!availableCommands.includes(specLabel) || (token && token?.isCancellationRequested)) {
				continue;
			}
			//
			if (
				// If the prompt is empty
				!terminalContext.commandLine
				// or the first command matches the command
				|| !!firstCommand && specLabel.startsWith(firstCommand)
			) {
				// push it to the completion items
				items.push(createCompletionItem(terminalContext.cursorPosition, prefix, specLabel));
			}
			if (!terminalContext.commandLine.startsWith(specLabel)) {
				// the spec label is not the first word in the command line, so do not provide options or args
				continue;
			}
			const precedingText = terminalContext.commandLine.slice(0, terminalContext.cursorPosition + 1);
			if ('options' in spec && spec.options) {
				for (const option of spec.options) {
					const optionLabels = getLabel(option);
					if (!optionLabels) {
						continue;
					}
					for (const optionLabel of optionLabels) {
						if (!items.find(i => i.label === optionLabel) && optionLabel.startsWith(prefix) || (prefix.length > specLabel.length && prefix.trim() === specLabel)) {
							items.push(createCompletionItem(terminalContext.cursorPosition, prefix, optionLabel, option.description, vscode.TerminalCompletionItemKind.Flag));
						}
						const expectedText = `${specLabel} ${optionLabel} `;
						if (!precedingText.includes(expectedText)) {
							continue;
						}
						const indexOfPrecedingText = terminalContext.commandLine.lastIndexOf(expectedText);
						const currentPrefix = precedingText.slice(indexOfPrecedingText + expectedText.length);
						const argsCompletions = getCompletionItemsFromArgs(option.args, currentPrefix, terminalContext);
						if (!argsCompletions) {
							continue;
						}
						const argCompletions = argsCompletions.items;
						foldersRequested = foldersRequested || argsCompletions.foldersRequested;
						filesRequested = filesRequested || argsCompletions.filesRequested;
						let cwd: vscode.Uri | undefined;
						if (shellIntegrationCwd && (filesRequested || foldersRequested)) {
							cwd = await resolveCwdFromPrefix(prefix, shellIntegrationCwd) ?? shellIntegrationCwd;
						}
						return { items: argCompletions, filesRequested, foldersRequested, cwd };
					}
				}
			}
			if ('args' in spec && asArray(spec.args)) {
				const expectedText = `${specLabel} `;
				if (!precedingText.includes(expectedText)) {
					continue;
				}
				const indexOfPrecedingText = terminalContext.commandLine.lastIndexOf(expectedText);
				const currentPrefix = precedingText.slice(indexOfPrecedingText + expectedText.length);
				const argsCompletions = getCompletionItemsFromArgs(spec.args, currentPrefix, terminalContext);
				if (!argsCompletions) {
					continue;
				}
				items.push(...argsCompletions.items);
				filesRequested = filesRequested || argsCompletions.filesRequested;
				foldersRequested = foldersRequested || argsCompletions.foldersRequested;
			}
		}
	}
	const shouldShowCommands = !terminalContext.commandLine.substring(0, terminalContext.cursorPosition).trimStart().includes(' ');
	if (shouldShowCommands && (filesRequested === foldersRequested)) {
		// Include builitin/available commands in the results
		const labels = new Set(items.map(i => i.label));
		for (const command of availableCommands) {
<<<<<<< HEAD
			if (!labels.has(command)) {
				items.push(createCompletionItem(terminalContext.commandLine, terminalContext.cursorPosition, prefix, command));
=======
			if ((!terminalContext.commandLine.trim() || firstCommand && command.startsWith(firstCommand)) && !items.find(item => item.label === command)) {
				items.push(createCompletionItem(terminalContext.cursorPosition, prefix, command));
>>>>>>> a690eb69
			}
		}
	}

	const shouldShowResourceCompletions =
		(
			// If the command line is empty
			terminalContext.commandLine.trim().length === 0
			// or no completions are found and the prefix is empty
			|| !items?.length
			// or all of the items are '.' or '..' IE file paths
			|| items.length && items.every(i => ['.', '..'].includes(i.label))
		)
		// and neither files nor folders are going to be requested (for a specific spec's argument)
		&& (!filesRequested && !foldersRequested);

	if (shouldShowResourceCompletions) {
		filesRequested = true;
		foldersRequested = true;
	}
	let cwd: vscode.Uri | undefined;
	if (shellIntegrationCwd && (filesRequested || foldersRequested)) {
		cwd = await resolveCwdFromPrefix(prefix, shellIntegrationCwd) ?? shellIntegrationCwd;
	}
	return { items, filesRequested, foldersRequested, cwd };
}

function getCompletionItemsFromArgs(args: Fig.SingleOrArray<Fig.Arg> | undefined, currentPrefix: string, terminalContext: { commandLine: string; cursorPosition: number }): { items: vscode.TerminalCompletionItem[]; filesRequested: boolean; foldersRequested: boolean } | undefined {
	if (!args) {
		return;
	}

	let items: vscode.TerminalCompletionItem[] = [];
	let filesRequested = false;
	let foldersRequested = false;
	for (const arg of asArray(args)) {
		if (!arg) {
			continue;
		}
		if (arg.template) {
			if (arg.template === 'filepaths') {
				filesRequested = true;
			} else if (arg.template === 'folders') {
				foldersRequested = true;
			}
		}
		if (arg.suggestions?.length) {
			// there are specific suggestions to show
			items = [];
			for (const suggestion of arg.suggestions) {
				const suggestionLabels = getLabel(suggestion);
				if (!suggestionLabels) {
					continue;
				}
				const twoWordsBefore = terminalContext.commandLine.slice(0, terminalContext.cursorPosition).split(' ').at(-2);
				const wordBefore = terminalContext.commandLine.slice(0, terminalContext.cursorPosition).split(' ').at(-1);
				for (const suggestionLabel of suggestionLabels) {
					if (items.find(i => i.label === suggestionLabel)) {
						continue;
					}
					if (!arg.isVariadic && twoWordsBefore === suggestionLabel && wordBefore?.trim() === '') {
						return { items: [], filesRequested, foldersRequested };
					}
					if (suggestionLabel && suggestionLabel.startsWith(currentPrefix.trim())) {
						const description = typeof suggestion !== 'string' ? suggestion.description : '';
						items.push(createCompletionItem(terminalContext.cursorPosition, wordBefore ?? '', suggestionLabel, description, vscode.TerminalCompletionItemKind.Argument));
					}
				}
			}
			if (items.length) {
				return { items, filesRequested, foldersRequested };
			}
		}
	}
	return { items, filesRequested, foldersRequested };
}

function osIsWindows(): boolean {
	return os.platform() === 'win32';
}

function getFirstCommand(commandLine: string): string | undefined {
	const wordsOnLine = commandLine.split(' ');
	let firstCommand: string | undefined = wordsOnLine[0];
	if (wordsOnLine.length > 1) {
		firstCommand = undefined;
	} else if (wordsOnLine.length === 0) {
		firstCommand = commandLine;
	}
	return firstCommand;
}<|MERGE_RESOLUTION|>--- conflicted
+++ resolved
@@ -329,13 +329,8 @@
 		// Include builitin/available commands in the results
 		const labels = new Set(items.map(i => i.label));
 		for (const command of availableCommands) {
-<<<<<<< HEAD
 			if (!labels.has(command)) {
-				items.push(createCompletionItem(terminalContext.commandLine, terminalContext.cursorPosition, prefix, command));
-=======
-			if ((!terminalContext.commandLine.trim() || firstCommand && command.startsWith(firstCommand)) && !items.find(item => item.label === command)) {
 				items.push(createCompletionItem(terminalContext.cursorPosition, prefix, command));
->>>>>>> a690eb69
 			}
 		}
 	}
