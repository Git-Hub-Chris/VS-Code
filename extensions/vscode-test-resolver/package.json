{
<<<<<<< HEAD
	"name": "vscode-test-resolver",
	"description": "Test resolver for VS Code",
	"version": "0.0.1",
	"publisher": "vscode",
	"enableProposedApi": true,
	"private": true,
	"engines": {
		"vscode": "^1.25.0"
	},
	"extensionKind": [ "ui" ],
	"scripts": {
		"compile": "node ./node_modules/vscode/bin/compile -watch -p ./",
		"vscode:prepublish": "node ../../node_modules/gulp/bin/gulp.js --gulpfile ../../build/gulpfile.extensions.js compile-extension:vscode-test-resolver ./tsconfig.json"
	},
	"activationEvents": [
		"onResolveRemoteAuthority:test",
		"onCommand:vscode-testresolver.newWindow",
		"onCommand:vscode-testresolver.newWindowWithError",
		"onCommand:vscode-testresolver.showLog"
	],
	"main": "./out/extension",
	"devDependencies": {
		"@types/node": "^12.11.7",
		"vscode": "1.1.6"
	},
	"contributes": {
		"resourceLabelFormatters": [
			{
				"scheme": "vscode-remote",
				"authority": "test+*",
				"formatting": {
					"label": "${path}",
					"separator": "/",
					"tildify": true,
					"workspaceSuffix": "TestResolver"
				}
			}
		],
		"commands": [
			{
				"title": "New Window",
				"category": "Remote-TestResolver",
				"command": "vscode-testresolver.newWindow"
			},
			{
				"title": "Show Log",
				"category": "Remote-TestResolver",
				"command": "vscode-testresolver.showLog"
			}
		],
		"menus": {
			"statusBar/windowIndicator": [
				{
					"command": "vscode-testresolver.newWindow",
					"when": "!remoteName",
					"group": "9_local_testresolver@2"
				},
				{
					"command": "vscode-testresolver.showLog",
					"when": "remoteName == test",
					"group": "1_remote_testresolver_open@3"
				},
				{
					"command": "vscode-testresolver.newWindow",
					"when": "remoteName == test",
					"group": "1_remote_testresolver_open@1"
				}
			]
		},
		"configuration": {
			"properties": {
				"testresolver.startupDelay": {
					"description": "If set, the resolver will delay for the given amount of seconds. Use ths setting for testing a slow resolver",
					"type": "number",
					"default": 0
				},
				"testresolver.startupError": {
					"description": "If set, the resolver will fail. Use ths setting for testing the failure of a resolver.",
					"type": "boolean",
					"default": false
				},
				"testresolver.pause": {
					"description": "If set, connection is paused",
					"type": "boolean",
					"default": false
				}
			}
		}
	}


=======
  "name": "vscode-test-resolver",
  "description": "Test resolver for VS Code",
  "version": "0.0.1",
  "publisher": "vscode",
  "license": "MIT",
  "enableProposedApi": true,
  "private": true,
  "engines": {
    "vscode": "^1.25.0"
  },
  "icon": "media/icon.png",
  "extensionKind": [
    "ui"
  ],
  "scripts": {
    "compile": "node ./node_modules/vscode/bin/compile -watch -p ./",
    "vscode:prepublish": "node ../../node_modules/gulp/bin/gulp.js --gulpfile ../../build/gulpfile.extensions.js compile-extension:vscode-test-resolver"
  },
  "activationEvents": [
    "onResolveRemoteAuthority:test",
    "onCommand:vscode-testresolver.newWindow",
    "onCommand:vscode-testresolver.newWindowWithError",
    "onCommand:vscode-testresolver.showLog",
    "onCommand:vscode-testresolver.openTunnel",
    "onCommand:vscode-testresolver.startRemoteServer",
    "onCommand:vscode-testresolver.toggleConnectionPause"
  ],
  "main": "./out/extension",
  "devDependencies": {
    "@types/node": "14.x"
  },
  "capabilities": {
    "untrustedWorkspaces": {
      "supported": true
    },
    "virtualWorkspaces": true
  },
  "contributes": {
    "resourceLabelFormatters": [
      {
        "scheme": "vscode-remote",
        "authority": "test+*",
        "formatting": {
          "label": "${path}",
          "separator": "/",
          "tildify": true,
          "workspaceSuffix": "TestResolver",
          "workspaceTooltip": "Remote running on the same machine"
        }
      }
    ],
    "commands": [
      {
        "title": "New TestResolver Window",
        "category": "Remote-TestResolver",
        "command": "vscode-testresolver.newWindow"
      },
      {
        "title": "Show TestResolver Log",
        "category": "Remote-TestResolver",
        "command": "vscode-testresolver.showLog"
      },
      {
        "title": "Kill Remote Server and Trigger Handled Error",
        "category": "Remote-TestResolver",
        "command": "vscode-testresolver.killServerAndTriggerHandledError"
      },
      {
        "title": "Open Tunnel...",
        "category": "Remote-TestResolver",
        "command": "vscode-testresolver.openTunnel"
      },
      {
        "title": "Open a Remote Port...",
        "category": "Remote-TestResolver",
        "command": "vscode-testresolver.startRemoteServer"
      },
      {
        "title": "Pause Connection (Test Reconnect)",
        "category": "Remote-TestResolver",
        "command": "vscode-testresolver.toggleConnectionPause"
      }
    ],
    "menus": {
      "commandPalette": [
        {
          "command": "vscode-testresolver.openTunnel",
          "when": "remoteName == test"
        },
        {
          "command": "vscode-testresolver.startRemoteServer",
          "when": "remoteName == test"
        },
        {
          "command": "vscode-testresolver.toggleConnectionPause",
          "when": "remoteName == test"
        }
      ],
      "statusBar/remoteIndicator": [
        {
          "command": "vscode-testresolver.newWindow",
          "when": "!remoteName && !virtualWorkspace",
          "group": "remote_90_test_1_local@2"
        },
        {
          "command": "vscode-testresolver.showLog",
          "when": "remoteName == test",
          "group": "remote_90_test_1_open@3"
        },
        {
          "command": "vscode-testresolver.newWindow",
          "when": "remoteName == test",
          "group": "remote_90_test_1_open@1"
        },
        {
          "command": "vscode-testresolver.openTunnel",
          "when": "remoteName == test",
          "group": "remote_90_test_2_more@4"
        },
        {
          "command": "vscode-testresolver.startRemoteServer",
          "when": "remoteName == test",
          "group": "remote_90_test_2_more@5"
        },
        {
          "command": "vscode-testresolver.toggleConnectionPause",
          "when": "remoteName == test",
          "group": "remote_90_test_2_more@6"
        }
      ]
    },
    "configuration": {
      "properties": {
        "testresolver.startupDelay": {
          "description": "If set, the resolver will delay for the given amount of seconds. Use ths setting for testing a slow resolver",
          "type": "number",
          "default": 0
        },
        "testresolver.startupError": {
          "description": "If set, the resolver will fail. Use ths setting for testing the failure of a resolver.",
          "type": "boolean",
          "default": false
        },
        "testresolver.supportPublicPorts": {
          "description": "If set, the test resolver tunnel factory will support mock public ports. Forwarded ports will not actually be public. Requires reload.",
          "type": "boolean",
          "default": false
        }
      }
    }
  },
  "repository": {
    "type": "git",
    "url": "https://github.com/microsoft/vscode.git"
  }
>>>>>>> 918063ea
}<|MERGE_RESOLUTION|>--- conflicted
+++ resolved
@@ -1,5 +1,5 @@
 {
-<<<<<<< HEAD
+  snyk-fix-55588e6232420368d96c14a0792e0a77
 	"name": "vscode-test-resolver",
 	"description": "Test resolver for VS Code",
 	"version": "0.0.1",
@@ -91,7 +91,7 @@
 	}
 
 
-=======
+
   "name": "vscode-test-resolver",
   "description": "Test resolver for VS Code",
   "version": "0.0.1",
@@ -247,5 +247,5 @@
     "type": "git",
     "url": "https://github.com/microsoft/vscode.git"
   }
->>>>>>> 918063ea
+master
 }