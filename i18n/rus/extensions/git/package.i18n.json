/*---------------------------------------------------------------------------------------------
 *  Copyright (c) Microsoft Corporation. All rights reserved.
 *  Licensed under the MIT License. See License.txt in the project root for license information.
 *--------------------------------------------------------------------------------------------*/
// Do not edit this file. It is machine generated.
{
	"command.branch": "Создать ветвь...",
	"command.checkout": "Извлечь в...",
<<<<<<< HEAD
	"command.clean": "Удалить файл",
	"command.cleanAll": "Удалить все файлы",
=======
	"command.clean": "Очистить файл",
	"command.cleanAll": "Очистить все файлы",
>>>>>>> 376986b1
	"command.clone": "Клонировать",
	"command.commit": "Зафиксировать",
	"command.commitAll": "Зафиксировать все",
	"command.commitAllSigned": "Зафиксировать все (завершено)",
	"command.commitStaged": "Зафиксировать промежуточные",
	"command.commitStagedSigned": "Зафиксировать промежуточные (завершено)",
	"command.init": "Инициализировать репозиторий",
	"command.openChange": "Открыть изменение",
	"command.openFile": "Открыть файл",
	"command.publish": "Опубликовать",
	"command.pull": "Получить",
	"command.pullRebase": "Получить (переместить изменения из одной ветви в другую)",
	"command.push": "Отправить",
	"command.pushTo": "Отправить в...",
	"command.refresh": "Обновить",
	"command.revertSelectedRanges": "Отменить выбранные диапазоны",
	"command.showOutput": "Показать выходные данные GIT",
	"command.stage": "Промежуточно хранить файл",
	"command.stageAll": "Промежуточно хранить все файлы",
	"command.stageSelectedRanges": "Разместить выбранные диапазоны",
	"command.sync": "Синхронизация",
	"command.undoCommit": "Отменить последнюю фиксацию",
	"command.unstage": "Отменить промежуточное хранение файла",
	"command.unstageAll": "Отменить промежуточное хранение всех файлов",
	"command.unstageSelectedRanges": "Отменить размещение выбранных диапазонов",
	"config.autofetch": "Включено ли автоматическое получение",
	"config.autorefresh": "Включено ли автоматическое обновление",
	"config.checkoutType": "Определяет, какие типы ветвей перечисляются.",
	"config.confirmSync": "Подтвердите синхронизацию репозиториев GIT.",
	"config.countBadge": "Управляет счетчиком эмблем GIT.",
	"config.enableLongCommitWarning": "Следует ли предупреждать о длинных сообщениях о фиксации",
	"config.enabled": "Включен ли GIT",
	"config.path": "Путь к исполняемому файлу GIT"
}<|MERGE_RESOLUTION|>--- conflicted
+++ resolved
@@ -6,13 +6,8 @@
 {
 	"command.branch": "Создать ветвь...",
 	"command.checkout": "Извлечь в...",
-<<<<<<< HEAD
-	"command.clean": "Удалить файл",
-	"command.cleanAll": "Удалить все файлы",
-=======
 	"command.clean": "Очистить файл",
 	"command.cleanAll": "Очистить все файлы",
->>>>>>> 376986b1
 	"command.clone": "Клонировать",
 	"command.commit": "Зафиксировать",
 	"command.commitAll": "Зафиксировать все",
