{
  "name": "code-oss-dev",
  "version": "1.89.0",
  "distro": "65f5ea6e1f85767d0fe357d3fc9abdf1c1487c32",
  "author": {
    "name": "Microsoft Corporation"
  },
  "license": "MIT",
  "main": "./out/main",
  "private": true,
  "scripts": {
    "test": "echo Please run any of the test scripts from the scripts folder.",
    "test-browser": "npx playwright install && node test/unit/browser/index.js",
    "test-browser-no-install": "node test/unit/browser/index.js",
    "test-node": "mocha test/unit/node/index.js --delay --ui=tdd --timeout=5000 --exit",
    "test-extension": "vscode-test",
    "preinstall": "node build/npm/preinstall.js",
    "postinstall": "node build/npm/postinstall.js",
    "compile": "node --max-old-space-size=4095 ./node_modules/gulp/bin/gulp.js compile",
    "watch": "npm-run-all -lp watch-client watch-extensions",
    "watchd": "deemon yarn watch",
    "watch-webd": "deemon yarn watch-web",
    "kill-watchd": "deemon --kill yarn watch",
    "kill-watch-webd": "deemon --kill yarn watch-web",
    "restart-watchd": "deemon --restart yarn watch",
    "restart-watch-webd": "deemon --restart yarn watch-web",
    "watch-client": "node --max-old-space-size=4095 ./node_modules/gulp/bin/gulp.js watch-client",
    "watch-clientd": "deemon yarn watch-client",
    "kill-watch-clientd": "deemon --kill yarn watch-client",
    "watch-extensions": "node --max-old-space-size=4095 ./node_modules/gulp/bin/gulp.js watch-extensions watch-extension-media",
    "watch-extensionsd": "deemon yarn watch-extensions",
    "kill-watch-extensionsd": "deemon --kill yarn watch-extensions",
    "precommit": "node build/hygiene.js",
    "gulp": "node --max-old-space-size=8192 ./node_modules/gulp/bin/gulp.js",
    "electron": "node build/lib/electron",
    "7z": "7z",
    "update-grammars": "node build/npm/update-all-grammars.mjs",
    "update-localization-extension": "node build/npm/update-localization-extension.js",
    "smoketest": "node build/lib/preLaunch.js && cd test/smoke && yarn compile && node test/index.js",
    "smoketest-no-compile": "cd test/smoke && node test/index.js",
    "download-builtin-extensions": "node build/lib/builtInExtensions.js",
    "download-builtin-extensions-cg": "node build/lib/builtInExtensionsCG.js",
    "monaco-compile-check": "tsc -p src/tsconfig.monaco.json --noEmit",
    "tsec-compile-check": "node node_modules/tsec/bin/tsec -p src/tsconfig.tsec.json",
    "vscode-dts-compile-check": "tsc -p src/tsconfig.vscode-dts.json && tsc -p src/tsconfig.vscode-proposed-dts.json",
    "valid-layers-check": "node build/lib/layersChecker.js",
    "update-distro": "node build/npm/update-distro.mjs",
    "web": "echo 'yarn web' is replaced by './scripts/code-server' or './scripts/code-web'",
    "compile-cli": "gulp compile-cli",
    "compile-web": "node --max-old-space-size=4095 ./node_modules/gulp/bin/gulp.js compile-web",
    "watch-web": "node --max-old-space-size=4095 ./node_modules/gulp/bin/gulp.js watch-web",
    "watch-cli": "node --max-old-space-size=4095 ./node_modules/gulp/bin/gulp.js watch-cli",
    "eslint": "node build/eslint",
    "stylelint": "node build/stylelint",
    "playwright-install": "node build/azure-pipelines/common/installPlaywright.js",
    "compile-build": "node --max-old-space-size=4095 ./node_modules/gulp/bin/gulp.js compile-build",
    "compile-extensions-build": "node --max-old-space-size=4095 ./node_modules/gulp/bin/gulp.js compile-extensions-build",
    "minify-vscode": "node --max-old-space-size=4095 ./node_modules/gulp/bin/gulp.js minify-vscode",
    "minify-vscode-reh": "node --max-old-space-size=4095 ./node_modules/gulp/bin/gulp.js minify-vscode-reh",
    "minify-vscode-reh-web": "node --max-old-space-size=4095 ./node_modules/gulp/bin/gulp.js minify-vscode-reh-web",
    "hygiene": "node --max-old-space-size=4095 ./node_modules/gulp/bin/gulp.js hygiene",
    "core-ci": "node --max-old-space-size=8095 ./node_modules/gulp/bin/gulp.js core-ci",
    "core-ci-pr": "node --max-old-space-size=4095 ./node_modules/gulp/bin/gulp.js core-ci-pr",
    "extensions-ci": "node --max-old-space-size=8095 ./node_modules/gulp/bin/gulp.js extensions-ci",
    "extensions-ci-pr": "node --max-old-space-size=4095 ./node_modules/gulp/bin/gulp.js extensions-ci-pr",
    "perf": "node scripts/code-perf.js",
    "update-build-ts-version": "yarn add typescript@next && tsc -p ./build/tsconfig.build.json"
  },
  "dependencies": {
    "@microsoft/1ds-core-js": "^3.2.13",
    "@microsoft/1ds-post-js": "^3.2.13",
    "@parcel/watcher": "2.1.0",
    "@vscode/iconv-lite-umd": "0.7.0",
    "@vscode/policy-watcher": "^1.1.4",
    "@vscode/proxy-agent": "^0.19.0",
    "@vscode/ripgrep": "^1.15.9",
    "@vscode/spdlog": "^0.15.0",
    "@vscode/sqlite3": "5.1.6-vscode",
    "@vscode/sudo-prompt": "9.3.1",
    "@vscode/vscode-languagedetection": "1.0.21",
    "@vscode/windows-mutex": "^0.5.0",
    "@vscode/windows-process-tree": "^0.6.0",
    "@vscode/windows-registry": "^1.1.0",
    "@xterm/addon-canvas": "0.8.0-beta.17",
    "@xterm/addon-image": "0.9.0-beta.17",
    "@xterm/addon-search": "0.16.0-beta.17",
    "@xterm/addon-serialize": "0.14.0-beta.17",
    "@xterm/addon-unicode11": "0.9.0-beta.17",
    "@xterm/addon-webgl": "0.19.0-beta.17",
    "@xterm/headless": "5.6.0-beta.17",
    "@xterm/xterm": "5.6.0-beta.17",
    "graceful-fs": "4.2.11",
    "http-proxy-agent": "^7.0.0",
    "https-proxy-agent": "^7.0.2",
    "jschardet": "3.0.0",
    "kerberos": "^2.0.1",
    "minimist": "^1.2.6",
    "native-is-elevated": "0.7.0",
    "native-keymap": "^3.3.5",
    "native-watchdog": "^1.4.1",
    "node-pty": "1.1.0-beta11",
    "tas-client-umd": "0.1.8",
    "v8-inspect-profiler": "^0.1.1",
    "vscode-oniguruma": "1.7.0",
    "vscode-regexpp": "^3.1.0",
    "vscode-textmate": "9.0.0",
    "yauzl": "^3.0.0",
    "yazl": "^2.4.3"
  },
  "devDependencies": {
    "@playwright/test": "^1.40.1",
    "@swc/core": "1.3.62",
    "@types/cookie": "^0.3.3",
    "@types/debug": "^4.1.5",
    "@types/graceful-fs": "4.1.2",
    "@types/gulp-svgmin": "^1.2.1",
    "@types/http-proxy-agent": "^2.0.1",
    "@types/kerberos": "^1.1.2",
    "@types/minimist": "^1.2.1",
    "@types/mocha": "^9.1.1",
    "@types/node": "20.x",
    "@types/sinon": "^10.0.2",
    "@types/sinon-test": "^2.4.2",
    "@types/trusted-types": "^1.0.6",
    "@types/vscode-notebook-renderer": "^1.72.0",
    "@types/webpack": "^5.28.5",
    "@types/wicg-file-system-access": "^2020.9.6",
    "@types/windows-foreground-love": "^0.3.0",
    "@types/winreg": "^1.2.30",
    "@types/yauzl": "^2.10.0",
    "@types/yazl": "^2.4.2",
    "@typescript-eslint/eslint-plugin": "^6.21.0",
    "@typescript-eslint/experimental-utils": "^5.57.0",
    "@typescript-eslint/parser": "^6.21.0",
    "@vscode/gulp-electron": "^1.36.0",
    "@vscode/l10n-dev": "0.0.35",
    "@vscode/telemetry-extractor": "^1.10.2",
    "@vscode/test-cli": "^0.0.6",
    "@vscode/test-electron": "^2.3.8",
    "@vscode/test-web": "^0.0.50",
    "@vscode/v8-heap-parser": "^0.1.0",
    "@vscode/vscode-perf": "^0.0.14",
    "ansi-colors": "^3.2.3",
    "asar": "^3.0.3",
    "chromium-pickle-js": "^0.2.0",
    "cookie": "^0.4.0",
    "copy-webpack-plugin": "^11.0.0",
    "css-loader": "^6.9.1",
    "cssnano": "^6.0.3",
    "debounce": "^1.0.0",
    "deemon": "^1.8.0",
<<<<<<< HEAD
    "electron": "29.8.0",
=======
    "electron": "29.3.0",
>>>>>>> 17235b28
    "eslint": "8.36.0",
    "eslint-plugin-header": "3.1.1",
    "eslint-plugin-jsdoc": "^46.5.0",
    "eslint-plugin-local": "^1.0.0",
    "event-stream": "3.3.4",
    "fancy-log": "^1.3.3",
    "file-loader": "^6.2.0",
    "glob": "^5.0.13",
    "gulp": "^4.0.0",
    "gulp-azure-storage": "^0.12.1",
    "gulp-bom": "^3.0.0",
    "gulp-buffer": "0.0.2",
    "gulp-concat": "^2.6.1",
    "gulp-eslint": "^5.0.0",
    "gulp-filter": "^5.1.0",
    "gulp-flatmap": "^1.0.2",
    "gulp-gunzip": "^1.0.0",
    "gulp-gzip": "^1.4.2",
    "gulp-json-editor": "^2.5.0",
    "gulp-plumber": "^1.2.0",
    "gulp-rename": "^1.2.0",
    "gulp-replace": "^0.5.4",
    "gulp-sourcemaps": "^3.0.0",
    "gulp-svgmin": "^4.1.0",
    "gulp-untar": "^0.0.7",
    "husky": "^0.13.1",
    "innosetup": "6.0.5",
    "istanbul-lib-coverage": "^3.2.0",
    "istanbul-lib-instrument": "^6.0.1",
    "istanbul-lib-report": "^3.0.0",
    "istanbul-lib-source-maps": "^4.0.1",
    "istanbul-reports": "^3.1.5",
    "lazy.js": "^0.4.2",
    "merge-options": "^1.0.1",
    "mime": "^1.4.1",
    "minimatch": "^3.0.4",
    "minimist": "^1.2.6",
    "mkdirp": "^1.0.4",
    "mocha": "^10.2.0",
    "mocha-junit-reporter": "^2.2.1",
    "mocha-multi-reporters": "^1.5.1",
    "npm-run-all": "^4.1.5",
    "opn": "^6.0.0",
    "p-all": "^1.0.0",
    "path-browserify": "^1.0.1",
    "postcss": "^8.4.33",
    "postcss-nesting": "^12.0.2",
    "pump": "^1.0.1",
    "rcedit": "^1.1.0",
    "rimraf": "^2.2.8",
    "sinon": "^12.0.1",
    "sinon-test": "^3.1.3",
    "source-map": "0.6.1",
    "source-map-support": "^0.3.2",
    "style-loader": "^3.3.2",
    "ts-loader": "^9.4.2",
    "ts-node": "^10.9.1",
    "tsec": "0.2.7",
    "typescript": "^5.5.0-dev.20240408",
    "typescript-formatter": "7.1.0",
    "util": "^0.12.4",
    "vscode-nls-dev": "^3.3.1",
    "webpack": "^5.91.0",
    "webpack-cli": "^5.1.4",
    "webpack-stream": "^7.0.0",
    "xml2js": "^0.5.0",
    "yaserver": "^0.4.0"
  },
  "repository": {
    "type": "git",
    "url": "https://github.com/microsoft/vscode.git"
  },
  "bugs": {
    "url": "https://github.com/microsoft/vscode/issues"
  },
  "optionalDependencies": {
    "windows-foreground-love": "0.5.0"
  }
}<|MERGE_RESOLUTION|>--- conflicted
+++ resolved
@@ -149,11 +149,7 @@
     "cssnano": "^6.0.3",
     "debounce": "^1.0.0",
     "deemon": "^1.8.0",
-<<<<<<< HEAD
     "electron": "29.8.0",
-=======
-    "electron": "29.3.0",
->>>>>>> 17235b28
     "eslint": "8.36.0",
     "eslint-plugin-header": "3.1.1",
     "eslint-plugin-jsdoc": "^46.5.0",
