--- conflicted
+++ resolved
@@ -48,15 +48,12 @@
 	fi
 
 	# Launch Code
-<<<<<<< HEAD
 	# exec "$CODE" . "$@"
 	# use default electron version 29.3.1 because
 	# vscode electron electron version 29.3.1 doesn't
 	# support loaders for some reason
-	exec "npx" "electron" . "$@"
-=======
+	# exec "npx" "electron" . "$@"
 	exec "$CODE" . $DISABLE_TEST_EXTENSION "$@"
->>>>>>> 1e5b0ab4
 }
 
 function code-wsl()
