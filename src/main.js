/*---------------------------------------------------------------------------------------------
 *  Copyright (c) Microsoft Corporation. All rights reserved.
 *  Licensed under the MIT License. See License.txt in the project root for license information.
 *--------------------------------------------------------------------------------------------*/

//@ts-check
'use strict';

const perf = require('./vs/base/common/performance');
const lp = require('./vs/base/node/languagePacks');

perf.mark('main:started');

const path = require('path');
const bootstrap = require('./bootstrap');
const paths = require('./paths');
// @ts-ignore
const product = require('../product.json');
// @ts-ignore
const app = require('electron').app;

// Enable portable support
const portable = bootstrap.configurePortable();

// Enable ASAR support
bootstrap.enableASARSupport();

// Set userData path before app 'ready' event and call to process.chdir
const args = parseCLIArgs();
const userDataPath = getUserDataPath(args);
app.setPath('userData', userDataPath);

// Update cwd based on environment and platform
setCurrentWorkingDirectory();

// Global app listeners
registerListeners();

/**
 * Support user defined locale
 *
 * @type {Promise}
 */
let nlsConfiguration = undefined;
const userDefinedLocale = getUserDefinedLocale();
const metaDataFile = path.join(__dirname, 'nls.metadata.json');

userDefinedLocale.then(locale => {
	if (locale && !nlsConfiguration) {
		nlsConfiguration = lp.getNLSConfiguration(product.commit, userDataPath, metaDataFile, locale);
	}
});

// Configure command line switches
const nodeCachedDataDir = getNodeCachedDir();
configureCommandlineSwitches(args, nodeCachedDataDir);

// Load our code once ready
app.once('ready', function () {
	if (args['trace']) {
		// @ts-ignore
		const contentTracing = require('electron').contentTracing;

		const traceOptions = {
			categoryFilter: args['trace-category-filter'] || '*',
			traceOptions: args['trace-options'] || 'record-until-full,enable-sampling'
		};

		contentTracing.startRecording(traceOptions, () => onReady());
	} else {
		onReady();
	}
});

function onReady() {
	perf.mark('main:appReady');

	Promise.all([nodeCachedDataDir.ensureExists(), userDefinedLocale]).then(([cachedDataDir, locale]) => {
		if (locale && !nlsConfiguration) {
			nlsConfiguration = lp.getNLSConfiguration(product.commit, userDataPath, metaDataFile, locale);
		}

		if (!nlsConfiguration) {
			nlsConfiguration = Promise.resolve(undefined);
		}

		// First, we need to test a user defined locale. If it fails we try the app locale.
		// If that fails we fall back to English.
		nlsConfiguration.then(nlsConfig => {

			const startup = nlsConfig => {
				nlsConfig._languagePackSupport = true;
				process.env['VSCODE_NLS_CONFIG'] = JSON.stringify(nlsConfig);
				process.env['VSCODE_NODE_CACHED_DATA_DIR'] = cachedDataDir || '';

				// Load main in AMD
				perf.mark('willLoadMainBundle');
				require('./bootstrap-amd').load('vs/code/electron-main/main', () => {
					perf.mark('didLoadMainBundle');
				});
			};

			// We recevied a valid nlsConfig from a user defined locale
			if (nlsConfig) {
				startup(nlsConfig);
			}

			// Try to use the app locale. Please note that the app locale is only
			// valid after we have received the app ready event. This is why the
			// code is here.
			else {
				let appLocale = app.getLocale();
				if (!appLocale) {
					startup({ locale: 'en', availableLanguages: {} });
				} else {

					// See above the comment about the loader and case sensitiviness
					appLocale = appLocale.toLowerCase();

					lp.getNLSConfiguration(product.commit, userDataPath, metaDataFile, appLocale).then(nlsConfig => {
						if (!nlsConfig) {
							nlsConfig = { locale: appLocale, availableLanguages: {} };
						}

						startup(nlsConfig);
					});
				}
			}
		});
	}, console.error);
}

/**
 * @typedef {import('minimist').ParsedArgs} ParsedArgs
 *
 * @param {ParsedArgs} cliArgs
 * @param {{ jsFlags: () => string }} nodeCachedDataDir
 */
function configureCommandlineSwitches(cliArgs, nodeCachedDataDir) {

	// Force pre-Chrome-60 color profile handling (for https://github.com/Microsoft/vscode/issues/51791)
	app.commandLine.appendSwitch('disable-color-correct-rendering');

	// Support JS Flags
	const jsFlags = resolveJSFlags(cliArgs, nodeCachedDataDir.jsFlags());
	if (jsFlags) {
		app.commandLine.appendSwitch('--js-flags', jsFlags);
	}

<<<<<<< HEAD
	// Linux: disable hardware acceleration when transparent window is enabled
	if (process.platform === 'linux') {
		const configFile = path.join(app.getPath('userData'), 'User', 'settings.json');
		bootstrap.readFile(configFile).then(content => {
			const config = JSON.parse(stripComments(content));
			if (config['window.transparent']) {
				app.commandLine.appendSwitch('enable-transparent-visuals');
				app.disableHardwareAcceleration();
			}
		});
=======
	// Disable smooth scrolling for Webviews
	if (cliArgs['disable-smooth-scrolling']) {
		app.commandLine.appendSwitch('disable-smooth-scrolling');
>>>>>>> 05fc61ff
	}
}

/**
 * @param {ParsedArgs} cliArgs
 * @param {string[]} jsFlags
 * @returns {string}
 */
function resolveJSFlags(cliArgs, ...jsFlags) {

	// Add any existing JS flags we already got from the command line
	if (cliArgs['js-flags']) {
		jsFlags.push(cliArgs['js-flags']);
	}

	// Support max-memory flag
	if (cliArgs['max-memory'] && !/max_old_space_size=(\d+)/g.exec(cliArgs['js-flags'])) {
		jsFlags.push(`--max_old_space_size=${cliArgs['max-memory']}`);
	}

	return jsFlags.length > 0 ? jsFlags.join(' ') : null;
}

/**
 * @param {ParsedArgs} cliArgs
 *
 * @returns {string}
 */
function getUserDataPath(cliArgs) {
	if (portable.isPortable) {
		return path.join(portable.portableDataPath, 'user-data');
	}

	return path.resolve(cliArgs['user-data-dir'] || paths.getDefaultUserDataPath(process.platform));
}

/**
 * @returns {ParsedArgs}
 */
function parseCLIArgs() {
	const minimist = require('minimist');

	return minimist(process.argv, {
		string: [
			'user-data-dir',
			'locale',
			'js-flags',
			'max-memory'
		]
	});
}

function setCurrentWorkingDirectory() {
	try {
		if (process.platform === 'win32') {
			process.env['VSCODE_CWD'] = process.cwd(); // remember as environment letiable
			process.chdir(path.dirname(app.getPath('exe'))); // always set application folder as cwd
		} else if (process.env['VSCODE_CWD']) {
			process.chdir(process.env['VSCODE_CWD']);
		}
	} catch (err) {
		console.error(err);
	}
}

function registerListeners() {

	/**
	 * Mac: when someone drops a file to the not-yet running VSCode, the open-file event fires even before
	 * the app-ready event. We listen very early for open-file and remember this upon startup as path to open.
	 *
	 * @type {string[]}
	 */
	const macOpenFiles = [];
	global['macOpenFiles'] = macOpenFiles;
	app.on('open-file', function (event, path) {
		macOpenFiles.push(path);
	});

	/**
	 * React to open-url requests.
	 *
	 * @type {string[]}
	 */
	const openUrls = [];
	const onOpenUrl = function (event, url) {
		event.preventDefault();

		openUrls.push(url);
	};

	app.on('will-finish-launching', function () {
		app.on('open-url', onOpenUrl);
	});

	global['getOpenUrls'] = function () {
		app.removeListener('open-url', onOpenUrl);

		return openUrls;
	};
}

/**
 * @returns {{ jsFlags: () => string; ensureExists: () => Promise<string | void>, _compute: () => string; }}
 */
function getNodeCachedDir() {
	return new class {

		constructor() {
			this.value = this._compute();
		}

		jsFlags() {
			// return this.value ? '--nolazy' : undefined;
			return undefined;
		}

		ensureExists() {
			return bootstrap.mkdirp(this.value).then(() => this.value, () => { /*ignore*/ });
		}

		_compute() {
			if (process.argv.indexOf('--no-cached-data') > 0) {
				return undefined;
			}

			// IEnvironmentService.isBuilt
			if (process.env['VSCODE_DEV']) {
				return undefined;
			}

			// find commit id
			const commit = product.commit;
			if (!commit) {
				return undefined;
			}

			return path.join(userDataPath, 'CachedData', commit);
		}
	};
}

//#region NLS Support
/**
 * @param {string} content
 * @returns {string}
 */
function stripComments(content) {
	const regexp = /("(?:[^\\"]*(?:\\.)?)*")|('(?:[^\\']*(?:\\.)?)*')|(\/\*(?:\r?\n|.)*?\*\/)|(\/{2,}.*?(?:(?:\r?\n)|$))/g;

	return content.replace(regexp, function (match, m1, m2, m3, m4) {
		// Only one of m1, m2, m3, m4 matches
		if (m3) {
			// A block comment. Replace with nothing
			return '';
		} else if (m4) {
			// A line comment. If it ends in \r?\n then keep it.
			const length_1 = m4.length;
			if (length_1 > 2 && m4[length_1 - 1] === '\n') {
				return m4[length_1 - 2] === '\r' ? '\r\n' : '\n';
			}
			else {
				return '';
			}
		} else {
			// We match a string
			return match;
		}
	});
}

// Language tags are case insensitive however an amd loader is case sensitive
// To make this work on case preserving & insensitive FS we do the following:
// the language bundles have lower case language tags and we always lower case
// the locale we receive from the user or OS.
/**
 * @returns {Promise<string>}
 */
function getUserDefinedLocale() {
	const locale = args['locale'];
	if (locale) {
		return Promise.resolve(locale.toLowerCase());
	}

	const localeConfig = path.join(userDataPath, 'User', 'locale.json');
	return bootstrap.readFile(localeConfig).then(content => {
		content = stripComments(content);
		try {
			const value = JSON.parse(content).locale;
			return value && typeof value === 'string' ? value.toLowerCase() : undefined;
		} catch (e) {
			return undefined;
		}
	}, () => {
		return undefined;
	});
}
//#endregion<|MERGE_RESOLUTION|>--- conflicted
+++ resolved
@@ -147,7 +147,11 @@
 		app.commandLine.appendSwitch('--js-flags', jsFlags);
 	}
 
-<<<<<<< HEAD
+	// Disable smooth scrolling for Webviews
+	if (cliArgs['disable-smooth-scrolling']) {
+		app.commandLine.appendSwitch('disable-smooth-scrolling');
+	}
+
 	// Linux: disable hardware acceleration when transparent window is enabled
 	if (process.platform === 'linux') {
 		const configFile = path.join(app.getPath('userData'), 'User', 'settings.json');
@@ -158,11 +162,6 @@
 				app.disableHardwareAcceleration();
 			}
 		});
-=======
-	// Disable smooth scrolling for Webviews
-	if (cliArgs['disable-smooth-scrolling']) {
-		app.commandLine.appendSwitch('disable-smooth-scrolling');
->>>>>>> 05fc61ff
 	}
 }
 
