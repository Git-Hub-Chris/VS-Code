/*---------------------------------------------------------------------------------------------
 *  Copyright (c) Microsoft Corporation. All rights reserved.
 *  Licensed under the MIT License. See License.txt in the project root for license information.
 *--------------------------------------------------------------------------------------------*/

import { isFirefox } from 'vs/base/browser/browser';
import { EventType as TouchEventType, Gesture } from 'vs/base/browser/touch';
import { $, addDisposableListener, append, clearNode, createStyleSheet, Dimension, EventHelper, EventLike, EventType, getActiveElement, IDomNodePagePosition, isAncestor, isInShadowDOM } from 'vs/base/browser/dom';
import { StandardKeyboardEvent } from 'vs/base/browser/keyboardEvent';
import { StandardMouseEvent } from 'vs/base/browser/mouseEvent';
import { ActionBar, ActionsOrientation, IActionViewItemProvider } from 'vs/base/browser/ui/actionbar/actionbar';
import { ActionViewItem, BaseActionViewItem, IActionViewItemOptions } from 'vs/base/browser/ui/actionbar/actionViewItems';
import { AnchorAlignment, layout, LayoutAnchorPosition } from 'vs/base/browser/ui/contextview/contextview';
import { DomScrollableElement } from 'vs/base/browser/ui/scrollbar/scrollableElement';
import { EmptySubmenuAction, IAction, IActionRunner, Separator, SubmenuAction } from 'vs/base/common/actions';
import { RunOnceScheduler } from 'vs/base/common/async';
<<<<<<< HEAD
import { Codicon } from 'vs/base/common/codicons';
=======
import { Codicon, getCodiconFontCharacters } from 'vs/base/common/codicons';
import { ThemeIcon } from 'vs/base/common/themables';
import { Color } from 'vs/base/common/color';
>>>>>>> 112c89a0
import { Event } from 'vs/base/common/event';
import { stripIcons } from 'vs/base/common/iconLabels';
import { KeyCode } from 'vs/base/common/keyCodes';
import { ResolvedKeybinding } from 'vs/base/common/keybindings';
import { DisposableStore } from 'vs/base/common/lifecycle';
import { isLinux, isMacintosh } from 'vs/base/common/platform';
import { ScrollbarVisibility, ScrollEvent } from 'vs/base/common/scrollable';
import * as strings from 'vs/base/common/strings';

export const MENU_MNEMONIC_REGEX = /\(&([^\s&])\)|(^|[^&])&([^\s&])/;
export const MENU_ESCAPED_MNEMONIC_REGEX = /(&amp;)?(&amp;)([^\s&])/g;



export enum Direction {
	Right,
	Left
}

export interface IMenuOptions {
	context?: unknown;
	actionViewItemProvider?: IActionViewItemProvider;
	actionRunner?: IActionRunner;
	getKeyBinding?: (action: IAction) => ResolvedKeybinding | undefined;
	ariaLabel?: string;
	enableMnemonics?: boolean;
	anchorAlignment?: AnchorAlignment;
	expandDirection?: Direction;
	useEventAsContext?: boolean;
	submenuIds?: Set<string>;
}

export interface IMenuStyles {
	shadowColor: string | undefined;
	borderColor: string | undefined;
	foregroundColor: string | undefined;
	backgroundColor: string | undefined;
	selectionForegroundColor: string | undefined;
	selectionBackgroundColor: string | undefined;
	selectionBorderColor: string | undefined;
	separatorColor: string | undefined;
	scrollbarShadow: string | undefined;
	scrollbarSliderBackground: string | undefined;
	scrollbarSliderHoverBackground: string | undefined;
	scrollbarSliderActiveBackground: string | undefined;
}

export const unthemedMenuStyles: IMenuStyles = {
	shadowColor: undefined,
	borderColor: undefined,
	foregroundColor: undefined,
	backgroundColor: undefined,
	selectionForegroundColor: undefined,
	selectionBackgroundColor: undefined,
	selectionBorderColor: undefined,
	separatorColor: undefined,
	scrollbarShadow: undefined,
	scrollbarSliderBackground: undefined,
	scrollbarSliderHoverBackground: undefined,
	scrollbarSliderActiveBackground: undefined
};

interface ISubMenuData {
	parent: Menu;
	submenu?: Menu;
}

export class Menu extends ActionBar {
	private mnemonics: Map<string, Array<BaseMenuActionViewItem>>;
	private readonly menuDisposables: DisposableStore;
	private scrollableElement: DomScrollableElement;
	private menuElement: HTMLElement;
	static globalStyleSheet: HTMLStyleElement;
	protected styleSheet: HTMLStyleElement | undefined;

	constructor(container: HTMLElement, actions: ReadonlyArray<IAction>, options: IMenuOptions, private readonly menuStyles: IMenuStyles) {
		container.classList.add('monaco-menu-container');
		container.setAttribute('role', 'presentation');
		const menuElement = document.createElement('div');
		menuElement.classList.add('monaco-menu');
		menuElement.setAttribute('role', 'presentation');

		super(menuElement, {
			orientation: ActionsOrientation.VERTICAL,
			actionViewItemProvider: action => this.doGetActionViewItem(action, options, parentData),
			context: options.context,
			actionRunner: options.actionRunner,
			ariaLabel: options.ariaLabel,
			ariaRole: 'menu',
			focusOnlyEnabledItems: true,
			triggerKeys: { keys: [KeyCode.Enter, ...(isMacintosh || isLinux ? [KeyCode.Space] : [])], keyDown: true }
		});

		this.menuElement = menuElement;

		this.actionsList.tabIndex = 0;

		this.menuDisposables = this._register(new DisposableStore());

		this.initializeOrUpdateStyleSheet(container, menuStyles);

		this._register(Gesture.addTarget(menuElement));

		addDisposableListener(menuElement, EventType.KEY_DOWN, (e) => {
			const event = new StandardKeyboardEvent(e);

			// Stop tab navigation of menus
			if (event.equals(KeyCode.Tab)) {
				e.preventDefault();
			}
		});

		if (options.enableMnemonics) {
			this.menuDisposables.add(addDisposableListener(menuElement, EventType.KEY_DOWN, (e) => {
				const key = e.key.toLocaleLowerCase();
				if (this.mnemonics.has(key)) {
					EventHelper.stop(e, true);
					const actions = this.mnemonics.get(key)!;

					if (actions.length === 1) {
						if (actions[0] instanceof SubmenuMenuActionViewItem && actions[0].container) {
							this.focusItemByElement(actions[0].container);
						}

						actions[0].onClick(e);
					}

					if (actions.length > 1) {
						const action = actions.shift();
						if (action && action.container) {
							this.focusItemByElement(action.container);
							actions.push(action);
						}

						this.mnemonics.set(key, actions);
					}
				}
			}));
		}

		if (isLinux) {
			this._register(addDisposableListener(menuElement, EventType.KEY_DOWN, e => {
				const event = new StandardKeyboardEvent(e);

				if (event.equals(KeyCode.Home) || event.equals(KeyCode.PageUp)) {
					this.focusedItem = this.viewItems.length - 1;
					this.focusNext();
					EventHelper.stop(e, true);
				} else if (event.equals(KeyCode.End) || event.equals(KeyCode.PageDown)) {
					this.focusedItem = 0;
					this.focusPrevious();
					EventHelper.stop(e, true);
				}
			}));
		}

		this._register(addDisposableListener(this.domNode, EventType.MOUSE_OUT, e => {
			const relatedTarget = e.relatedTarget as HTMLElement;
			if (!isAncestor(relatedTarget, this.domNode)) {
				this.focusedItem = undefined;
				this.updateFocus();
				e.stopPropagation();
			}
		}));

		this._register(addDisposableListener(this.actionsList, EventType.MOUSE_OVER, e => {
			let target = e.target as HTMLElement;
			if (!target || !isAncestor(target, this.actionsList) || target === this.actionsList) {
				return;
			}

			while (target.parentElement !== this.actionsList && target.parentElement !== null) {
				target = target.parentElement;
			}

			if (target.classList.contains('action-item')) {
				const lastFocusedItem = this.focusedItem;
				this.setFocusedItem(target);

				if (lastFocusedItem !== this.focusedItem) {
					this.updateFocus();
				}
			}
		}));

		// Support touch on actions list to focus items (needed for submenus)
		this._register(Gesture.addTarget(this.actionsList));
		this._register(addDisposableListener(this.actionsList, TouchEventType.Tap, e => {
			let target = e.initialTarget as HTMLElement;
			if (!target || !isAncestor(target, this.actionsList) || target === this.actionsList) {
				return;
			}

			while (target.parentElement !== this.actionsList && target.parentElement !== null) {
				target = target.parentElement;
			}

			if (target.classList.contains('action-item')) {
				const lastFocusedItem = this.focusedItem;
				this.setFocusedItem(target);

				if (lastFocusedItem !== this.focusedItem) {
					this.updateFocus();
				}
			}
		}));


		const parentData: ISubMenuData = {
			parent: this
		};

		this.mnemonics = new Map<string, Array<BaseMenuActionViewItem>>();

		// Scroll Logic
		this.scrollableElement = this._register(new DomScrollableElement(menuElement, {
			alwaysConsumeMouseWheel: true,
			horizontal: ScrollbarVisibility.Hidden,
			vertical: ScrollbarVisibility.Visible,
			verticalScrollbarSize: 7,
			handleMouseWheel: true,
			useShadows: true
		}));

		const scrollElement = this.scrollableElement.getDomNode();
		scrollElement.style.position = '';

		this.styleScrollElement(scrollElement, menuStyles);

		// Support scroll on menu drag
		this._register(addDisposableListener(menuElement, TouchEventType.Change, e => {
			EventHelper.stop(e, true);

			const scrollTop = this.scrollableElement.getScrollPosition().scrollTop;
			this.scrollableElement.setScrollPosition({ scrollTop: scrollTop - e.translationY });
		}));

		this._register(addDisposableListener(scrollElement, EventType.MOUSE_UP, e => {
			// Absorb clicks in menu dead space https://github.com/microsoft/vscode/issues/63575
			// We do this on the scroll element so the scroll bar doesn't dismiss the menu either
			e.preventDefault();
		}));

		menuElement.style.maxHeight = `${Math.max(10, window.innerHeight - container.getBoundingClientRect().top - 35)}px`;

		actions = actions.filter(a => {
			if (options.submenuIds?.has(a.id)) {
				console.warn(`Found submenu cycle: ${a.id}`);
				return false;
			}

			return true;
		});

		this.push(actions, { icon: true, label: true, isMenu: true });

		container.appendChild(this.scrollableElement.getDomNode());
		this.scrollableElement.scanDomNode();

		this.viewItems.filter(item => !(item instanceof MenuSeparatorActionViewItem)).forEach((item, index, array) => {
			(item as BaseMenuActionViewItem).updatePositionInSet(index + 1, array.length);
		});
	}

	private initializeOrUpdateStyleSheet(container: HTMLElement, style: IMenuStyles): void {
		if (!this.styleSheet) {
			if (isInShadowDOM(container)) {
				this.styleSheet = createStyleSheet(container);
			} else {
				if (!Menu.globalStyleSheet) {
					Menu.globalStyleSheet = createStyleSheet();
				}
				this.styleSheet = Menu.globalStyleSheet;
			}
		}
		this.styleSheet.textContent = getMenuWidgetCSS(style, isInShadowDOM(container));
	}

	private styleScrollElement(scrollElement: HTMLElement, style: IMenuStyles): void {

		const fgColor = style.foregroundColor ?? '';
		const bgColor = style.backgroundColor ?? '';
		const border = style.borderColor ? `1px solid ${style.borderColor}` : '';
		const borderRadius = '5px';
		const shadow = style.shadowColor ? `0 2px 8px ${style.shadowColor}` : '';

		scrollElement.style.outline = border;
		scrollElement.style.borderRadius = borderRadius;
		scrollElement.style.color = fgColor;
		scrollElement.style.backgroundColor = bgColor;
		scrollElement.style.boxShadow = shadow;
	}

	override getContainer(): HTMLElement {
		return this.scrollableElement.getDomNode();
	}

	get onScroll(): Event<ScrollEvent> {
		return this.scrollableElement.onScroll;
	}

	get scrollOffset(): number {
		return this.menuElement.scrollTop;
	}

	trigger(index: number): void {
		if (index <= this.viewItems.length && index >= 0) {
			const item = this.viewItems[index];
			if (item instanceof SubmenuMenuActionViewItem) {
				super.focus(index);
				item.open(true);
			} else if (item instanceof BaseMenuActionViewItem) {
				super.run(item._action, item._context);
			} else {
				return;
			}
		}
	}

	private focusItemByElement(element: HTMLElement) {
		const lastFocusedItem = this.focusedItem;
		this.setFocusedItem(element);

		if (lastFocusedItem !== this.focusedItem) {
			this.updateFocus();
		}
	}

	private setFocusedItem(element: HTMLElement): void {
		for (let i = 0; i < this.actionsList.children.length; i++) {
			const elem = this.actionsList.children[i];
			if (element === elem) {
				this.focusedItem = i;
				break;
			}
		}
	}

	protected override updateFocus(fromRight?: boolean): void {
		super.updateFocus(fromRight, true, true);

		if (typeof this.focusedItem !== 'undefined') {
			// Workaround for #80047 caused by an issue in chromium
			// https://bugs.chromium.org/p/chromium/issues/detail?id=414283
			// When that's fixed, just call this.scrollableElement.scanDomNode()
			this.scrollableElement.setScrollPosition({
				scrollTop: Math.round(this.menuElement.scrollTop)
			});
		}
	}

	private doGetActionViewItem(action: IAction, options: IMenuOptions, parentData: ISubMenuData): BaseActionViewItem {
		if (action instanceof Separator) {
			return new MenuSeparatorActionViewItem(options.context, action, { icon: true }, this.menuStyles);
		} else if (action instanceof SubmenuAction) {
			const menuActionViewItem = new SubmenuMenuActionViewItem(action, action.actions, parentData, { ...options, submenuIds: new Set([...(options.submenuIds || []), action.id]) }, this.menuStyles);

			if (options.enableMnemonics) {
				const mnemonic = menuActionViewItem.getMnemonic();
				if (mnemonic && menuActionViewItem.isEnabled()) {
					let actionViewItems: BaseMenuActionViewItem[] = [];
					if (this.mnemonics.has(mnemonic)) {
						actionViewItems = this.mnemonics.get(mnemonic)!;
					}

					actionViewItems.push(menuActionViewItem);

					this.mnemonics.set(mnemonic, actionViewItems);
				}
			}

			return menuActionViewItem;
		} else {
			const menuItemOptions: IMenuItemOptions = { enableMnemonics: options.enableMnemonics, useEventAsContext: options.useEventAsContext };
			if (options.getKeyBinding) {
				const keybinding = options.getKeyBinding(action);
				if (keybinding) {
					const keybindingLabel = keybinding.getLabel();

					if (keybindingLabel) {
						menuItemOptions.keybinding = keybindingLabel;
					}
				}
			}

			const menuActionViewItem = new BaseMenuActionViewItem(options.context, action, menuItemOptions, this.menuStyles);

			if (options.enableMnemonics) {
				const mnemonic = menuActionViewItem.getMnemonic();
				if (mnemonic && menuActionViewItem.isEnabled()) {
					let actionViewItems: BaseMenuActionViewItem[] = [];
					if (this.mnemonics.has(mnemonic)) {
						actionViewItems = this.mnemonics.get(mnemonic)!;
					}

					actionViewItems.push(menuActionViewItem);

					this.mnemonics.set(mnemonic, actionViewItems);
				}
			}

			return menuActionViewItem;
		}
	}
}

interface IMenuItemOptions extends IActionViewItemOptions {
	enableMnemonics?: boolean;
}

class BaseMenuActionViewItem extends BaseActionViewItem {

	public container: HTMLElement | undefined;

	protected override options: IMenuItemOptions;
	protected item: HTMLElement | undefined;

	private runOnceToEnableMouseUp: RunOnceScheduler;
	private label: HTMLElement | undefined;
	private check: HTMLElement | undefined;
	private mnemonic: string | undefined;
	private cssClass: string;

	constructor(ctx: unknown, action: IAction, options: IMenuItemOptions, protected readonly menuStyle: IMenuStyles) {
		options.isMenu = true;
		super(action, action, options);

		this.options = options;
		this.options.icon = options.icon !== undefined ? options.icon : false;
		this.options.label = options.label !== undefined ? options.label : true;
		this.cssClass = '';

		// Set mnemonic
		if (this.options.label && options.enableMnemonics) {
			const label = this.action.label;
			if (label) {
				const matches = MENU_MNEMONIC_REGEX.exec(label);
				if (matches) {
					this.mnemonic = (!!matches[1] ? matches[1] : matches[3]).toLocaleLowerCase();
				}
			}
		}

		// Add mouse up listener later to avoid accidental clicks
		this.runOnceToEnableMouseUp = new RunOnceScheduler(() => {
			if (!this.element) {
				return;
			}

			this._register(addDisposableListener(this.element, EventType.MOUSE_UP, e => {
				// removed default prevention as it conflicts
				// with BaseActionViewItem #101537
				// add back if issues arise and link new issue
				EventHelper.stop(e, true);

				// See https://developer.mozilla.org/en-US/Add-ons/WebExtensions/Interact_with_the_clipboard
				// > Writing to the clipboard
				// > You can use the "cut" and "copy" commands without any special
				// permission if you are using them in a short-lived event handler
				// for a user action (for example, a click handler).

				// => to get the Copy and Paste context menu actions working on Firefox,
				// there should be no timeout here
				if (isFirefox) {
					const mouseEvent = new StandardMouseEvent(e);

					// Allowing right click to trigger the event causes the issue described below,
					// but since the solution below does not work in FF, we must disable right click
					if (mouseEvent.rightButton) {
						return;
					}

					this.onClick(e);
				}

				// In all other cases, set timeout to allow context menu cancellation to trigger
				// otherwise the action will destroy the menu and a second context menu
				// will still trigger for right click.
				else {
					setTimeout(() => {
						this.onClick(e);
					}, 0);
				}
			}));

			this._register(addDisposableListener(this.element, EventType.CONTEXT_MENU, e => {
				EventHelper.stop(e, true);
			}));
		}, 100);

		this._register(this.runOnceToEnableMouseUp);
	}

	override render(container: HTMLElement): void {
		super.render(container);

		if (!this.element) {
			return;
		}

		this.container = container;

		this.item = append(this.element, $('a.action-menu-item'));
		if (this._action.id === Separator.ID) {
			// A separator is a presentation item
			this.item.setAttribute('role', 'presentation');
		} else {
			this.item.setAttribute('role', 'menuitem');
			if (this.mnemonic) {
				this.item.setAttribute('aria-keyshortcuts', `${this.mnemonic}`);
			}
		}

		this.check = append(this.item, $('span.menu-item-check' + ThemeIcon.asCSSSelector(Codicon.menuSelection)));
		this.check.setAttribute('role', 'none');

		this.label = append(this.item, $('span.action-label'));

		if (this.options.label && this.options.keybinding) {
			append(this.item, $('span.keybinding')).textContent = this.options.keybinding;
		}

		// Adds mouse up listener to actually run the action
		this.runOnceToEnableMouseUp.schedule();

		this.updateClass();
		this.updateLabel();
		this.updateTooltip();
		this.updateEnabled();
		this.updateChecked();

		this.applyStyle();
	}

	override blur(): void {
		super.blur();
		this.applyStyle();
	}

	override focus(): void {
		super.focus();

		this.item?.focus();

		this.applyStyle();
	}

	updatePositionInSet(pos: number, setSize: number): void {
		if (this.item) {
			this.item.setAttribute('aria-posinset', `${pos}`);
			this.item.setAttribute('aria-setsize', `${setSize}`);
		}
	}

	protected override updateLabel(): void {
		if (!this.label) {
			return;
		}

		if (this.options.label) {
			clearNode(this.label);

			let label = stripIcons(this.action.label);
			if (label) {
				const cleanLabel = cleanMnemonic(label);
				if (!this.options.enableMnemonics) {
					label = cleanLabel;
				}

				this.label.setAttribute('aria-label', cleanLabel.replace(/&&/g, '&'));

				const matches = MENU_MNEMONIC_REGEX.exec(label);

				if (matches) {
					label = strings.escape(label);

					// This is global, reset it
					MENU_ESCAPED_MNEMONIC_REGEX.lastIndex = 0;
					let escMatch = MENU_ESCAPED_MNEMONIC_REGEX.exec(label);

					// We can't use negative lookbehind so if we match our negative and skip
					while (escMatch && escMatch[1]) {
						escMatch = MENU_ESCAPED_MNEMONIC_REGEX.exec(label);
					}

					const replaceDoubleEscapes = (str: string) => str.replace(/&amp;&amp;/g, '&amp;');

					if (escMatch) {
						this.label.append(
							strings.ltrim(replaceDoubleEscapes(label.substr(0, escMatch.index)), ' '),
							$('u', { 'aria-hidden': 'true' },
								escMatch[3]),
							strings.rtrim(replaceDoubleEscapes(label.substr(escMatch.index + escMatch[0].length)), ' '));
					} else {
						this.label.innerText = replaceDoubleEscapes(label).trim();
					}

					this.item?.setAttribute('aria-keyshortcuts', (!!matches[1] ? matches[1] : matches[3]).toLocaleLowerCase());
				} else {
					this.label.innerText = label.replace(/&&/g, '&').trim();
				}
			}
		}
	}

	protected override updateTooltip(): void {
		// menus should function like native menus and they do not have tooltips
	}

	protected override updateClass(): void {
		if (this.cssClass && this.item) {
			this.item.classList.remove(...this.cssClass.split(' '));
		}
		if (this.options.icon && this.label) {
			this.cssClass = this.action.class || '';
			this.label.classList.add('icon');
			if (this.cssClass) {
				this.label.classList.add(...this.cssClass.split(' '));
			}
			this.updateEnabled();
		} else if (this.label) {
			this.label.classList.remove('icon');
		}
	}

	protected override updateEnabled(): void {
		if (this.action.enabled) {
			if (this.element) {
				this.element.classList.remove('disabled');
				this.element.removeAttribute('aria-disabled');
			}

			if (this.item) {
				this.item.classList.remove('disabled');
				this.item.removeAttribute('aria-disabled');
				this.item.tabIndex = 0;
			}
		} else {
			if (this.element) {
				this.element.classList.add('disabled');
				this.element.setAttribute('aria-disabled', 'true');
			}

			if (this.item) {
				this.item.classList.add('disabled');
				this.item.setAttribute('aria-disabled', 'true');
			}
		}
	}

	protected override updateChecked(): void {
		if (!this.item) {
			return;
		}

		const checked = this.action.checked;
		this.item.classList.toggle('checked', !!checked);
		if (checked !== undefined) {
			this.item.setAttribute('role', 'menuitemcheckbox');
			this.item.setAttribute('aria-checked', checked ? 'true' : 'false');
		} else {
			this.item.setAttribute('role', 'menuitem');
			this.item.setAttribute('aria-checked', '');
		}
	}

	getMnemonic(): string | undefined {
		return this.mnemonic;
	}

	protected applyStyle(): void {
		const isSelected = this.element && this.element.classList.contains('focused');
		const fgColor = isSelected && this.menuStyle.selectionForegroundColor ? this.menuStyle.selectionForegroundColor : this.menuStyle.foregroundColor;
		const bgColor = isSelected && this.menuStyle.selectionBackgroundColor ? this.menuStyle.selectionBackgroundColor : undefined;
		const outline = isSelected && this.menuStyle.selectionBorderColor ? `1px solid ${this.menuStyle.selectionBorderColor}` : '';
		const outlineOffset = isSelected && this.menuStyle.selectionBorderColor ? `-1px` : '';

		if (this.item) {
			this.item.style.color = fgColor ?? '';
			this.item.style.backgroundColor = bgColor ?? '';
			this.item.style.outline = outline;
			this.item.style.outlineOffset = outlineOffset;
		}

		if (this.check) {
			this.check.style.color = fgColor ?? '';
		}
	}
}

class SubmenuMenuActionViewItem extends BaseMenuActionViewItem {
	private mysubmenu: Menu | null = null;
	private submenuContainer: HTMLElement | undefined;
	private submenuIndicator: HTMLElement | undefined;
	private readonly submenuDisposables = this._register(new DisposableStore());
	private mouseOver: boolean = false;
	private showScheduler: RunOnceScheduler;
	private hideScheduler: RunOnceScheduler;
	private expandDirection: Direction;

	constructor(
		action: IAction,
		private submenuActions: ReadonlyArray<IAction>,
		private parentData: ISubMenuData,
		private submenuOptions: IMenuOptions,
		menuStyles: IMenuStyles
	) {
		super(action, action, submenuOptions, menuStyles);

		this.expandDirection = submenuOptions && submenuOptions.expandDirection !== undefined ? submenuOptions.expandDirection : Direction.Right;

		this.showScheduler = new RunOnceScheduler(() => {
			if (this.mouseOver) {
				this.cleanupExistingSubmenu(false);
				this.createSubmenu(false);
			}
		}, 250);

		this.hideScheduler = new RunOnceScheduler(() => {
			if (this.element && (!isAncestor(getActiveElement(), this.element) && this.parentData.submenu === this.mysubmenu)) {
				this.parentData.parent.focus(false);
				this.cleanupExistingSubmenu(true);
			}
		}, 750);
	}

	override render(container: HTMLElement): void {
		super.render(container);

		if (!this.element) {
			return;
		}

		if (this.item) {
			this.item.classList.add('monaco-submenu-item');
			this.item.tabIndex = 0;
			this.item.setAttribute('aria-haspopup', 'true');
			this.updateAriaExpanded('false');
			this.submenuIndicator = append(this.item, $('span.submenu-indicator' + ThemeIcon.asCSSSelector(Codicon.menuSubmenu)));
			this.submenuIndicator.setAttribute('aria-hidden', 'true');
		}

		this._register(addDisposableListener(this.element, EventType.KEY_UP, e => {
			const event = new StandardKeyboardEvent(e);
			if (event.equals(KeyCode.RightArrow) || event.equals(KeyCode.Enter)) {
				EventHelper.stop(e, true);

				this.createSubmenu(true);
			}
		}));

		this._register(addDisposableListener(this.element, EventType.KEY_DOWN, e => {
			const event = new StandardKeyboardEvent(e);

			if (getActiveElement() === this.item) {
				if (event.equals(KeyCode.RightArrow) || event.equals(KeyCode.Enter)) {
					EventHelper.stop(e, true);
				}
			}
		}));

		this._register(addDisposableListener(this.element, EventType.MOUSE_OVER, e => {
			if (!this.mouseOver) {
				this.mouseOver = true;

				this.showScheduler.schedule();
			}
		}));

		this._register(addDisposableListener(this.element, EventType.MOUSE_LEAVE, e => {
			this.mouseOver = false;
		}));

		this._register(addDisposableListener(this.element, EventType.FOCUS_OUT, e => {
			if (this.element && !isAncestor(getActiveElement(), this.element)) {
				this.hideScheduler.schedule();
			}
		}));

		this._register(this.parentData.parent.onScroll(() => {
			if (this.parentData.submenu === this.mysubmenu) {
				this.parentData.parent.focus(false);
				this.cleanupExistingSubmenu(true);
			}
		}));
	}

	protected override updateEnabled(): void {
		// override on submenu entry
		// native menus do not observe enablement on sumbenus
		// we mimic that behavior
	}

	open(selectFirst?: boolean): void {
		this.cleanupExistingSubmenu(false);
		this.createSubmenu(selectFirst);
	}

	override onClick(e: EventLike): void {
		// stop clicking from trying to run an action
		EventHelper.stop(e, true);

		this.cleanupExistingSubmenu(false);
		this.createSubmenu(true);
	}

	private cleanupExistingSubmenu(force: boolean): void {
		if (this.parentData.submenu && (force || (this.parentData.submenu !== this.mysubmenu))) {

			// disposal may throw if the submenu has already been removed
			try {
				this.parentData.submenu.dispose();
			} catch { }

			this.parentData.submenu = undefined;
			this.updateAriaExpanded('false');
			if (this.submenuContainer) {
				this.submenuDisposables.clear();
				this.submenuContainer = undefined;
			}
		}
	}

	private calculateSubmenuMenuLayout(windowDimensions: Dimension, submenu: Dimension, entry: IDomNodePagePosition, expandDirection: Direction): { top: number; left: number } {
		const ret = { top: 0, left: 0 };

		// Start with horizontal
		ret.left = layout(windowDimensions.width, submenu.width, { position: expandDirection === Direction.Right ? LayoutAnchorPosition.Before : LayoutAnchorPosition.After, offset: entry.left, size: entry.width });

		// We don't have enough room to layout the menu fully, so we are overlapping the menu
		if (ret.left >= entry.left && ret.left < entry.left + entry.width) {
			if (entry.left + 10 + submenu.width <= windowDimensions.width) {
				ret.left = entry.left + 10;
			}

			entry.top += 10;
			entry.height = 0;
		}

		// Now that we have a horizontal position, try layout vertically
		ret.top = layout(windowDimensions.height, submenu.height, { position: LayoutAnchorPosition.Before, offset: entry.top, size: 0 });

		// We didn't have enough room below, but we did above, so we shift down to align the menu
		if (ret.top + submenu.height === entry.top && ret.top + entry.height + submenu.height <= windowDimensions.height) {
			ret.top += entry.height;
		}

		return ret;
	}

	private createSubmenu(selectFirstItem = true): void {
		if (!this.element) {
			return;
		}

		if (!this.parentData.submenu) {
			this.updateAriaExpanded('true');
			this.submenuContainer = append(this.element, $('div.monaco-submenu'));
			this.submenuContainer.classList.add('menubar-menu-items-holder', 'context-view');

			// Set the top value of the menu container before construction
			// This allows the menu constructor to calculate the proper max height
			const computedStyles = getComputedStyle(this.parentData.parent.domNode);
			const paddingTop = parseFloat(computedStyles.paddingTop || '0') || 0;
			// this.submenuContainer.style.top = `${this.element.offsetTop - this.parentData.parent.scrollOffset - paddingTop}px`;
			this.submenuContainer.style.zIndex = '1';
			this.submenuContainer.style.position = 'fixed';
			this.submenuContainer.style.top = '0';
			this.submenuContainer.style.left = '0';

			this.parentData.submenu = new Menu(this.submenuContainer, this.submenuActions.length ? this.submenuActions : [new EmptySubmenuAction()], this.submenuOptions, this.menuStyle);

			// layout submenu
			const entryBox = this.element.getBoundingClientRect();
			const entryBoxUpdated = {
				top: entryBox.top - paddingTop,
				left: entryBox.left,
				height: entryBox.height + 2 * paddingTop,
				width: entryBox.width
			};

			const viewBox = this.submenuContainer.getBoundingClientRect();

			const { top, left } = this.calculateSubmenuMenuLayout(new Dimension(window.innerWidth, window.innerHeight), Dimension.lift(viewBox), entryBoxUpdated, this.expandDirection);
			// subtract offsets caused by transform parent
			this.submenuContainer.style.left = `${left - viewBox.left}px`;
			this.submenuContainer.style.top = `${top - viewBox.top}px`;

			this.submenuDisposables.add(addDisposableListener(this.submenuContainer, EventType.KEY_UP, e => {
				const event = new StandardKeyboardEvent(e);
				if (event.equals(KeyCode.LeftArrow)) {
					EventHelper.stop(e, true);

					this.parentData.parent.focus();

					this.cleanupExistingSubmenu(true);
				}
			}));

			this.submenuDisposables.add(addDisposableListener(this.submenuContainer, EventType.KEY_DOWN, e => {
				const event = new StandardKeyboardEvent(e);
				if (event.equals(KeyCode.LeftArrow)) {
					EventHelper.stop(e, true);
				}
			}));


			this.submenuDisposables.add(this.parentData.submenu.onDidCancel(() => {
				this.parentData.parent.focus();

				this.cleanupExistingSubmenu(true);
			}));

			this.parentData.submenu.focus(selectFirstItem);

			this.mysubmenu = this.parentData.submenu;
		} else {
			this.parentData.submenu.focus(false);
		}
	}

	private updateAriaExpanded(value: string): void {
		if (this.item) {
			this.item?.setAttribute('aria-expanded', value);
		}
	}

	protected override applyStyle(): void {
		super.applyStyle();

		const isSelected = this.element && this.element.classList.contains('focused');
		const fgColor = isSelected && this.menuStyle.selectionForegroundColor ? this.menuStyle.selectionForegroundColor : this.menuStyle.foregroundColor;

		if (this.submenuIndicator) {
			this.submenuIndicator.style.color = fgColor ?? '';
		}
	}

	override dispose(): void {
		super.dispose();

		this.hideScheduler.dispose();

		if (this.mysubmenu) {
			this.mysubmenu.dispose();
			this.mysubmenu = null;
		}

		if (this.submenuContainer) {
			this.submenuContainer = undefined;
		}
	}
}

class MenuSeparatorActionViewItem extends ActionViewItem {
	constructor(context: unknown, action: IAction, options: IActionViewItemOptions, private readonly menuStyles: IMenuStyles) {
		super(context, action, options);
	}

	override render(container: HTMLElement): void {
		super.render(container);
		if (this.label) {
			this.label.style.borderBottomColor = this.menuStyles.separatorColor ? `${this.menuStyles.separatorColor}` : '';
		}
	}
}

export function cleanMnemonic(label: string): string {
	const regex = MENU_MNEMONIC_REGEX;

	const matches = regex.exec(label);
	if (!matches) {
		return label;
	}

	const mnemonicInText = !matches[1];

	return label.replace(regex, mnemonicInText ? '$2$3' : '').trim();
}

export function formatRule(c: ThemeIcon) {
	const fontCharacter = getCodiconFontCharacters()[c.id];
	return `.codicon-${c.id}:before { content: '\\${fontCharacter.toString(16)}'; }`;
}

function getMenuWidgetCSS(style: IMenuStyles, isForShadowDom: boolean): string {
	let result = /* css */`
.monaco-menu {
	font-size: 13px;
	border-radius: 5px;
	min-width: 160px;
}

${formatRule(Codicon.menuSelection)}
${formatRule(Codicon.menuSubmenu)}

.monaco-menu .monaco-action-bar {
	text-align: right;
	overflow: hidden;
	white-space: nowrap;
}

.monaco-menu .monaco-action-bar .actions-container {
	display: flex;
	margin: 0 auto;
	padding: 0;
	width: 100%;
	justify-content: flex-end;
}

.monaco-menu .monaco-action-bar.vertical .actions-container {
	display: inline-block;
}

.monaco-menu .monaco-action-bar.reverse .actions-container {
	flex-direction: row-reverse;
}

.monaco-menu .monaco-action-bar .action-item {
	cursor: pointer;
	display: inline-block;
	transition: transform 50ms ease;
	position: relative;  /* DO NOT REMOVE - this is the key to preventing the ghosting icon bug in Chrome 42 */
}

.monaco-menu .monaco-action-bar .action-item.disabled {
	cursor: default;
}

.monaco-menu .monaco-action-bar.animated .action-item.active {
	transform: scale(1.272019649, 1.272019649); /* 1.272019649 = √φ */
}

.monaco-menu .monaco-action-bar .action-item .icon,
.monaco-menu .monaco-action-bar .action-item .codicon {
	display: inline-block;
}

.monaco-menu .monaco-action-bar .action-item .codicon {
	display: flex;
	align-items: center;
}

.monaco-menu .monaco-action-bar .action-label {
	font-size: 11px;
	margin-right: 4px;
}

.monaco-menu .monaco-action-bar .action-item.disabled .action-label,
.monaco-menu .monaco-action-bar .action-item.disabled .action-label:hover {
	color: var(--vscode-disabledForeground);
}

/* Vertical actions */

.monaco-menu .monaco-action-bar.vertical {
	text-align: left;
}

.monaco-menu .monaco-action-bar.vertical .action-item {
	display: block;
}

.monaco-menu .monaco-action-bar.vertical .action-label.separator {
	display: block;
	border-bottom: 1px solid var(--vscode-menu-separatorBackground);
	padding-top: 1px;
	padding: 30px;
}

.monaco-menu .secondary-actions .monaco-action-bar .action-label {
	margin-left: 6px;
}

/* Action Items */
.monaco-menu .monaco-action-bar .action-item.select-container {
	overflow: hidden; /* somehow the dropdown overflows its container, we prevent it here to not push */
	flex: 1;
	max-width: 170px;
	min-width: 60px;
	display: flex;
	align-items: center;
	justify-content: center;
	margin-right: 10px;
}

.monaco-menu .monaco-action-bar.vertical {
	margin-left: 0;
	overflow: visible;
}

.monaco-menu .monaco-action-bar.vertical .actions-container {
	display: block;
}

.monaco-menu .monaco-action-bar.vertical .action-item {
	padding: 0;
	transform: none;
	display: flex;
}

.monaco-menu .monaco-action-bar.vertical .action-item.active {
	transform: none;
}

.monaco-menu .monaco-action-bar.vertical .action-menu-item {
	flex: 1 1 auto;
	display: flex;
	height: 2em;
	align-items: center;
	position: relative;
	margin: 0 4px;
	border-radius: 4px;
}

.monaco-menu .monaco-action-bar.vertical .action-menu-item:hover .keybinding,
.monaco-menu .monaco-action-bar.vertical .action-menu-item:focus .keybinding {
	opacity: unset;
}

.monaco-menu .monaco-action-bar.vertical .action-label {
	flex: 1 1 auto;
	text-decoration: none;
	padding: 0 1em;
	background: none;
	font-size: 12px;
	line-height: 1;
}

.monaco-menu .monaco-action-bar.vertical .keybinding,
.monaco-menu .monaco-action-bar.vertical .submenu-indicator {
	display: inline-block;
	flex: 2 1 auto;
	padding: 0 1em;
	text-align: right;
	font-size: 12px;
	line-height: 1;
}

.monaco-menu .monaco-action-bar.vertical .submenu-indicator {
	height: 100%;
}

.monaco-menu .monaco-action-bar.vertical .submenu-indicator.codicon {
	font-size: 16px !important;
	display: flex;
	align-items: center;
}

.monaco-menu .monaco-action-bar.vertical .submenu-indicator.codicon::before {
	margin-left: auto;
	margin-right: -20px;
}

.monaco-menu .monaco-action-bar.vertical .action-item.disabled .keybinding,
.monaco-menu .monaco-action-bar.vertical .action-item.disabled .submenu-indicator {
	opacity: 0.4;
}

.monaco-menu .monaco-action-bar.vertical .action-label:not(.separator) {
	display: inline-block;
	box-sizing: border-box;
	margin: 0;
}

.monaco-menu .monaco-action-bar.vertical .action-item {
	position: static;
	overflow: visible;
}

.monaco-menu .monaco-action-bar.vertical .action-item .monaco-submenu {
	position: absolute;
}

.monaco-menu .monaco-action-bar.vertical .action-label.separator {
	width: 100%;
	height: 0px !important;
	opacity: 1;
}

.monaco-menu .monaco-action-bar.vertical .action-label.separator.text {
	padding: 0.7em 1em 0.1em 1em;
	font-weight: bold;
	opacity: 1;
}

.monaco-menu .monaco-action-bar.vertical .action-label:hover {
	color: inherit;
}

.monaco-menu .monaco-action-bar.vertical .menu-item-check {
	position: absolute;
	visibility: hidden;
	width: 1em;
	height: 100%;
}

.monaco-menu .monaco-action-bar.vertical .action-menu-item.checked .menu-item-check {
	visibility: visible;
	display: flex;
	align-items: center;
	justify-content: center;
}

/* Context Menu */

.context-view.monaco-menu-container {
	outline: 0;
	border: none;
	animation: fadeIn 0.083s linear;
	-webkit-app-region: no-drag;
}

.context-view.monaco-menu-container :focus,
.context-view.monaco-menu-container .monaco-action-bar.vertical:focus,
.context-view.monaco-menu-container .monaco-action-bar.vertical :focus {
	outline: 0;
}

.hc-black .context-view.monaco-menu-container,
.hc-light .context-view.monaco-menu-container,
:host-context(.hc-black) .context-view.monaco-menu-container,
:host-context(.hc-light) .context-view.monaco-menu-container {
	box-shadow: none;
}

.hc-black .monaco-menu .monaco-action-bar.vertical .action-item.focused,
.hc-light .monaco-menu .monaco-action-bar.vertical .action-item.focused,
:host-context(.hc-black) .monaco-menu .monaco-action-bar.vertical .action-item.focused,
:host-context(.hc-light) .monaco-menu .monaco-action-bar.vertical .action-item.focused {
	background: none;
}

/* Vertical Action Bar Styles */

.monaco-menu .monaco-action-bar.vertical {
	padding: 4px 0;
}

.monaco-menu .monaco-action-bar.vertical .action-menu-item {
	height: 2em;
}

.monaco-menu .monaco-action-bar.vertical .action-label:not(.separator),
.monaco-menu .monaco-action-bar.vertical .keybinding {
	font-size: inherit;
	padding: 0 2em;
}

.monaco-menu .monaco-action-bar.vertical .menu-item-check {
	font-size: inherit;
	width: 2em;
}

.monaco-menu .monaco-action-bar.vertical .action-label.separator {
	font-size: inherit;
	margin: 5px 0 !important;
	padding: 0;
	border-radius: 0;
}

.linux .monaco-menu .monaco-action-bar.vertical .action-label.separator,
:host-context(.linux) .monaco-menu .monaco-action-bar.vertical .action-label.separator {
	margin-left: 0;
	margin-right: 0;
}

.monaco-menu .monaco-action-bar.vertical .submenu-indicator {
	font-size: 60%;
	padding: 0 1.8em;
}

.linux .monaco-menu .monaco-action-bar.vertical .submenu-indicator {
:host-context(.linux) .monaco-menu .monaco-action-bar.vertical .submenu-indicator {
	height: 100%;
	mask-size: 10px 10px;
	-webkit-mask-size: 10px 10px;
}

.monaco-menu .action-item {
	cursor: default;
}`;

	if (isForShadowDom) {
		// Only define scrollbar styles when used inside shadow dom,
		// otherwise leave their styling to the global workbench styling.
		result += `
			/* Arrows */
			.monaco-scrollable-element > .scrollbar > .scra {
				cursor: pointer;
				font-size: 11px !important;
			}

			.monaco-scrollable-element > .visible {
				opacity: 1;

				/* Background rule added for IE9 - to allow clicks on dom node */
				background:rgba(0,0,0,0);

				transition: opacity 100ms linear;
			}
			.monaco-scrollable-element > .invisible {
				opacity: 0;
				pointer-events: none;
			}
			.monaco-scrollable-element > .invisible.fade {
				transition: opacity 800ms linear;
			}

			/* Scrollable Content Inset Shadow */
			.monaco-scrollable-element > .shadow {
				position: absolute;
				display: none;
			}
			.monaco-scrollable-element > .shadow.top {
				display: block;
				top: 0;
				left: 3px;
				height: 3px;
				width: 100%;
			}
			.monaco-scrollable-element > .shadow.left {
				display: block;
				top: 3px;
				left: 0;
				height: 100%;
				width: 3px;
			}
			.monaco-scrollable-element > .shadow.top-left-corner {
				display: block;
				top: 0;
				left: 0;
				height: 3px;
				width: 3px;
			}
		`;

		// Scrollbars
		const scrollbarShadowColor = style.scrollbarShadow;
		if (scrollbarShadowColor) {
			result += `
				.monaco-scrollable-element > .shadow.top {
					box-shadow: ${scrollbarShadowColor} 0 6px 6px -6px inset;
				}

				.monaco-scrollable-element > .shadow.left {
					box-shadow: ${scrollbarShadowColor} 6px 0 6px -6px inset;
				}

				.monaco-scrollable-element > .shadow.top.left {
					box-shadow: ${scrollbarShadowColor} 6px 6px 6px -6px inset;
				}
			`;
		}

		const scrollbarSliderBackgroundColor = style.scrollbarSliderBackground;
		if (scrollbarSliderBackgroundColor) {
			result += `
				.monaco-scrollable-element > .scrollbar > .slider {
					background: ${scrollbarSliderBackgroundColor};
				}
			`;
		}

		const scrollbarSliderHoverBackgroundColor = style.scrollbarSliderHoverBackground;
		if (scrollbarSliderHoverBackgroundColor) {
			result += `
				.monaco-scrollable-element > .scrollbar > .slider:hover {
					background: ${scrollbarSliderHoverBackgroundColor};
				}
			`;
		}

		const scrollbarSliderActiveBackgroundColor = style.scrollbarSliderActiveBackground;
		if (scrollbarSliderActiveBackgroundColor) {
			result += `
				.monaco-scrollable-element > .scrollbar > .slider.active {
					background: ${scrollbarSliderActiveBackgroundColor};
				}
			`;
		}
	}

	return result;
}<|MERGE_RESOLUTION|>--- conflicted
+++ resolved
@@ -14,13 +14,8 @@
 import { DomScrollableElement } from 'vs/base/browser/ui/scrollbar/scrollableElement';
 import { EmptySubmenuAction, IAction, IActionRunner, Separator, SubmenuAction } from 'vs/base/common/actions';
 import { RunOnceScheduler } from 'vs/base/common/async';
-<<<<<<< HEAD
-import { Codicon } from 'vs/base/common/codicons';
-=======
 import { Codicon, getCodiconFontCharacters } from 'vs/base/common/codicons';
 import { ThemeIcon } from 'vs/base/common/themables';
-import { Color } from 'vs/base/common/color';
->>>>>>> 112c89a0
 import { Event } from 'vs/base/common/event';
 import { stripIcons } from 'vs/base/common/iconLabels';
 import { KeyCode } from 'vs/base/common/keyCodes';
