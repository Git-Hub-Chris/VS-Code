/*---------------------------------------------------------------------------------------------
 *  Copyright (c) Microsoft Corporation. All rights reserved.
 *  Licensed under the MIT License. See License.txt in the project root for
 *license information.
 *--------------------------------------------------------------------------------------------*/

import 'vs/css!./sash';
<<<<<<< HEAD
import { IDisposable, dispose, Disposable, DisposableStore } from 'vs/base/common/lifecycle';
=======

>>>>>>> 260cd347
import { isIPad } from 'vs/base/browser/browser';
import { $, addClass, addDisposableListener, append, createStyleSheet, EventHelper, getElementsByTagName, removeClass, toggleClass } from 'vs/base/browser/dom';
import { domEvent } from 'vs/base/browser/event';
import { StandardMouseEvent } from 'vs/base/browser/mouseEvent';
import { EventType, Gesture, GestureEvent } from 'vs/base/browser/touch';
import { Emitter, Event } from 'vs/base/common/event';
import { Disposable, DisposableStore } from 'vs/base/common/lifecycle';
import { isMacintosh } from 'vs/base/common/platform';
import * as types from 'vs/base/common/types';

const DEBUG = false;

export interface ISashLayoutProvider { }

export interface IVerticalSashLayoutProvider extends ISashLayoutProvider {
	getVerticalSashLeft(sash: Sash): number;
	getVerticalSashTop?(sash: Sash): number;
	getVerticalSashHeight?(sash: Sash): number;
}

export interface IHorizontalSashLayoutProvider extends ISashLayoutProvider {
	getHorizontalSashTop(sash: Sash): number;
	getHorizontalSashLeft?(sash: Sash): number;
	getHorizontalSashWidth?(sash: Sash): number;
}

export interface ISashEvent {
	startX: number;
	currentX: number;
	startY: number;
	currentY: number;
	altKey: boolean;
}

export interface ISashOptions {
	orientation?: Orientation;
	orthogonalStartSash?: Sash;
	orthogonalEndSash?: Sash;
}

export const enum Orientation {
	VERTICAL,
	HORIZONTAL
}

export const enum SashState {
	Disabled,
	Minimum,
	Maximum,
	Enabled
}

export class Sash extends Disposable {
	private el: HTMLElement;
	private layoutProvider: ISashLayoutProvider;
	private hidden: boolean;
	private orientation: Orientation;

	private _state: SashState = SashState.Enabled;
	get state(): SashState {
		return this._state;
	}
	set state(state: SashState) {
		if (this._state === state) {
			return;
		}

		toggleClass(this.el, 'disabled', state === SashState.Disabled);
		toggleClass(this.el, 'minimum', state === SashState.Minimum);
		toggleClass(this.el, 'maximum', state === SashState.Maximum);

		this._state = state;
		this._onDidEnablementChange.fire(state);
	}

	private readonly _onDidEnablementChange =
		this._register(new Emitter<SashState>());
	readonly onDidEnablementChange: Event<SashState> =
		this._onDidEnablementChange.event;

	private readonly _onDidStart = this._register(new Emitter<ISashEvent>());
	readonly onDidStart: Event<ISashEvent> = this._onDidStart.event;

	private readonly _onDidChange = this._register(new Emitter<ISashEvent>());
	readonly onDidChange: Event<ISashEvent> = this._onDidChange.event;

	private readonly _onDidReset = this._register(new Emitter<void>());
	readonly onDidReset: Event<void> = this._onDidReset.event;

	private readonly _onDidEnd = this._register(new Emitter<void>());
	readonly onDidEnd: Event<void> = this._onDidEnd.event;

	linkedSash: Sash | undefined = undefined;

	private readonly orthogonalStartSashDisposables =
		this._register(new DisposableStore());
	private _orthogonalStartSash: Sash | undefined;
	get orthogonalStartSash(): Sash | undefined {
		return this._orthogonalStartSash;
	}
	set orthogonalStartSash(sash: Sash | undefined) {
		this.orthogonalStartSashDisposables.clear();

		if (sash) {
			this.orthogonalStartSashDisposables.add(sash.onDidEnablementChange(
				this.onOrthogonalStartSashEnablementChange, this));
			this.onOrthogonalStartSashEnablementChange(sash.state);
		} else {
			this.onOrthogonalStartSashEnablementChange(SashState.Disabled);
		}

		this._orthogonalStartSash = sash;
	}

	private readonly orthogonalEndSashDisposables =
		this._register(new DisposableStore());
	private _orthogonalEndSash: Sash | undefined;
	get orthogonalEndSash(): Sash | undefined {
		return this._orthogonalEndSash;
	}
	set orthogonalEndSash(sash: Sash | undefined) {
		this.orthogonalEndSashDisposables.clear();

		if (sash) {
			this.orthogonalEndSashDisposables.add(sash.onDidEnablementChange(
				this.onOrthogonalEndSashEnablementChange, this));
			this.onOrthogonalEndSashEnablementChange(sash.state);
		} else {
			this.onOrthogonalEndSashEnablementChange(SashState.Disabled);
		}

		this._orthogonalEndSash = sash;
	}

	constructor(
		container: HTMLElement, layoutProvider: ISashLayoutProvider,
		options: ISashOptions = {}) {
		super();

		this.el = append(container, $('.monaco-sash'));

		if (isMacintosh) {
			addClass(this.el, 'mac');
		}

		this._register(domEvent(this.el, 'mousedown')(this.onMouseDown, this));
		this._register(
			domEvent(this.el, 'dblclick')(this.onMouseDoubleClick, this));

		Gesture.addTarget(this.el);
		this._register(domEvent(this.el, EventType.Start)(this.onTouchStart, this));

		if (isIPad) {
			// see also
			// http://ux.stackexchange.com/questions/39023/what-is-the-optimum-button-size-of-touch-screen-applications
			addClass(this.el, 'touch');
		}

		this.setOrientation(options.orientation || Orientation.VERTICAL);

		this.hidden = false;
		this.layoutProvider = layoutProvider;

		this.orthogonalStartSash = options.orthogonalStartSash;
		this.orthogonalEndSash = options.orthogonalEndSash;

		toggleClass(this.el, 'debug', DEBUG);
	}

	setOrientation(orientation: Orientation): void {
		this.orientation = orientation;

		if (this.orientation === Orientation.HORIZONTAL) {
			addClass(this.el, 'horizontal');
			removeClass(this.el, 'vertical');
		} else {
			removeClass(this.el, 'horizontal');
			addClass(this.el, 'vertical');
		}

		if (this.layoutProvider) {
			this.layout();
		}
	}

	private onMouseDown(e: MouseEvent): void {
		EventHelper.stop(e, false);

		let isMultisashResize = false;

		if (this.linkedSash && !(e as any).__linkedSashEvent) {
			(e as any).__linkedSashEvent = true;
			this.linkedSash.onMouseDown(e);
		}

		if (!(e as any).__orthogonalSashEvent) {
			let orthogonalSash: Sash | undefined;

			if (this.orientation === Orientation.VERTICAL) {
				if (e.offsetY <= 4) {
					orthogonalSash = this.orthogonalStartSash;
				} else if (e.offsetY >= this.el.clientHeight - 4) {
					orthogonalSash = this.orthogonalEndSash;
				}
			} else {
				if (e.offsetX <= 4) {
					orthogonalSash = this.orthogonalStartSash;
				} else if (e.offsetX >= this.el.clientWidth - 4) {
					orthogonalSash = this.orthogonalEndSash;
				}
			}

			if (orthogonalSash) {
				isMultisashResize = true;
				(e as any).__orthogonalSashEvent = true;
				orthogonalSash.onMouseDown(e);
			}
		}

		if (this.state) {
			// Select both iframes and webviews, as Electron nests an iframe in its
			// webview. Fix to issue #75090
			const iframes = [
				...getElementsByTagName('webview'),
				...getElementsByTagName('iframe'),
			];

			for (const iframe of iframes) {
				iframe.style.pointerEvents = 'none';  // disable mouse events on iframes
				// as long as we drag the sash
			}

			const mouseDownEvent = new StandardMouseEvent(e);
			const startX = mouseDownEvent.posx;
			const startY = mouseDownEvent.posy;
			const altKey = mouseDownEvent.altKey;
			const startEvent: ISashEvent =
				{ startX, currentX: startX, startY, currentY: startY, altKey };

			addClass(this.el, 'active');
			this._onDidStart.fire(startEvent);

			// fix https://github.com/Microsoft/vscode/issues/21675
			const style = createStyleSheet(this.el);
			const updateStyle = () => {
				let cursor = '';

				if (isMultisashResize) {
					cursor = 'all-scroll';
				} else if (this.orientation === Orientation.HORIZONTAL) {
					if (this.state === SashState.Minimum) {
						cursor = 's-resize';
					} else if (this.state === SashState.Maximum) {
						cursor = 'n-resize';
					} else {
						cursor = isMacintosh ? 'row-resize' : 'ns-resize';
					}
				} else {
					if (this.state === SashState.Minimum) {
						cursor = 'e-resize';
					} else if (this.state === SashState.Maximum) {
						cursor = 'w-resize';
					} else {
						cursor = isMacintosh ? 'col-resize' : 'ew-resize';
					}
				}

				style.innerHTML = `* { cursor: ${cursor} !important; }`;
			};

<<<<<<< HEAD
			const disposables: IDisposable[] = [];
=======
			const disposables: new DisposableStore();

>>>>>>> 260cd347

			updateStyle();

			if (!isMultisashResize) {
				this.onDidEnablementChange(updateStyle, null, disposables);
			}

			const onMouseMove = (e: MouseEvent) => {
				EventHelper.stop(e, false);
				const mouseMoveEvent = new StandardMouseEvent(e);
				const event: ISashEvent = {
					startX,
					currentX: mouseMoveEvent.posx,
					startY,
					currentY: mouseMoveEvent.posy,
					altKey
				};

				this._onDidChange.fire(event);
			};

			const onMouseUp = (e: MouseEvent) => {
				EventHelper.stop(e, false);

				this.el.removeChild(style);

				removeClass(this.el, 'active');
				this._onDidEnd.fire();

<<<<<<< HEAD
				dispose(disposables);

				// Select both iframes and webviews, as Electron nests an iframe in its webview. Fix to issue #75090
=======
				// Select both iframes and webviews, as Electron nests an iframe in its
				// webview. Fix to issue #75090
>>>>>>> 260cd347
				const iframes = [
					...getElementsByTagName('webview'),
					...getElementsByTagName('iframe'),
				];


				for (const iframe of iframes) {
					iframe.style.pointerEvents = 'auto';
				}
			};

			domEvent(window, 'mousemove')(onMouseMove, null, disposables);
			domEvent(window, 'mouseup')(onMouseUp, null, disposables);
		}
	}

	private onMouseDoubleClick(event: MouseEvent): void {
		this._onDidReset.fire();
	}

	private onTouchStart(event: GestureEvent): void {
		EventHelper.stop(event);

<<<<<<< HEAD
		const listeners: IDisposable[] = [];
=======
		const listeners: new DisposableStore();
>>>>>>> 260cd347

		const startX = event.pageX;
		const startY = event.pageY;
		const altKey = event.altKey;

		this._onDidStart.fire({
			startX: startX,
			currentX: startX,
			startY: startY,
			currentY: startY,
			altKey
		});

		listeners.push(addDisposableListener(
			this.el, EventType.Change, (event: GestureEvent) => {
				if (types.isNumber(event.pageX) && types.isNumber(event.pageY)) {
					this._onDidChange.fire({
						startX: startX,
						currentX: event.pageX,
						startY: startY,
						currentY: event.pageY,
						altKey
					});
				}
			}));

<<<<<<< HEAD
		listeners.push(addDisposableListener(this.el, EventType.End, (event: GestureEvent) => {
			this._onDidEnd.fire();
			dispose(listeners);
		}));
=======
		listeners.push(
			addDisposableListener(this.el, EventType.End, (event: GestureEvent) => {
				this._onDidEnd.fire();
				listeners.despose();
			}));
>>>>>>> 260cd347
	}

	layout(): void {
		const size = isIPad ? 20 : 4;

		if (this.orientation === Orientation.VERTICAL) {
			const verticalProvider =
				(<IVerticalSashLayoutProvider>this.layoutProvider);
			this.el.style.left =
				verticalProvider.getVerticalSashLeft(this) - (size / 2) + 'px';

			if (verticalProvider.getVerticalSashTop) {
				this.el.style.top = verticalProvider.getVerticalSashTop(this) + 'px';
			}

			if (verticalProvider.getVerticalSashHeight) {
				this.el.style.height =
					verticalProvider.getVerticalSashHeight(this) + 'px';
			}
		} else {
			const horizontalProvider =
				(<IHorizontalSashLayoutProvider>this.layoutProvider);
			this.el.style.top =
				horizontalProvider.getHorizontalSashTop(this) - (size / 2) + 'px';

			if (horizontalProvider.getHorizontalSashLeft) {
				this.el.style.left =
					horizontalProvider.getHorizontalSashLeft(this) + 'px';
			}

			if (horizontalProvider.getHorizontalSashWidth) {
				this.el.style.width =
					horizontalProvider.getHorizontalSashWidth(this) + 'px';
			}
		}
	}

	show(): void {
		this.hidden = false;
		this.el.style.removeProperty('display');
		this.el.setAttribute('aria-hidden', 'false');
	}

	hide(): void {
		this.hidden = true;
		this.el.style.display = 'none';
		this.el.setAttribute('aria-hidden', 'true');
	}

	isHidden(): boolean {
		return this.hidden;
	}

	private onOrthogonalStartSashEnablementChange(state: SashState): void {
		toggleClass(this.el, 'orthogonal-start', state !== SashState.Disabled);
	}

	private onOrthogonalEndSashEnablementChange(state: SashState): void {
		toggleClass(this.el, 'orthogonal-end', state !== SashState.Disabled);
	}

	dispose(): void {
		super.dispose();

		if (this.el && this.el.parentElement) {
			this.el.parentElement.removeChild(this.el);
		}

		this.el = null!; // StrictNullOverride: nulling out ok in dispose
	}
}<|MERGE_RESOLUTION|>--- conflicted
+++ resolved
@@ -5,11 +5,7 @@
  *--------------------------------------------------------------------------------------------*/
 
 import 'vs/css!./sash';
-<<<<<<< HEAD
 import { IDisposable, dispose, Disposable, DisposableStore } from 'vs/base/common/lifecycle';
-=======
-
->>>>>>> 260cd347
 import { isIPad } from 'vs/base/browser/browser';
 import { $, addClass, addDisposableListener, append, createStyleSheet, EventHelper, getElementsByTagName, removeClass, toggleClass } from 'vs/base/browser/dom';
 import { domEvent } from 'vs/base/browser/event';
@@ -280,12 +276,7 @@
 				style.innerHTML = `* { cursor: ${cursor} !important; }`;
 			};
 
-<<<<<<< HEAD
 			const disposables: IDisposable[] = [];
-=======
-			const disposables: new DisposableStore();
-
->>>>>>> 260cd347
 
 			updateStyle();
 
@@ -315,14 +306,9 @@
 				removeClass(this.el, 'active');
 				this._onDidEnd.fire();
 
-<<<<<<< HEAD
 				dispose(disposables);
 
 				// Select both iframes and webviews, as Electron nests an iframe in its webview. Fix to issue #75090
-=======
-				// Select both iframes and webviews, as Electron nests an iframe in its
-				// webview. Fix to issue #75090
->>>>>>> 260cd347
 				const iframes = [
 					...getElementsByTagName('webview'),
 					...getElementsByTagName('iframe'),
@@ -346,11 +332,7 @@
 	private onTouchStart(event: GestureEvent): void {
 		EventHelper.stop(event);
 
-<<<<<<< HEAD
 		const listeners: IDisposable[] = [];
-=======
-		const listeners: new DisposableStore();
->>>>>>> 260cd347
 
 		const startX = event.pageX;
 		const startY = event.pageY;
@@ -377,18 +359,10 @@
 				}
 			}));
 
-<<<<<<< HEAD
 		listeners.push(addDisposableListener(this.el, EventType.End, (event: GestureEvent) => {
 			this._onDidEnd.fire();
 			dispose(listeners);
 		}));
-=======
-		listeners.push(
-			addDisposableListener(this.el, EventType.End, (event: GestureEvent) => {
-				this._onDidEnd.fire();
-				listeners.despose();
-			}));
->>>>>>> 260cd347
 	}
 
 	layout(): void {
