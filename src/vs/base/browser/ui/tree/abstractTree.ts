--- conflicted
+++ resolved
@@ -680,14 +680,10 @@
 }
 
 export interface IFindWidgetOptions {
+	readonly history?: string[];
 	readonly styles?: IFindWidgetStyles;
 }
 
-<<<<<<< HEAD
-export interface IFindWidgetOpts extends IFindWidgetStyles {
-	history?: string[];
-}
-=======
 const unthemedFindWidgetStyles: IFindWidgetStyles = {
 	inputBoxStyles: unthemedInboxStyles,
 	toggleStyles: unthemedToggleStyles,
@@ -696,7 +692,6 @@
 	listFilterWidgetOutline: undefined,
 	listFilterWidgetShadow: undefined
 };
->>>>>>> f01a44b4
 
 export enum TreeFindMode {
 	Highlight,
@@ -765,12 +760,9 @@
 			label: localize('type to search', "Type to search"),
 			additionalToggles: [this.modeToggle],
 			showCommonFindToggles: false,
-<<<<<<< HEAD
+			inputBoxStyles: styles.inputBoxStyles,
+			toggleStyles: styles.toggleStyles,
 			history: options?.history
-=======
-			inputBoxStyles: styles.inputBoxStyles,
-			toggleStyles: styles.toggleStyles
->>>>>>> f01a44b4
 		}));
 
 		this.actionbar = this._register(new ActionBar(this.elements.actionbar));
@@ -892,26 +884,10 @@
 		}));
 
 		this.onDidChangeValue = this.findInput.onDidChange;
-<<<<<<< HEAD
-		this.style(options ?? {});
 	}
 
 	getHistory(): string[] {
 		return this.findInput.getHistory();
-	}
-
-	style(styles: IFindWidgetStyles): void {
-		this.findInput.style(styles);
-
-		if (styles.listFilterWidgetBackground) {
-			this.elements.root.style.backgroundColor = styles.listFilterWidgetBackground.toString();
-		}
-
-		if (styles.listFilterWidgetShadow) {
-			this.elements.root.style.boxShadow = `0 0 8px 2px ${styles.listFilterWidgetShadow}`;
-		}
-=======
->>>>>>> f01a44b4
 	}
 
 	focus() {
@@ -1011,12 +987,7 @@
 			return;
 		}
 
-<<<<<<< HEAD
-		this.widget = new FindWidget(this.view.getHTMLElement(), this.tree, this.contextViewProvider, this.mode, { ...this.styles, history: this._history });
-=======
-		this.mode = this.tree.options.defaultFindMode ?? TreeFindMode.Highlight;
-		this.widget = new FindWidget(this.view.getHTMLElement(), this.tree, this.contextViewProvider, this.mode, this.options);
->>>>>>> f01a44b4
+		this.widget = new FindWidget(this.view.getHTMLElement(), this.tree, this.contextViewProvider, this.mode, { ...this.options, history: this._history });
 		this.enabledDisposables.add(this.widget);
 
 		this.widget.onDidChangeValue(this.onDidChangeValue, this, this.enabledDisposables);
