--- conflicted
+++ resolved
@@ -5,17 +5,6 @@
 
 // This is a facade for the observable implementation. Only import from here!
 
-<<<<<<< HEAD
-export {
-	type IObservable,
-	type IObserver,
-	type IReader,
-	type ISettable,
-	type ISettableObservable,
-	type ITransaction,
-	type IChangeContext,
-	type IChangeTracker,
-=======
 export type {
 	IObservable,
 	IObserver,
@@ -28,7 +17,6 @@
 } from 'vs/base/common/observableInternal/base';
 
 export {
->>>>>>> 361561f2
 	observableValue,
 	disposableObservableValue,
 	transaction,
@@ -48,15 +36,10 @@
 	autorunOpts,
 	autorunWithStoreHandleChanges,
 } from 'vs/base/common/observableInternal/autorun';
-<<<<<<< HEAD
-export {
-	type IObservableSignal,
-=======
 export type {
 	IObservableSignal,
 } from 'vs/base/common/observableInternal/utils';
 export {
->>>>>>> 361561f2
 	constObservable,
 	debouncedObservable,
 	derivedObservableWithCache,
