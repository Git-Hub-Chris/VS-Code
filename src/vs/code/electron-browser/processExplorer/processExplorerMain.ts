--- conflicted
+++ resolved
@@ -169,9 +169,6 @@
 			}
 		}));
 
-<<<<<<< HEAD
-		menu.popup({ window: remote.getCurrentWindow() });
-=======
 		menu.append(new remote.MenuItem({
 			label: localize('copyAll', "Copy All"),
 			click() {
@@ -191,10 +188,9 @@
 				}
 			}
 		}));
->>>>>>> 3899a50f
-	}
-
-	menu.popup(remote.getCurrentWindow());
+	}
+
+	menu.popup({ window: remote.getCurrentWindow() });
 }
 
 export function startup(data: ProcessExplorerData): void {
