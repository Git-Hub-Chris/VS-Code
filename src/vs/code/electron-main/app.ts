--- conflicted
+++ resolved
@@ -238,13 +238,9 @@
 
 		ipc.on('vscode:fetchShellEnv', async (event: Event) => {
 			const webContents = event.sender;
-<<<<<<< HEAD
-			getShellEnvironment(this.logService, this.environmentService).then(shellEnv => {
-=======
 
 			try {
 				const shellEnv = await getShellEnvironment(this.logService, this.environmentService);
->>>>>>> 039a49a5
 				if (!webContents.isDestroyed()) {
 					webContents.send('vscode:acceptShellEnv', shellEnv);
 				}
@@ -639,39 +635,7 @@
 			// ignore errors
 		}
 
-<<<<<<< HEAD
-		// Remote Authorities
-		this.handleRemoteAuthorities();
-
-		// Keyboard layout changes
-		KeyboardLayoutMonitor.INSTANCE.onDidChangeKeyboardLayout(() => {
-			this.windowsMainService.sendToAll('vscode:keyboardLayoutChanged', false);
-		});
-
-		// Jump List
-		historyMainService.updateWindowsJumpList();
-		historyMainService.onRecentlyOpenedChange(() => historyMainService.updateWindowsJumpList());
-
-		// Start shared process after a while
-		const sharedProcessSpawn = this._register(new RunOnceScheduler(() => getShellEnvironment(this.logService, this.environmentService).then(userEnv => this.sharedProcess.spawn(userEnv)), 3000));
-		sharedProcessSpawn.schedule();
-
-		// Helps application icon refresh after an update with new icon is installed (macOS)
-		// TODO@Ben remove after a couple of releases
-		if (isMacintosh) {
-			if (!this.stateService.getItem(CodeApplication.APP_ICON_REFRESH_KEY)) {
-				this.stateService.setItem(CodeApplication.APP_ICON_REFRESH_KEY, true);
-
-				// 'exe' => /Applications/Visual Studio Code - Insiders.app/Contents/MacOS/Electron
-				const appPath = dirname(dirname(dirname(app.getPath('exe'))));
-				const infoPlistPath = join(appPath, 'Contents', 'Info.plist');
-				this.touch(appPath);
-				this.touch(infoPlistPath);
-			}
-		}
-=======
 		return { fileUri: URI.file(path) };
->>>>>>> 039a49a5
 	}
 
 	private afterWindowOpen(): void {
