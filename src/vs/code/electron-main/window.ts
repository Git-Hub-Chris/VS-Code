--- conflicted
+++ resolved
@@ -23,13 +23,7 @@
 import { ISerializableCommandAction } from 'vs/platform/actions/common/actions';
 import * as perf from 'vs/base/common/performance';
 import { resolveMarketplaceHeaders } from 'vs/platform/extensionManagement/node/extensionGalleryService';
-<<<<<<< HEAD
-import { getBackgroundColor, setBackgroundColor } from 'vs/code/electron-main/theme';
-import { RunOnceScheduler } from 'vs/base/common/async';
-import { withNullAsUndefined } from 'vs/base/common/types';
-=======
 import { IThemeMainService } from 'vs/platform/theme/electron-main/themeMainService';
->>>>>>> b9edd593
 import { endsWith } from 'vs/base/common/strings';
 import { RunOnceScheduler } from 'vs/base/common/async';
 
@@ -119,7 +113,7 @@
 
 	private setTransparentInfo(options: Electron.BrowserWindowConstructorOptions): void {
 		options.backgroundColor = '#00000000';
-		setBackgroundColor(this.stateService, 'transparent');
+		//setBackgroundColor(this.stateService, 'transparent');
 	}
 
 	private createBrowserWindow(config: IWindowCreationOptions): void {
@@ -150,15 +144,8 @@
 			}
 		};
 
-<<<<<<< HEAD
-		if (this.nodeless) {
-			options.webPreferences!.nodeIntegration = false; // simulate Electron 5 behaviour
-		}
-
 		const windowConfig = this.configurationService.getValue<IWindowSettings>('window');
 
-=======
->>>>>>> b9edd593
 		if (isLinux) {
 			options.icon = path.join(this.environmentService.appRoot, 'resources/linux/code.png'); // Windows and Mac are better off using the embedded icon(s)
 
@@ -216,7 +203,6 @@
 			this._win.setSheetOffset(22); // offset dialogs by the height of the custom title bar if we have any
 		}
 
-<<<<<<< HEAD
 		if (needsWinTransparency) {
 			const { ACCENT_STATE, SetWindowCompositionAttribute } = require.__$__nodeRequire('windows-swca');
 			let attribValue = ACCENT_STATE.ACCENT_DISABLED;
@@ -238,7 +224,8 @@
 			}
 
 			SetWindowCompositionAttribute(this._win.getNativeWindowHandle(), attribValue, 0);
-=======
+		}
+
 		// TODO@Ben (Electron 4 regression): when running on multiple displays where the target display
 		// to open the window has a larger resolution than the primary display, the window will not size
 		// correctly unless we set the bounds again (https://github.com/microsoft/vscode/issues/74872)
@@ -255,7 +242,6 @@
 					y: this.windowState.y!
 				});
 			}
->>>>>>> b9edd593
 		}
 
 		if (isFullscreenOrMaximized) {
