--- conflicted
+++ resolved
@@ -528,38 +528,12 @@
 		const sharedProcess = new SharedProcessMain(configuration);
 		process.parentPort.postMessage(SharedProcessLifecycle.ipcReady);
 
-<<<<<<< HEAD
-	console.log('before init')
-
-	// await initialization and signal this back to electron-main
-	await sharedProcess.init();
-
-	console.log('shared process init done')
-
-	process.parentPort.postMessage(SharedProcessLifecycle.initDone);
-}
-
-
-console.log('hello from shared process')
-
-process.parentPort.once('message', (e: Electron.MessageEvent) => {
-	console.log('shared process messaeg')
-=======
 		// await initialization and signal this back to electron-main
 		await sharedProcess.init();
 
 		process.parentPort.postMessage(SharedProcessLifecycle.initDone);
-	} catch (error) {
-		process.parentPort.postMessage({ error: error.toString() });
-	}
-}
-
-const handle = setTimeout(() => {
-	process.parentPort.postMessage({ warning: '[SharedProcess] did not receive configuration within 30s...' });
-}, 30000);
+	}
 
 process.parentPort.once('message', (e: Electron.MessageEvent) => {
-	clearTimeout(handle);
->>>>>>> 6285fadd
-	main(e.data as ISharedProcessConfiguration);
-});+		main(e.data as ISharedProcessConfiguration);
+	});