--- conflicted
+++ resolved
@@ -97,16 +97,11 @@
 		return false;
 	}
 
-<<<<<<< HEAD
 	public renderLine(lineNumber: number, deltaTop: number, lineHeight: number, fontSize: number, viewportData: ViewportData, sb: StringBuilder): boolean {
 		console.log('renderLine');
 		console.log('lineNumber : ', lineNumber);
 		console.log('fontSize', fontSize);
-		if (this._options.useGpu && ViewGpuContext.canRender(this._options, viewportData, lineNumber)) {
-=======
-	public renderLine(lineNumber: number, deltaTop: number, lineHeight: number, viewportData: ViewportData, sb: StringBuilder): boolean {
 		if (this._options.useGpu && this._viewGpuContext?.canRender(this._options, viewportData, lineNumber)) {
->>>>>>> dc1cfc04
 			this._renderedViewLine?.domNode?.domNode.remove();
 			this._renderedViewLine = null;
 			console.log('return 1');
