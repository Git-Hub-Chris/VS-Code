--- conflicted
+++ resolved
@@ -171,7 +171,21 @@
 	return t === d ? b + c : c * (-Math.pow(2, -10 * t / d) + 1) + b;
 }
 
-<<<<<<< HEAD
+export function deepMerge<T extends {}>(source1: T, source2: Partial<T>): T {
+	const result = {} as T;
+	for (const key in source1) {
+		result[key] = source1[key];
+	}
+	for (const key in source2) {
+		const source2Value = source2[key];
+		if (typeof result[key] === 'object' && source2Value && typeof source2Value === 'object') {
+			result[key] = deepMerge<any>(result[key], source2Value);
+		} else {
+			result[key] = source2Value as any;
+		}
+	}
+	return result;
+}
 
 export abstract class ViewZoneOverlayWidget extends Disposable {
 	constructor(
@@ -350,20 +364,4 @@
 	});
 
 	return store;
-=======
-export function deepMerge<T extends {}>(source1: T, source2: Partial<T>): T {
-	const result = {} as T;
-	for (const key in source1) {
-		result[key] = source1[key];
-	}
-	for (const key in source2) {
-		const source2Value = source2[key];
-		if (typeof result[key] === 'object' && source2Value && typeof source2Value === 'object') {
-			result[key] = deepMerge<any>(result[key], source2Value);
-		} else {
-			result[key] = source2Value as any;
-		}
-	}
-	return result;
->>>>>>> 2be7f520
 }