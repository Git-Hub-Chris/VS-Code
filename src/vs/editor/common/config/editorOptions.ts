/*---------------------------------------------------------------------------------------------
 *  Copyright (c) Microsoft Corporation. All rights reserved.
 *  Licensed under the MIT License. See License.txt in the project root for license information.
 *--------------------------------------------------------------------------------------------*/

import * as nls from 'vs/nls';
import * as platform from 'vs/base/common/platform';
import { ScrollbarVisibility } from 'vs/base/common/scrollable';
import { FontInfo } from 'vs/editor/common/config/fontInfo';
import { Constants } from 'vs/editor/common/core/uint';
import { USUAL_WORD_SEPARATORS } from 'vs/editor/common/model/wordHelper';
import { AccessibilitySupport } from 'vs/platform/accessibility/common/accessibility';
import { isObject } from 'vs/base/common/types';
import { IConfigurationPropertySchema } from 'vs/platform/configuration/common/configurationRegistry';

//#region typed options

/**
 * Configuration options for auto closing quotes and brackets
 */
export type EditorAutoClosingStrategy = 'always' | 'languageDefined' | 'beforeWhitespace' | 'never';

/**
 * Configuration options for auto wrapping quotes and brackets
 */
export type EditorAutoSurroundStrategy = 'languageDefined' | 'quotes' | 'brackets' | 'never';

/**
<<<<<<< HEAD
 * Configuration options for editor minimap
 */
export interface IEditorMinimapOptions {
	/**
	 * Enable the rendering of the minimap.
	 * Defaults to true.
	 */
	enabled?: boolean;
	/**
	 * Control the side of the minimap in editor.
	 * Defaults to 'right'.
	 */
	side?: 'right' | 'left';
	/**
	 * Control the rendering of the minimap slider.
	 * Defaults to 'mouseover'.
	 */
	showSlider?: 'always' | 'mouseover';
	/**
	 * Render the actual text on a line (as opposed to color blocks).
	 * Defaults to true.
	 */
	renderCharacters?: boolean;
	/**
	 * Limit the width of the minimap to render at most a certain number of columns.
	 * Defaults to 120.
	 */
	maxColumn?: number;
}

/**
 * Configuration options for editor minimap
 */
export interface IEditorLightbulbOptions {
	/**
	 * Enable the lightbulb code action.
	 * Defaults to true.
	 */
	enabled?: boolean;
}

/**
 * Configuration options for editor hover
 */
export interface IEditorHoverOptions {
	/**
	 * Enable the hover.
	 * Defaults to true.
	 */
	enabled?: boolean;
	/**
	 * Delay for showing the hover.
	 * Defaults to 300.
	 */
	delay?: number;
	/**
	 * Is the hover sticky such that it can be clicked and its contents selected?
	 * Defaults to true.
	 */
	sticky?: boolean;
}

/**
 * Configuration options for parameter hints
 */
export interface IEditorParameterHintOptions {
	/**
	 * Enable parameter hints.
	 * Defaults to true.
	 */
	enabled?: boolean;
	/**
	 * Enable cycling of parameter hints.
	 * Defaults to false.
	 */
	cycle?: boolean;
}

export interface ISuggestOptions {
	/**
	 * Enable graceful matching. Defaults to true.
	 */
	filterGraceful?: boolean;
	/**
	 * Prevent quick suggestions when a snippet is active. Defaults to true.
	 */
	snippetsPreventQuickSuggestions?: boolean;
	/**
	 * Favours words that appear close to the cursor.
	 */
	localityBonus?: boolean;
	/**
	 * Enable using global storage for remembering suggestions.
	 */
	shareSuggestSelections?: boolean;
	/**
	 * Enable or disable icons in suggestions. Defaults to true.
	 */
	showIcons?: boolean;
	/**
	 * Max suggestions to show in suggestions. Defaults to 12.
	 */
	maxVisibleSuggestions?: boolean;
	/**
	 * Enable or disable the large detail of completion items.
	*/
	largeDetail?: boolean;
	/**
	 * Names of suggestion types to filter.
	 */
	filteredTypes?: Record<string, boolean>;
}

export interface IGotoLocationOptions {
	/**
	 * Control how goto-command work when having multiple results.
	 */
	multiple?: 'peek' | 'gotoAndPeek' | 'goto';
}

/**
 * Configuration map for codeActionsOnSave
=======
 * Configuration options for typing over closing quotes or brackets
>>>>>>> 0a335ea6
 */
export type EditorAutoClosingOvertypeStrategy = 'always' | 'auto' | 'never';

/**
 * Configuration options for the editor.
 */
export interface IEditorOptions {
	/**
	 * This editor is used inside a diff editor.
	 */
	inDiffEditor?: boolean;
	/**
	 * The aria label for the editor's textarea (when it is focused).
	 */
	ariaLabel?: string;
	/**
	 * Render vertical lines at the specified columns.
	 * Defaults to empty array.
	 */
	rulers?: number[];
	/**
	 * A string containing the word separators used when doing word navigation.
	 * Defaults to `~!@#$%^&*()-=+[{]}\\|;:\'",.<>/?
	 */
	wordSeparators?: string;
	/**
	 * Enable Linux primary clipboard.
	 * Defaults to true.
	 */
	selectionClipboard?: boolean;
	/**
	 * Control the rendering of line numbers.
	 * If it is a function, it will be invoked when rendering a line number and the return value will be rendered.
	 * Otherwise, if it is a truey, line numbers will be rendered normally (equivalent of using an identity function).
	 * Otherwise, line numbers will not be rendered.
	 * Defaults to true.
	 */
	lineNumbers?: LineNumbersType;
	/**
	 * Controls the minimal number of visible leading and trailing lines surrounding the cursor.
	 * Defaults to 0.
	*/
	cursorSurroundingLines?: number;
	/**
	 * Render last line number when the file ends with a newline.
	 * Defaults to true.
	*/
	renderFinalNewline?: boolean;
	/**
	 * Should the corresponding line be selected when clicking on the line number?
	 * Defaults to true.
	 */
	selectOnLineNumbers?: boolean;
	/**
	 * Control the width of line numbers, by reserving horizontal space for rendering at least an amount of digits.
	 * Defaults to 5.
	 */
	lineNumbersMinChars?: number;
	/**
	 * Enable the rendering of the glyph margin.
	 * Defaults to true in vscode and to false in monaco-editor.
	 */
	glyphMargin?: boolean;
	/**
	 * The width reserved for line decorations (in px).
	 * Line decorations are placed between line numbers and the editor content.
	 * You can pass in a string in the format floating point followed by "ch". e.g. 1.3ch.
	 * Defaults to 10.
	 */
	lineDecorationsWidth?: number | string;
	/**
	 * When revealing the cursor, a virtual padding (px) is added to the cursor, turning it into a rectangle.
	 * This virtual padding ensures that the cursor gets revealed before hitting the edge of the viewport.
	 * Defaults to 30 (px).
	 */
	revealHorizontalRightPadding?: number;
	/**
	 * Render the editor selection with rounded borders.
	 * Defaults to true.
	 */
	roundedSelection?: boolean;
	/**
	 * Class name to be added to the editor.
	 */
	extraEditorClassName?: string;
	/**
	 * Should the editor be read only.
	 * Defaults to false.
	 */
	readOnly?: boolean;
	/**
	 * Control the behavior and rendering of the scrollbars.
	 */
	scrollbar?: IEditorScrollbarOptions;
	/**
	 * Control the behavior and rendering of the minimap.
	 */
	minimap?: IEditorMinimapOptions;
	/**
	 * Control the behavior of the find widget.
	 */
	find?: IEditorFindOptions;
	/**
	 * Display overflow widgets as `fixed`.
	 * Defaults to `false`.
	 */
	fixedOverflowWidgets?: boolean;
	/**
	 * The number of vertical lanes the overview ruler should render.
	 * Defaults to 2.
	 */
	overviewRulerLanes?: number;
	/**
	 * Controls if a border should be drawn around the overview ruler.
	 * Defaults to `true`.
	 */
	overviewRulerBorder?: boolean;
	/**
	 * Control the cursor animation style, possible values are 'blink', 'smooth', 'phase', 'expand' and 'solid'.
	 * Defaults to 'blink'.
	 */
	cursorBlinking?: 'blink' | 'smooth' | 'phase' | 'expand' | 'solid';
	/**
	 * Zoom the font in the editor when using the mouse wheel in combination with holding Ctrl.
	 * Defaults to false.
	 */
	mouseWheelZoom?: boolean;
	/**
	 * Control the mouse pointer style, either 'text' or 'default' or 'copy'
	 * Defaults to 'text'
	 */
	mouseStyle?: 'text' | 'default' | 'copy';
	/**
	 * Enable smooth caret animation.
	 * Defaults to false.
	 */
	cursorSmoothCaretAnimation?: boolean;
	/**
	 * Control the cursor style, either 'block' or 'line'.
	 * Defaults to 'line'.
	 */
	cursorStyle?: 'line' | 'block' | 'underline' | 'line-thin' | 'block-outline' | 'underline-thin';
	/**
	 * Control the width of the cursor when cursorStyle is set to 'line'
	 */
	cursorWidth?: number;
	/**
	 * Enable font ligatures.
	 * Defaults to false.
	 */
	fontLigatures?: boolean;
	/**
	 * Disable the use of `will-change` for the editor margin and lines layers.
	 * The usage of `will-change` acts as a hint for browsers to create an extra layer.
	 * Defaults to false.
	 */
	disableLayerHinting?: boolean;
	/**
	 * Disable the optimizations for monospace fonts.
	 * Defaults to false.
	 */
	disableMonospaceOptimizations?: boolean;
	/**
	 * Should the cursor be hidden in the overview ruler.
	 * Defaults to false.
	 */
	hideCursorInOverviewRuler?: boolean;
	/**
	 * Enable that scrolling can go one screen size after the last line.
	 * Defaults to true.
	 */
	scrollBeyondLastLine?: boolean;
	/**
	 * Enable that scrolling can go beyond the last column by a number of columns.
	 * Defaults to 5.
	 */
	scrollBeyondLastColumn?: number;
	/**
	 * Enable that the editor animates scrolling to a position.
	 * Defaults to false.
	 */
	smoothScrolling?: boolean;
	/**
	 * Enable that the editor will install an interval to check if its container dom node size has changed.
	 * Enabling this might have a severe performance impact.
	 * Defaults to false.
	 */
	automaticLayout?: boolean;
	/**
	 * Control the wrapping of the editor.
	 * When `wordWrap` = "off", the lines will never wrap.
	 * When `wordWrap` = "on", the lines will wrap at the viewport width.
	 * When `wordWrap` = "wordWrapColumn", the lines will wrap at `wordWrapColumn`.
	 * When `wordWrap` = "bounded", the lines will wrap at min(viewport width, wordWrapColumn).
	 * Defaults to "off".
	 */
	wordWrap?: 'off' | 'on' | 'wordWrapColumn' | 'bounded';
	/**
	 * Control the wrapping of the editor.
	 * When `wordWrap` = "off", the lines will never wrap.
	 * When `wordWrap` = "on", the lines will wrap at the viewport width.
	 * When `wordWrap` = "wordWrapColumn", the lines will wrap at `wordWrapColumn`.
	 * When `wordWrap` = "bounded", the lines will wrap at min(viewport width, wordWrapColumn).
	 * Defaults to 80.
	 */
	wordWrapColumn?: number;
	/**
	 * Force word wrapping when the text appears to be of a minified/generated file.
	 * Defaults to true.
	 */
	wordWrapMinified?: boolean;
	/**
	 * Control indentation of wrapped lines. Can be: 'none', 'same', 'indent' or 'deepIndent'.
	 * Defaults to 'same' in vscode and to 'none' in monaco-editor.
	 */
	wrappingIndent?: 'none' | 'same' | 'indent' | 'deepIndent';
	/**
	 * Configure word wrapping characters. A break will be introduced before these characters.
	 * Defaults to '{([+'.
	 */
	wordWrapBreakBeforeCharacters?: string;
	/**
	 * Configure word wrapping characters. A break will be introduced after these characters.
	 * Defaults to ' \t})]?|&,;'.
	 */
	wordWrapBreakAfterCharacters?: string;
	/**
	 * Configure word wrapping characters. A break will be introduced after these characters only if no `wordWrapBreakBeforeCharacters` or `wordWrapBreakAfterCharacters` were found.
	 * Defaults to '.'.
	 */
	wordWrapBreakObtrusiveCharacters?: string;
	/**
	 * Performance guard: Stop rendering a line after x characters.
	 * Defaults to 10000.
	 * Use -1 to never stop rendering
	 */
	stopRenderingLineAfter?: number;
	/**
	 * Configure the editor's hover.
	 */
	hover?: IEditorHoverOptions;
	/**
	 * Enable detecting links and making them clickable.
	 * Defaults to true.
	 */
	links?: boolean;
	/**
	 * Enable inline color decorators and color picker rendering.
	 */
	colorDecorators?: boolean;
	/**
	 * Enable custom contextmenu.
	 * Defaults to true.
	 */
	contextmenu?: boolean;
	/**
	 * A multiplier to be used on the `deltaX` and `deltaY` of mouse wheel scroll events.
	 * Defaults to 1.
	 */
	mouseWheelScrollSensitivity?: number;
	/**
	 * FastScrolling mulitplier speed when pressing `Alt`
	 * Defaults to 5.
	 */
	fastScrollSensitivity?: number;
	/**
	 * The modifier to be used to add multiple cursors with the mouse.
	 * Defaults to 'alt'
	 */
	multiCursorModifier?: 'ctrlCmd' | 'alt';
	/**
	 * Merge overlapping selections.
	 * Defaults to true
	 */
	multiCursorMergeOverlapping?: boolean;
	/**
	 * Configure the behaviour when pasting a text with the line count equal to the cursor count.
	 * Defaults to 'spread'.
	 */
	multiCursorPaste?: 'spread' | 'full';
	/**
	 * Configure the editor's accessibility support.
	 * Defaults to 'auto'. It is best to leave this to 'auto'.
	 */
	accessibilitySupport?: 'auto' | 'off' | 'on';
	/**
	 * Suggest options.
	 */
	suggest?: ISuggestOptions;
	/**
	 *
	 */
	gotoLocation?: IGotoLocationOptions;
	/**
	 * Enable quick suggestions (shadow suggestions)
	 * Defaults to true.
	 */
	quickSuggestions?: boolean | IQuickSuggestionsOptions;
	/**
	 * Quick suggestions show delay (in ms)
	 * Defaults to 10 (ms)
	 */
	quickSuggestionsDelay?: number;
	/**
	 * Parameter hint options.
	 */
	parameterHints?: IEditorParameterHintOptions;
	/**
	 * Options for auto closing brackets.
	 * Defaults to language defined behavior.
	 */
	autoClosingBrackets?: EditorAutoClosingStrategy;
	/**
	 * Options for auto closing quotes.
	 * Defaults to language defined behavior.
	 */
	autoClosingQuotes?: EditorAutoClosingStrategy;
	/**
	 * Options for typing over closing quotes or brackets.
	 */
	autoClosingOvertype?: EditorAutoClosingOvertypeStrategy;
	/**
	 * Options for auto surrounding.
	 * Defaults to always allowing auto surrounding.
	 */
	autoSurround?: EditorAutoSurroundStrategy;
	/**
	 * Enable auto indentation adjustment.
	 * Defaults to false.
	 */
	autoIndent?: boolean;
	/**
	 * Enable format on type.
	 * Defaults to false.
	 */
	formatOnType?: boolean;
	/**
	 * Enable format on paste.
	 * Defaults to false.
	 */
	formatOnPaste?: boolean;
	/**
	 * Controls if the editor should allow to move selections via drag and drop.
	 * Defaults to false.
	 */
	dragAndDrop?: boolean;
	/**
	 * Enable the suggestion box to pop-up on trigger characters.
	 * Defaults to true.
	 */
	suggestOnTriggerCharacters?: boolean;
	/**
	 * Accept suggestions on ENTER.
	 * Defaults to 'on'.
	 */
	acceptSuggestionOnEnter?: 'on' | 'smart' | 'off';
	/**
	 * Accept suggestions on provider defined characters.
	 * Defaults to true.
	 */
	acceptSuggestionOnCommitCharacter?: boolean;
	/**
	 * Enable snippet suggestions. Default to 'true'.
	 */
	snippetSuggestions?: 'top' | 'bottom' | 'inline' | 'none';
	/**
	 * Copying without a selection copies the current line.
	 */
	emptySelectionClipboard?: boolean;
	/**
	 * Syntax highlighting is copied.
	 */
	copyWithSyntaxHighlighting?: boolean;
	/**
	 * The history mode for suggestions.
	 */
	suggestSelection?: 'first' | 'recentlyUsed' | 'recentlyUsedByPrefix';
	/**
	 * The font size for the suggest widget.
	 * Defaults to the editor font size.
	 */
	suggestFontSize?: number;
	/**
	 * The line height for the suggest widget.
	 * Defaults to the editor line height.
	 */
	suggestLineHeight?: number;
	/**
	 * Enable tab completion.
	 */
	tabCompletion?: 'on' | 'off' | 'onlySnippets';
	/**
	 * Enable selection highlight.
	 * Defaults to true.
	 */
	selectionHighlight?: boolean;
	/**
	 * Enable semantic occurrences highlight.
	 * Defaults to true.
	 */
	occurrencesHighlight?: boolean;
	/**
	 * Show code lens
	 * Defaults to true.
	 */
	codeLens?: boolean;
	/**
	 * Control the behavior and rendering of the code action lightbulb.
	 */
	lightbulb?: IEditorLightbulbOptions;
	/**
	 * Timeout for running code actions on save.
	 */
	codeActionsOnSaveTimeout?: number;
	/**
	 * Enable code folding
	 * Defaults to true.
	 */
	folding?: boolean;
	/**
	 * Selects the folding strategy. 'auto' uses the strategies contributed for the current document, 'indentation' uses the indentation based folding strategy.
	 * Defaults to 'auto'.
	 */
	foldingStrategy?: 'auto' | 'indentation';
	/**
	 * Controls whether the fold actions in the gutter stay always visible or hide unless the mouse is over the gutter.
	 * Defaults to 'mouseover'.
	 */
	showFoldingControls?: 'always' | 'mouseover';
	/**
	 * Enable highlighting of matching brackets.
	 * Defaults to true.
	 */
	matchBrackets?: boolean;
	/**
	 * Enable rendering of whitespace.
	 * Defaults to none.
	 */
	renderWhitespace?: 'none' | 'boundary' | 'selection' | 'all';
	/**
	 * Enable rendering of control characters.
	 * Defaults to false.
	 */
	renderControlCharacters?: boolean;
	/**
	 * Enable rendering of indent guides.
	 * Defaults to true.
	 */
	renderIndentGuides?: boolean;
	/**
	 * Enable highlighting of the active indent guide.
	 * Defaults to true.
	 */
	highlightActiveIndentGuide?: boolean;
	/**
	 * Enable rendering of current line highlight.
	 * Defaults to all.
	 */
	renderLineHighlight?: 'none' | 'gutter' | 'line' | 'all';
	/**
	 * Inserting and deleting whitespace follows tab stops.
	 */
	useTabStops?: boolean;
	/**
	 * The font family
	 */
	fontFamily?: string;
	/**
	 * The font weight
	 */
	fontWeight?: string;
	/**
	 * The font size
	 */
	fontSize?: number;
	/**
	 * The line height
	 */
	lineHeight?: number;
	/**
	 * The letter spacing
	 */
	letterSpacing?: number;
	/**
	 * Controls fading out of unused variables.
	 */
	showUnused?: boolean;
}

/**
 * Configuration options for the diff editor.
 */
export interface IDiffEditorOptions extends IEditorOptions {
	/**
	 * Allow the user to resize the diff editor split view.
	 * Defaults to true.
	 */
	enableSplitViewResizing?: boolean;
	/**
	 * Render the differences in two side-by-side editors.
	 * Defaults to true.
	 */
	renderSideBySide?: boolean;
	/**
	 * Compute the diff by ignoring leading/trailing whitespace
	 * Defaults to true.
	 */
	ignoreTrimWhitespace?: boolean;
	/**
	 * Render +/- indicators for added/deleted changes.
	 * Defaults to true.
	 */
	renderIndicators?: boolean;
	/**
	 * Original model should be editable?
	 * Defaults to false.
	 */
	originalEditable?: boolean;
}

//#endregion

/**
 * An event describing that the configuration of the editor has changed.
 */
export class ConfigurationChangedEvent {
	private readonly _values: boolean[];
	/**
	 * @internal
	 */
	constructor(values: boolean[]) {
		this._values = values;
	}
	/**
	 * @internal
	 */
	public hasChanged(id: EditorOption): boolean {
		return this._values[id];
	}
}

/**
 * @internal
 */
export class ValidatedEditorOptions {
	private readonly _values: any[] = [];
	public _read<T>(option: EditorOption): T {
		return this._values[option];
	}
	public get<T extends EditorOption>(id: T): FindComputedEditorOptionValueById<T> {
		return this._values[id];
	}
	public _write<T>(option: EditorOption, value: T): void {
		this._values[option] = value;
	}
}

/**
 * @internal
 */
export interface IComputedEditorOptions {
	get<T extends EditorOption>(id: T): FindComputedEditorOptionValueById<T>;
}

//#region IEditorOption

/**
 * @internal
 */
export interface IEnvironmentalOptions {
	readonly outerWidth: number;
	readonly outerHeight: number;
	readonly fontInfo: FontInfo;
	readonly extraEditorClassName: string;
	readonly isDominatedByLongLines: boolean;
	readonly lineNumbersDigitCount: number;
	readonly emptySelectionClipboard: boolean;
	readonly pixelRatio: number;
	readonly tabFocusMode: boolean;
	readonly accessibilitySupport: AccessibilitySupport;
}

/**
 * @internal
 */
export interface IEditorOption<K1 extends EditorOption, V> {
	readonly id: K1;
	readonly name: string;
	readonly defaultValue: V;
	/**
	 * @internal
	 */
	readonly schema: IConfigurationPropertySchema | { [path: string]: IConfigurationPropertySchema; } | undefined;
	/**
	 * @internal
	 */
	validate(input: any): V;
	/**
	 * @internal
	 */
	compute(env: IEnvironmentalOptions, options: IComputedEditorOptions, value: V): V;
}

type PossibleKeyName0<V> = { [K in keyof IEditorOptions]: IEditorOptions[K] extends V | undefined ? K : never }[keyof IEditorOptions];
type PossibleKeyName<V> = NonNullable<PossibleKeyName0<V>>;

abstract class BaseEditorOption<K1 extends EditorOption, V> implements IEditorOption<K1, V> {

	public readonly id: K1;
	public readonly name: string;
	public readonly defaultValue: V;
	public readonly schema: IConfigurationPropertySchema | { [path: string]: IConfigurationPropertySchema; } | undefined;

	constructor(id: K1, name: string, defaultValue: V, schema?: IConfigurationPropertySchema | { [path: string]: IConfigurationPropertySchema; }) {
		this.id = id;
		this.name = name;
		this.defaultValue = defaultValue;
		this.schema = schema;
	}

	public abstract validate(input: any): V;

	public compute(env: IEnvironmentalOptions, options: IComputedEditorOptions, value: V): V {
		return value;
	}
}

/**
 * @internal
 */
abstract class ComputedEditorOption<K1 extends EditorOption, V> implements IEditorOption<K1, V> {

	public readonly id: K1;
	public readonly name: '_never_';
	public readonly defaultValue: V;
	public readonly deps: EditorOption[] | null;
	public readonly schema: IConfigurationPropertySchema | undefined = undefined;

	constructor(id: K1, deps: EditorOption[] | null = null) {
		this.id = id;
		this.name = '_never_';
		this.defaultValue = <any>undefined;
		this.deps = deps;
	}

	public validate(input: any): V {
		return this.defaultValue;
	}

	public abstract compute(env: IEnvironmentalOptions, options: IComputedEditorOptions, value: V): V;
}

class SimpleEditorOption<K1 extends EditorOption, V> implements IEditorOption<K1, V> {

	public readonly id: K1;
	public readonly name: PossibleKeyName<V>;
	public readonly defaultValue: V;
	public readonly schema: IConfigurationPropertySchema | undefined;

	constructor(id: K1, name: PossibleKeyName<V>, defaultValue: V, schema?: IConfigurationPropertySchema) {
		this.id = id;
		this.name = name;
		this.defaultValue = defaultValue;
		this.schema = schema;
	}

	public validate(input: any): V {
		if (typeof input === 'undefined') {
			return this.defaultValue;
		}
		return input as any;
	}

<<<<<<< HEAD
export interface InternalSuggestOptions {
	readonly filterGraceful: boolean;
	readonly snippets: 'top' | 'bottom' | 'inline' | 'none';
	readonly snippetsPreventQuickSuggestions: boolean;
	readonly localityBonus: boolean;
	readonly shareSuggestSelections: boolean;
	readonly showIcons: boolean;
	readonly maxVisibleSuggestions: number;
	readonly largeDetail: boolean;
	readonly filteredTypes: Record<string, boolean>;
=======
	public compute(env: IEnvironmentalOptions, options: IComputedEditorOptions, value: V): V {
		return value;
	}
>>>>>>> 0a335ea6
}

class EditorBooleanOption<K1 extends EditorOption> extends SimpleEditorOption<K1, boolean> {

	public static boolean(value: any, defaultValue: boolean): boolean {
		if (typeof value === 'undefined') {
			return defaultValue;
		}
		if (value === 'false') {
			// treat the string 'false' as false
			return false;
		}
		return Boolean(value);
	}

	constructor(id: K1, name: PossibleKeyName<boolean>, defaultValue: boolean, schema: IConfigurationPropertySchema | undefined = undefined) {
		if (typeof schema !== 'undefined') {
			schema.type = 'boolean';
			schema.default = defaultValue;
		}
		super(id, name, defaultValue, schema);
	}

	public validate(input: any): boolean {
		return EditorBooleanOption.boolean(input, this.defaultValue);
	}
}

class EditorIntOption<K1 extends EditorOption> extends SimpleEditorOption<K1, number> {

	public static clampedInt(value: any, defaultValue: number, minimum: number, maximum: number): number {
		let r: number;
		if (typeof value === 'undefined') {
			r = defaultValue;
		} else {
			r = parseInt(value, 10);
			if (isNaN(r)) {
				r = defaultValue;
			}
		}
		r = Math.max(minimum, r);
		r = Math.min(maximum, r);
		return r | 0;
	}

	public readonly minimum: number;
	public readonly maximum: number;

	constructor(id: K1, name: PossibleKeyName<number>, defaultValue: number, minimum: number, maximum: number, schema: IConfigurationPropertySchema | undefined = undefined) {
		if (typeof schema !== 'undefined') {
			schema.type = 'integer';
			schema.default = defaultValue;
			schema.minimum = minimum;
			schema.maximum = maximum;
		}
		super(id, name, defaultValue, schema);
		this.minimum = minimum;
		this.maximum = maximum;
	}

	public validate(input: any): number {
		return EditorIntOption.clampedInt(input, this.defaultValue, this.minimum, this.maximum);
	}
}

class EditorFloatOption<K1 extends EditorOption> extends SimpleEditorOption<K1, number> {

	public static clamp(n: number, min: number, max: number): number {
		if (n < min) {
			return min;
		}
		if (n > max) {
			return max;
		}
		return n;
	}

	public static float(value: any, defaultValue: number): number {
		if (typeof value === 'number') {
			return value;
		}
		if (typeof value === 'undefined') {
			return defaultValue;
		}
		const r = parseFloat(value);
		return (isNaN(r) ? defaultValue : r);
	}

	public readonly validationFn: (value: number) => number;

	constructor(id: K1, name: PossibleKeyName<number>, defaultValue: number, validationFn: (value: number) => number, schema?: IConfigurationPropertySchema) {
		if (typeof schema !== 'undefined') {
			schema.type = 'number';
			schema.default = defaultValue;
		}
		super(id, name, defaultValue, schema);
		this.validationFn = validationFn;
	}

	public validate(input: any): number {
		return this.validationFn(EditorFloatOption.float(input, this.defaultValue));
	}
}

class EditorStringOption<K1 extends EditorOption> extends SimpleEditorOption<K1, string> {

	public static string(value: any, defaultValue: string): string {
		if (typeof value !== 'string') {
			return defaultValue;
		}
		return value;
	}

	constructor(id: K1, name: PossibleKeyName<string>, defaultValue: string, schema: IConfigurationPropertySchema | undefined = undefined) {
		if (typeof schema !== 'undefined') {
			schema.type = 'string';
			schema.default = defaultValue;
		}
		super(id, name, defaultValue, schema);
	}

	public validate(input: any): string {
		return EditorStringOption.string(input, this.defaultValue);
	}
}

class EditorStringEnumOption<K1 extends EditorOption, V extends string> extends SimpleEditorOption<K1, V> {

	public static stringSet<T>(value: T | undefined, defaultValue: T, allowedValues: ReadonlyArray<T>): T {
		if (typeof value !== 'string') {
			return defaultValue;
		}
		if (allowedValues.indexOf(value) === -1) {
			return defaultValue;
		}
		return value;
	}

	private readonly _allowedValues: ReadonlyArray<V>;

	constructor(id: K1, name: PossibleKeyName<V>, defaultValue: V, allowedValues: ReadonlyArray<V>, schema: IConfigurationPropertySchema | undefined = undefined) {
		if (typeof schema !== 'undefined') {
			schema.type = 'string';
			schema.enum = <any>allowedValues;
			schema.default = defaultValue;
		}
		super(id, name, defaultValue, schema);
		this._allowedValues = allowedValues;
	}

	public validate(input: any): V {
		return EditorStringEnumOption.stringSet<V>(input, this.defaultValue, this._allowedValues);
	}
}

class EditorEnumOption<K1 extends EditorOption, T extends string, V> extends BaseEditorOption<K1, V> {

	private readonly _allowedValues: T[];
	private readonly _convert: (value: T) => V;

	constructor(id: K1, name: PossibleKeyName<T>, defaultValue: V, defaultStringValue: string, allowedValues: T[], convert: (value: T) => V, schema: IConfigurationPropertySchema | undefined = undefined) {
		if (typeof schema !== 'undefined') {
			schema.type = 'string';
			schema.enum = allowedValues;
			schema.default = defaultStringValue;
		}
		super(id, name, defaultValue, schema);
		this._allowedValues = allowedValues;
		this._convert = convert;
	}

	public validate(input: any): V {
		if (typeof input !== 'string') {
			return this.defaultValue;
		}
		if (this._allowedValues.indexOf(<T>input) === -1) {
			return this.defaultValue;
		}
		return this._convert(<any>input);
	}
}

//#endregion

//#region accessibilitySupport

class EditorAccessibilitySupport extends BaseEditorOption<EditorOption.accessibilitySupport, AccessibilitySupport> {

	constructor() {
		super(
			EditorOption.accessibilitySupport, 'accessibilitySupport', AccessibilitySupport.Unknown,
			{
				type: 'string',
				enum: ['auto', 'on', 'off'],
				enumDescriptions: [
					nls.localize('accessibilitySupport.auto', "The editor will use platform APIs to detect when a Screen Reader is attached."),
					nls.localize('accessibilitySupport.on', "The editor will be permanently optimized for usage with a Screen Reader."),
					nls.localize('accessibilitySupport.off', "The editor will never be optimized for usage with a Screen Reader."),
				],
				default: 'auto',
				description: nls.localize('accessibilitySupport', "Controls whether the editor should run in a mode where it is optimized for screen readers.")
			}
		);
	}

	public validate(input: any): AccessibilitySupport {
		switch (input) {
			case 'auto': return AccessibilitySupport.Unknown;
			case 'off': return AccessibilitySupport.Disabled;
			case 'on': return AccessibilitySupport.Enabled;
		}
		return this.defaultValue;
	}

	public compute(env: IEnvironmentalOptions, options: IComputedEditorOptions, value: AccessibilitySupport): AccessibilitySupport {
		if (value === AccessibilitySupport.Unknown) {
			// The editor reads the `accessibilitySupport` from the environment
			return env.accessibilitySupport;
		}
		return value;
	}
}

//#endregion

//#region cursorBlinking

/**
 * The kind of animation in which the editor's cursor should be rendered.
 */
export const enum TextEditorCursorBlinkingStyle {
	/**
	 * Hidden
	 */
	Hidden = 0,
	/**
	 * Blinking
	 */
	Blink = 1,
	/**
	 * Blinking with smooth fading
	 */
	Smooth = 2,
	/**
	 * Blinking with prolonged filled state and smooth fading
	 */
	Phase = 3,
	/**
	 * Expand collapse animation on the y axis
	 */
	Expand = 4,
	/**
	 * No-Blinking
	 */
	Solid = 5
}

function _cursorBlinkingStyleFromString(cursorBlinkingStyle: 'blink' | 'smooth' | 'phase' | 'expand' | 'solid'): TextEditorCursorBlinkingStyle {
	switch (cursorBlinkingStyle) {
		case 'blink': return TextEditorCursorBlinkingStyle.Blink;
		case 'smooth': return TextEditorCursorBlinkingStyle.Smooth;
		case 'phase': return TextEditorCursorBlinkingStyle.Phase;
		case 'expand': return TextEditorCursorBlinkingStyle.Expand;
		case 'solid': return TextEditorCursorBlinkingStyle.Solid;
	}
}

//#endregion

//#region cursorStyle

/**
 * The style in which the editor's cursor should be rendered.
 */
export enum TextEditorCursorStyle {
	/**
	 * As a vertical line (sitting between two characters).
	 */
	Line = 1,
	/**
	 * As a block (sitting on top of a character).
	 */
	Block = 2,
	/**
	 * As a horizontal line (sitting under a character).
	 */
	Underline = 3,
	/**
	 * As a thin vertical line (sitting between two characters).
	 */
	LineThin = 4,
	/**
	 * As an outlined block (sitting on top of a character).
	 */
	BlockOutline = 5,
	/**
	 * As a thin horizontal line (sitting under a character).
	 */
	UnderlineThin = 6
}

/**
 * @internal
 */
export function cursorStyleToString(cursorStyle: TextEditorCursorStyle): 'line' | 'block' | 'underline' | 'line-thin' | 'block-outline' | 'underline-thin' {
	switch (cursorStyle) {
		case TextEditorCursorStyle.Line: return 'line';
		case TextEditorCursorStyle.Block: return 'block';
		case TextEditorCursorStyle.Underline: return 'underline';
		case TextEditorCursorStyle.LineThin: return 'line-thin';
		case TextEditorCursorStyle.BlockOutline: return 'block-outline';
		case TextEditorCursorStyle.UnderlineThin: return 'underline-thin';
	}
}

function _cursorStyleFromString(cursorStyle: 'line' | 'block' | 'underline' | 'line-thin' | 'block-outline' | 'underline-thin'): TextEditorCursorStyle {
	switch (cursorStyle) {
		case 'line': return TextEditorCursorStyle.Line;
		case 'block': return TextEditorCursorStyle.Block;
		case 'underline': return TextEditorCursorStyle.Underline;
		case 'line-thin': return TextEditorCursorStyle.LineThin;
		case 'block-outline': return TextEditorCursorStyle.BlockOutline;
		case 'underline-thin': return TextEditorCursorStyle.UnderlineThin;
	}
}

//#endregion

//#region editorClassName

class EditorClassName extends ComputedEditorOption<EditorOption.editorClassName, string> {

	constructor() {
		super(EditorOption.editorClassName, [EditorOption.mouseStyle, EditorOption.fontLigatures, EditorOption.extraEditorClassName]);
	}

	public compute(env: IEnvironmentalOptions, options: IComputedEditorOptions, _: string): string {
		let className = 'monaco-editor';
		if (options.get(EditorOption.extraEditorClassName)) {
			className += ' ' + options.get(EditorOption.extraEditorClassName);
		}
		if (env.extraEditorClassName) {
			className += ' ' + env.extraEditorClassName;
		}
		if (options.get(EditorOption.fontLigatures)) {
			className += ' enable-ligatures';
		}
		if (options.get(EditorOption.mouseStyle) === 'default') {
			className += ' mouse-default';
		} else if (options.get(EditorOption.mouseStyle) === 'copy') {
			className += ' mouse-copy';
		}
		return className;
	}
}

//#endregion

//#region emptySelectionClipboard

class EditorEmptySelectionClipboard extends EditorBooleanOption<EditorOption.emptySelectionClipboard> {

	constructor() {
		super(
			EditorOption.emptySelectionClipboard, 'emptySelectionClipboard', true,
			{ description: nls.localize('emptySelectionClipboard', "Controls whether copying without a selection copies the current line.") }
		);
	}

	public compute(env: IEnvironmentalOptions, options: IComputedEditorOptions, value: boolean): boolean {
		return value && env.emptySelectionClipboard;
	}
}

//#endregion

//#region find

/**
 * Configuration options for editor find widget
 */
export interface IEditorFindOptions {
	/**
	 * Controls if we seed search string in the Find Widget with editor selection.
	 */
	seedSearchStringFromSelection?: boolean;
	/**
	 * Controls if Find in Selection flag is turned on when multiple lines of text are selected in the editor.
	 */
	autoFindInSelection?: boolean;
	/*
	 * Controls whether the Find Widget should add extra lines on top of the editor.
	 */
	addExtraSpaceOnTop?: boolean;
	/**
	 * @internal
	 * Controls if the Find Widget should read or modify the shared find clipboard on macOS
	 */
	globalFindClipboard?: boolean;
}

export type EditorFindOptions = Readonly<Required<IEditorFindOptions>>;

class EditorFind extends BaseEditorOption<EditorOption.find, EditorFindOptions> {

	constructor() {
		const defaults: EditorFindOptions = {
			seedSearchStringFromSelection: true,
			autoFindInSelection: false,
			globalFindClipboard: false,
			addExtraSpaceOnTop: true
		};
		super(
			EditorOption.find, 'find', defaults,
			{
				'editor.find.seedSearchStringFromSelection': {
					type: 'boolean',
					default: defaults.seedSearchStringFromSelection,
					description: nls.localize('find.seedSearchStringFromSelection', "Controls whether the search string in the Find Widget is seeded from the editor selection.")
				},
				'editor.find.autoFindInSelection': {
					type: 'boolean',
					default: defaults.autoFindInSelection,
					description: nls.localize('find.autoFindInSelection', "Controls whether the find operation is carried out on selected text or the entire file in the editor.")
				},
				'editor.find.globalFindClipboard': {
					type: 'boolean',
					default: defaults.globalFindClipboard,
					description: nls.localize('find.globalFindClipboard', "Controls whether the Find Widget should read or modify the shared find clipboard on macOS."),
					included: platform.isMacintosh
				},
				'editor.find.addExtraSpaceOnTop': {
					type: 'boolean',
					default: defaults.addExtraSpaceOnTop,
					description: nls.localize('find.addExtraSpaceOnTop', "Controls whether the Find Widget should add extra lines on top of the editor. When true, you can scroll beyond the first line when the Find Widget is visible.")
				}
			}
		);
	}

	public validate(_input: any): EditorFindOptions {
		if (typeof _input !== 'object') {
			return this.defaultValue;
		}
		const input = _input as IEditorFindOptions;
		return {
			seedSearchStringFromSelection: EditorBooleanOption.boolean(input.seedSearchStringFromSelection, this.defaultValue.seedSearchStringFromSelection),
			autoFindInSelection: EditorBooleanOption.boolean(input.autoFindInSelection, this.defaultValue.autoFindInSelection),
			globalFindClipboard: EditorBooleanOption.boolean(input.globalFindClipboard, this.defaultValue.globalFindClipboard),
			addExtraSpaceOnTop: EditorBooleanOption.boolean(input.addExtraSpaceOnTop, this.defaultValue.addExtraSpaceOnTop)
		};
	}
}

//#endregion

//#region fontInfo

class EditorFontInfo extends ComputedEditorOption<EditorOption.fontInfo, FontInfo> {

	constructor() {
		super(EditorOption.fontInfo);
	}

	public compute(env: IEnvironmentalOptions, options: IComputedEditorOptions, _: FontInfo): FontInfo {
		return env.fontInfo;
	}
}

//#endregion

//#region fontSize

class EditorFontSize extends SimpleEditorOption<EditorOption.fontSize, number> {

	constructor() {
		super(
			EditorOption.fontSize, 'fontSize', EDITOR_FONT_DEFAULTS.fontSize,
			{
				type: 'number',
				default: EDITOR_FONT_DEFAULTS.fontSize,
				description: nls.localize('fontSize', "Controls the font size in pixels.")
			}
		);
	}

	public validate(input: any): number {
		let r = EditorFloatOption.float(input, this.defaultValue);
		if (r === 0) {
			return EDITOR_FONT_DEFAULTS.fontSize;
		}
		return EditorFloatOption.clamp(r, 8, 100);
	}
	public compute(env: IEnvironmentalOptions, options: IComputedEditorOptions, value: number): number {
		// The final fontSize respects the editor zoom level.
		// So take the result from env.fontInfo
		return env.fontInfo.fontSize;
	}
}

//#endregion

//#region gotoLocation

/**
 * Configuration options for go to location
 */
export interface IGotoLocationOptions {
	/**
	 * Control how goto-command work when having multiple results.
	 */
	multiple?: 'peek' | 'gotoAndPeek' | 'goto';
}

export type GoToLocationOptions = Readonly<Required<IGotoLocationOptions>>;

class EditorGoToLocation extends BaseEditorOption<EditorOption.gotoLocation, GoToLocationOptions> {

	constructor() {
		const defaults: GoToLocationOptions = { multiple: 'peek' };
		super(
			EditorOption.gotoLocation, 'gotoLocation', defaults,
			{
				'editor.gotoLocation.multiple': {
					description: nls.localize('editor.gotoLocation.multiple', "Controls the behavior of 'Go To' commands, like Go To Definition, when multiple target locations exist."),
					type: 'string',
					enum: ['peek', 'gotoAndPeek', 'goto'],
					default: defaults.multiple,
					enumDescriptions: [
						nls.localize('editor.gotoLocation.multiple.peek', 'Show peek view of the results (default)'),
						nls.localize('editor.gotoLocation.multiple.gotoAndPeek', 'Go to the primary result and show a peek view'),
						nls.localize('editor.gotoLocation.multiple.goto', 'Go to the primary result and enable peek-less navigation to others')
					]
				},
			}
		);
	}

	public validate(_input: any): GoToLocationOptions {
		if (typeof _input !== 'object') {
			return this.defaultValue;
		}
		const input = _input as IGotoLocationOptions;
		return {
			multiple: EditorStringEnumOption.stringSet<'peek' | 'gotoAndPeek' | 'goto'>(input.multiple, this.defaultValue.multiple, ['peek', 'gotoAndPeek', 'goto'])
		};
	}
}

//#endregion

//#region hover

/**
 * Configuration options for editor hover
 */
export interface IEditorHoverOptions {
	/**
	 * Enable the hover.
	 * Defaults to true.
	 */
	enabled?: boolean;
	/**
	 * Delay for showing the hover.
	 * Defaults to 300.
	 */
	delay?: number;
	/**
	 * Is the hover sticky such that it can be clicked and its contents selected?
	 * Defaults to true.
	 */
	sticky?: boolean;
}

export type EditorHoverOptions = Readonly<Required<IEditorHoverOptions>>;

class EditorHover extends BaseEditorOption<EditorOption.hover, EditorHoverOptions> {

	constructor() {
		const defaults: EditorHoverOptions = {
			enabled: true,
			delay: 300,
			sticky: true
		};
		super(
			EditorOption.hover, 'hover', defaults,
			{
				'editor.hover.enabled': {
					type: 'boolean',
					default: defaults.enabled,
					description: nls.localize('hover.enabled', "Controls whether the hover is shown.")
				},
				'editor.hover.delay': {
					type: 'number',
					default: defaults.delay,
					description: nls.localize('hover.delay', "Controls the delay in milliseconds after which the hover is shown.")
				},
				'editor.hover.sticky': {
					type: 'boolean',
					default: defaults.sticky,
					description: nls.localize('hover.sticky', "Controls whether the hover should remain visible when mouse is moved over it.")
				},
			}
		);
	}

	public validate(_input: any): EditorHoverOptions {
		if (typeof _input !== 'object') {
			return this.defaultValue;
		}
		const input = _input as IEditorHoverOptions;
		return {
			enabled: EditorBooleanOption.boolean(input.enabled, this.defaultValue.enabled),
			delay: EditorIntOption.clampedInt(input.delay, this.defaultValue.delay, 0, 10000),
			sticky: EditorBooleanOption.boolean(input.sticky, this.defaultValue.sticky)
		};
	}
}

//#endregion

//#region layoutInfo

/**
 * A description for the overview ruler position.
 */
export interface OverviewRulerPosition {
	/**
	 * Width of the overview ruler
	 */
	readonly width: number;
	/**
	 * Height of the overview ruler
	 */
	readonly height: number;
	/**
	 * Top position for the overview ruler
	 */
	readonly top: number;
	/**
	 * Right position for the overview ruler
	 */
	readonly right: number;
}

export const enum RenderMinimap {
	None = 0,
	Small = 1,
	Large = 2,
	SmallBlocks = 3,
	LargeBlocks = 4,
}

/**
 * The internal layout details of the editor.
 */
export interface EditorLayoutInfo {

	/**
	 * Full editor width.
	 */
	readonly width: number;
	/**
	 * Full editor height.
	 */
	readonly height: number;

	/**
	 * Left position for the glyph margin.
	 */
	readonly glyphMarginLeft: number;
	/**
	 * The width of the glyph margin.
	 */
	readonly glyphMarginWidth: number;
	/**
	 * The height of the glyph margin.
	 */
	readonly glyphMarginHeight: number;

	/**
	 * Left position for the line numbers.
	 */
	readonly lineNumbersLeft: number;
	/**
	 * The width of the line numbers.
	 */
	readonly lineNumbersWidth: number;
	/**
	 * The height of the line numbers.
	 */
	readonly lineNumbersHeight: number;

	/**
	 * Left position for the line decorations.
	 */
	readonly decorationsLeft: number;
	/**
	 * The width of the line decorations.
	 */
	readonly decorationsWidth: number;
	/**
	 * The height of the line decorations.
	 */
	readonly decorationsHeight: number;

	/**
	 * Left position for the content (actual text)
	 */
	readonly contentLeft: number;
	/**
	 * The width of the content (actual text)
	 */
	readonly contentWidth: number;
	/**
	 * The height of the content (actual height)
	 */
	readonly contentHeight: number;

	/**
	 * The position for the minimap
	 */
	readonly minimapLeft: number;
	/**
	 * The width of the minimap
	 */
	readonly minimapWidth: number;

	/**
	 * Minimap render type
	 */
	readonly renderMinimap: RenderMinimap;

	/**
	 * The number of columns (of typical characters) fitting on a viewport line.
	 */
	readonly viewportColumn: number;

	/**
	 * The width of the vertical scrollbar.
	 */
	readonly verticalScrollbarWidth: number;
	/**
	 * The height of the horizontal scrollbar.
	 */
	readonly horizontalScrollbarHeight: number;

	/**
	 * The position of the overview ruler.
	 */
	readonly overviewRuler: OverviewRulerPosition;
}

/**
 * @internal
 */
export interface EditorLayoutInfoComputerEnv {
	outerWidth: number;
	outerHeight: number;
	lineHeight: number;
	lineNumbersDigitCount: number;
	typicalHalfwidthCharacterWidth: number;
	maxDigitWidth: number;
	pixelRatio: number;
}

/**
 * @internal
 */
export class EditorLayoutInfoComputer extends ComputedEditorOption<EditorOption.layoutInfo, EditorLayoutInfo> {

	constructor() {
		super(
			EditorOption.layoutInfo,
			[EditorOption.glyphMargin, EditorOption.lineDecorationsWidth, EditorOption.folding, EditorOption.minimap, EditorOption.scrollbar, EditorOption.lineNumbers]
		);
	}

	public compute(env: IEnvironmentalOptions, options: IComputedEditorOptions, _: EditorLayoutInfo): EditorLayoutInfo {
		return EditorLayoutInfoComputer.computeLayout(options, {
			outerWidth: env.outerWidth,
			outerHeight: env.outerHeight,
			lineHeight: env.fontInfo.lineHeight,
			lineNumbersDigitCount: env.lineNumbersDigitCount,
			typicalHalfwidthCharacterWidth: env.fontInfo.typicalHalfwidthCharacterWidth,
			maxDigitWidth: env.fontInfo.maxDigitWidth,
			pixelRatio: env.pixelRatio
		});
	}

	public static computeLayout(options: IComputedEditorOptions, env: EditorLayoutInfoComputerEnv): EditorLayoutInfo {
		const outerWidth = env.outerWidth | 0;
		const outerHeight = env.outerHeight | 0;
		const lineHeight = env.lineHeight | 0;
		const lineNumbersDigitCount = env.lineNumbersDigitCount | 0;
		const typicalHalfwidthCharacterWidth = env.typicalHalfwidthCharacterWidth;
		const maxDigitWidth = env.maxDigitWidth;
		const pixelRatio = env.pixelRatio;

		const showGlyphMargin = options.get(EditorOption.glyphMargin);
		const showLineNumbers = (options.get(EditorOption.lineNumbers).renderType !== RenderLineNumbersType.Off);
		const lineNumbersMinChars = options.get(EditorOption.lineNumbersMinChars) | 0;
		const minimap = options.get(EditorOption.minimap);
		const minimapEnabled = minimap.enabled;
		const minimapSide = minimap.side;
		const minimapRenderCharacters = minimap.renderCharacters;
		const minimapMaxColumn = minimap.maxColumn | 0;

		const scrollbar = options.get(EditorOption.scrollbar);
		const verticalScrollbarWidth = scrollbar.verticalScrollbarSize | 0;
		const verticalScrollbarHasArrows = scrollbar.verticalHasArrows;
		const scrollbarArrowSize = scrollbar.arrowSize | 0;
		const horizontalScrollbarHeight = scrollbar.horizontalScrollbarSize | 0;

		const rawLineDecorationsWidth = options.get(EditorOption.lineDecorationsWidth);
		const folding = options.get(EditorOption.folding);

		let lineDecorationsWidth: number;
		if (typeof rawLineDecorationsWidth === 'string' && /^\d+(\.\d+)?ch$/.test(rawLineDecorationsWidth)) {
			const multiple = parseFloat(rawLineDecorationsWidth.substr(0, rawLineDecorationsWidth.length - 2));
			lineDecorationsWidth = EditorIntOption.clampedInt(multiple * typicalHalfwidthCharacterWidth, 0, 0, 1000);
		} else {
			lineDecorationsWidth = EditorIntOption.clampedInt(rawLineDecorationsWidth, 0, 0, 1000);
		}
		if (folding) {
			lineDecorationsWidth += 16;
		}

		let lineNumbersWidth = 0;
		if (showLineNumbers) {
			const digitCount = Math.max(lineNumbersDigitCount, lineNumbersMinChars);
			lineNumbersWidth = Math.round(digitCount * maxDigitWidth);
		}

		let glyphMarginWidth = 0;
		if (showGlyphMargin) {
			glyphMarginWidth = lineHeight;
		}

		let glyphMarginLeft = 0;
		let lineNumbersLeft = glyphMarginLeft + glyphMarginWidth;
		let decorationsLeft = lineNumbersLeft + lineNumbersWidth;
		let contentLeft = decorationsLeft + lineDecorationsWidth;

		const remainingWidth = outerWidth - glyphMarginWidth - lineNumbersWidth - lineDecorationsWidth;

		let renderMinimap: RenderMinimap;
		let minimapLeft: number;
		let minimapWidth: number;
		let contentWidth: number;
		if (!minimapEnabled) {
			minimapLeft = 0;
			minimapWidth = 0;
			renderMinimap = RenderMinimap.None;
			contentWidth = remainingWidth;
		} else {
			let minimapCharWidth: number;
			if (pixelRatio >= 2) {
				renderMinimap = minimapRenderCharacters ? RenderMinimap.Large : RenderMinimap.LargeBlocks;
				minimapCharWidth = 2 / pixelRatio;
			} else {
				renderMinimap = minimapRenderCharacters ? RenderMinimap.Small : RenderMinimap.SmallBlocks;
				minimapCharWidth = 1 / pixelRatio;
			}

			// Given:
			// (leaving 2px for the cursor to have space after the last character)
			// viewportColumn = (contentWidth - verticalScrollbarWidth - 2) / typicalHalfwidthCharacterWidth
			// minimapWidth = viewportColumn * minimapCharWidth
			// contentWidth = remainingWidth - minimapWidth
			// What are good values for contentWidth and minimapWidth ?

			// minimapWidth = ((contentWidth - verticalScrollbarWidth - 2) / typicalHalfwidthCharacterWidth) * minimapCharWidth
			// typicalHalfwidthCharacterWidth * minimapWidth = (contentWidth - verticalScrollbarWidth - 2) * minimapCharWidth
			// typicalHalfwidthCharacterWidth * minimapWidth = (remainingWidth - minimapWidth - verticalScrollbarWidth - 2) * minimapCharWidth
			// (typicalHalfwidthCharacterWidth + minimapCharWidth) * minimapWidth = (remainingWidth - verticalScrollbarWidth - 2) * minimapCharWidth
			// minimapWidth = ((remainingWidth - verticalScrollbarWidth - 2) * minimapCharWidth) / (typicalHalfwidthCharacterWidth + minimapCharWidth)

			minimapWidth = Math.max(0, Math.floor(((remainingWidth - verticalScrollbarWidth - 2) * minimapCharWidth) / (typicalHalfwidthCharacterWidth + minimapCharWidth)));
			let minimapColumns = minimapWidth / minimapCharWidth;
			if (minimapColumns > minimapMaxColumn) {
				minimapWidth = Math.floor(minimapMaxColumn * minimapCharWidth);
			}
			contentWidth = remainingWidth - minimapWidth;

			if (minimapSide === 'left') {
				minimapLeft = 0;
				glyphMarginLeft += minimapWidth;
				lineNumbersLeft += minimapWidth;
				decorationsLeft += minimapWidth;
				contentLeft += minimapWidth;
			} else {
				minimapLeft = outerWidth - minimapWidth - verticalScrollbarWidth;
			}
		}

		// (leaving 2px for the cursor to have space after the last character)
		const viewportColumn = Math.max(1, Math.floor((contentWidth - verticalScrollbarWidth - 2) / typicalHalfwidthCharacterWidth));

		const verticalArrowSize = (verticalScrollbarHasArrows ? scrollbarArrowSize : 0);

		return {
			width: outerWidth,
			height: outerHeight,

			glyphMarginLeft: glyphMarginLeft,
			glyphMarginWidth: glyphMarginWidth,
			glyphMarginHeight: outerHeight,

			lineNumbersLeft: lineNumbersLeft,
			lineNumbersWidth: lineNumbersWidth,
			lineNumbersHeight: outerHeight,

			decorationsLeft: decorationsLeft,
			decorationsWidth: lineDecorationsWidth,
			decorationsHeight: outerHeight,

			contentLeft: contentLeft,
			contentWidth: contentWidth,
			contentHeight: outerHeight,

			renderMinimap: renderMinimap,
			minimapLeft: minimapLeft,
			minimapWidth: minimapWidth,

			viewportColumn: viewportColumn,

			verticalScrollbarWidth: verticalScrollbarWidth,
			horizontalScrollbarHeight: horizontalScrollbarHeight,

			overviewRuler: {
				top: verticalArrowSize,
				width: verticalScrollbarWidth,
				height: (outerHeight - 2 * verticalArrowSize),
				right: 0
			}
		};
	}
}

//#endregion

//#region lightbulb

/**
 * Configuration options for editor lightbulb
 */
export interface IEditorLightbulbOptions {
	/**
	 * Enable the lightbulb code action.
	 * Defaults to true.
	 */
	enabled?: boolean;
}

export type EditorLightbulbOptions = Readonly<Required<IEditorLightbulbOptions>>;

class EditorLightbulb extends BaseEditorOption<EditorOption.lightbulb, EditorLightbulbOptions> {

	constructor() {
		const defaults: EditorLightbulbOptions = { enabled: true };
		super(
			EditorOption.lightbulb, 'lightbulb', defaults,
			{
				'editor.lightbulb.enabled': {
					type: 'boolean',
					default: defaults.enabled,
					description: nls.localize('codeActions', "Enables the code action lightbulb in the editor.")
				},
			}
		);
	}

	public validate(_input: any): EditorLightbulbOptions {
		if (typeof _input !== 'object') {
			return this.defaultValue;
		}
		const input = _input as IEditorLightbulbOptions;
		return {
			enabled: EditorBooleanOption.boolean(input.enabled, this.defaultValue.enabled)
		};
	}
}

//#endregion

//#region lineHeight

class EditorLineHeight extends EditorIntOption<EditorOption.lineHeight> {

	constructor() {
		super(
			EditorOption.lineHeight, 'lineHeight',
			EDITOR_FONT_DEFAULTS.lineHeight, 0, 150,
			{ description: nls.localize('lineHeight', "Controls the line height. Use 0 to compute the line height from the font size.") }
		);
	}

	public compute(env: IEnvironmentalOptions, options: IComputedEditorOptions, value: number): number {
		// The lineHeight is computed from the fontSize if it is 0.
		// Moreover, the final lineHeight respects the editor zoom level.
		// So take the result from env.fontInfo
		return env.fontInfo.lineHeight;
	}
}

//#endregion

//#region minimap

/**
 * Configuration options for editor minimap
 */
export interface IEditorMinimapOptions {
	/**
	 * Enable the rendering of the minimap.
	 * Defaults to true.
	 */
	enabled?: boolean;
	/**
	 * Control the side of the minimap in editor.
	 * Defaults to 'right'.
	 */
	side?: 'right' | 'left';
	/**
	 * Control the rendering of the minimap slider.
	 * Defaults to 'mouseover'.
	 */
	showSlider?: 'always' | 'mouseover';
	/**
	 * Render the actual text on a line (as opposed to color blocks).
	 * Defaults to true.
	 */
	renderCharacters?: boolean;
	/**
	 * Limit the width of the minimap to render at most a certain number of columns.
	 * Defaults to 120.
	 */
	maxColumn?: number;
}

export type EditorMinimapOptions = Readonly<Required<IEditorMinimapOptions>>;

class EditorMinimap extends BaseEditorOption<EditorOption.minimap, EditorMinimapOptions> {

	constructor() {
		const defaults: EditorMinimapOptions = {
			enabled: true,
			side: 'right',
			showSlider: 'mouseover',
			renderCharacters: true,
			maxColumn: 120,
		};
		super(
			EditorOption.minimap, 'minimap', defaults,
			{
				'editor.minimap.enabled': {
					type: 'boolean',
					default: defaults.enabled,
					description: nls.localize('minimap.enabled', "Controls whether the minimap is shown.")
				},
				'editor.minimap.side': {
					type: 'string',
					enum: ['left', 'right'],
					default: defaults.side,
					description: nls.localize('minimap.side', "Controls the side where to render the minimap.")
				},
				'editor.minimap.showSlider': {
					type: 'string',
					enum: ['always', 'mouseover'],
					default: defaults.showSlider,
					description: nls.localize('minimap.showSlider', "Controls whether the minimap slider is automatically hidden.")
				},
				'editor.minimap.renderCharacters': {
					type: 'boolean',
					default: defaults.renderCharacters,
					description: nls.localize('minimap.renderCharacters', "Render the actual characters on a line as opposed to color blocks.")
				},
				'editor.minimap.maxColumn': {
					type: 'number',
					default: defaults.maxColumn,
					description: nls.localize('minimap.maxColumn', "Limit the width of the minimap to render at most a certain number of columns.")
				},
			}
		);
	}

	public validate(_input: any): EditorMinimapOptions {
		if (typeof _input !== 'object') {
			return this.defaultValue;
		}
		const input = _input as IEditorMinimapOptions;
		return {
			enabled: EditorBooleanOption.boolean(input.enabled, this.defaultValue.enabled),
			side: EditorStringEnumOption.stringSet<'right' | 'left'>(input.side, this.defaultValue.side, ['right', 'left']),
			showSlider: EditorStringEnumOption.stringSet<'always' | 'mouseover'>(input.showSlider, this.defaultValue.showSlider, ['always', 'mouseover']),
			renderCharacters: EditorBooleanOption.boolean(input.renderCharacters, this.defaultValue.renderCharacters),
			maxColumn: EditorIntOption.clampedInt(input.maxColumn, this.defaultValue.maxColumn, 1, 10000),
		};
	}
}

//#endregion

//#region multiCursorModifier

function _multiCursorModifierFromString(multiCursorModifier: 'ctrlCmd' | 'alt'): 'altKey' | 'metaKey' | 'ctrlKey' {
	if (multiCursorModifier === 'ctrlCmd') {
		return (platform.isMacintosh ? 'metaKey' : 'ctrlKey');
	}
	return 'altKey';
}

//#endregion

//#region parameterHints

/**
 * Configuration options for parameter hints
 */
export interface IEditorParameterHintOptions {
	/**
	 * Enable parameter hints.
	 * Defaults to true.
	 */
	enabled?: boolean;
	/**
	 * Enable cycling of parameter hints.
	 * Defaults to false.
	 */
	cycle?: boolean;
}

export type InternalParameterHintOptions = Readonly<Required<IEditorParameterHintOptions>>;

class EditorParameterHints extends BaseEditorOption<EditorOption.parameterHints, InternalParameterHintOptions> {

	constructor() {
		const defaults: InternalParameterHintOptions = {
			enabled: true,
			cycle: false
		};
		super(
			EditorOption.parameterHints, 'parameterHints', defaults,
			{
				'editor.parameterHints.enabled': {
					type: 'boolean',
					default: defaults.enabled,
					description: nls.localize('parameterHints.enabled', "Enables a pop-up that shows parameter documentation and type information as you type.")
				},
				'editor.parameterHints.cycle': {
					type: 'boolean',
					default: defaults.cycle,
					description: nls.localize('parameterHints.cycle', "Controls whether the parameter hints menu cycles or closes when reaching the end of the list.")
				},
			}
		);
	}

	public validate(_input: any): InternalParameterHintOptions {
		if (typeof _input !== 'object') {
			return this.defaultValue;
		}
		const input = _input as IEditorParameterHintOptions;
		return {
			enabled: EditorBooleanOption.boolean(input.enabled, this.defaultValue.enabled),
			cycle: EditorBooleanOption.boolean(input.cycle, this.defaultValue.cycle)
		};
	}
}

//#endregion

//#region pixelRatio

class EditorPixelRatio extends ComputedEditorOption<EditorOption.pixelRatio, number> {

	constructor() {
		super(EditorOption.pixelRatio);
	}

<<<<<<< HEAD
	private static _sanitizeSuggestOpts(opts: IEditorOptions, defaults: InternalSuggestOptions): InternalSuggestOptions {
		const suggestOpts = opts.suggest || {};
		return {
			filterGraceful: _boolean(suggestOpts.filterGraceful, defaults.filterGraceful),
			snippets: _stringSet<'top' | 'bottom' | 'inline' | 'none'>(opts.snippetSuggestions, defaults.snippets, ['top', 'bottom', 'inline', 'none']),
			snippetsPreventQuickSuggestions: _boolean(suggestOpts.snippetsPreventQuickSuggestions, defaults.filterGraceful),
			localityBonus: _boolean(suggestOpts.localityBonus, defaults.localityBonus),
			shareSuggestSelections: _boolean(suggestOpts.shareSuggestSelections, defaults.shareSuggestSelections),
			showIcons: _boolean(suggestOpts.showIcons, defaults.showIcons),
			maxVisibleSuggestions: _clampedInt(suggestOpts.maxVisibleSuggestions, defaults.maxVisibleSuggestions, 1, 15),
			largeDetail: _boolean(suggestOpts.largeDetail, defaults.largeDetail),
			filteredTypes: isObject(suggestOpts.filteredTypes) ? suggestOpts.filteredTypes : Object.create(null)
		};
=======
	public compute(env: IEnvironmentalOptions, options: IComputedEditorOptions, _: number): number {
		return env.pixelRatio;
>>>>>>> 0a335ea6
	}
}

//#endregion

//#region quickSuggestions

/**
 * Configuration options for quick suggestions
 */
export interface IQuickSuggestionsOptions {
	other: boolean;
	comments: boolean;
	strings: boolean;
}

export type ValidQuickSuggestionsOptions = boolean | Readonly<Required<IQuickSuggestionsOptions>>;

class EditorQuickSuggestions extends BaseEditorOption<EditorOption.quickSuggestions, ValidQuickSuggestionsOptions> {

	public readonly defaultValue: Readonly<Required<IQuickSuggestionsOptions>>;

	constructor() {
		const defaults: ValidQuickSuggestionsOptions = {
			other: true,
			comments: false,
			strings: false
		};
		super(
			EditorOption.quickSuggestions, 'quickSuggestions', defaults,
			{
				anyOf: [
					{
						type: 'boolean',
					},
					{
						type: 'object',
						properties: {
							strings: {
								type: 'boolean',
								default: defaults.strings,
								description: nls.localize('quickSuggestions.strings', "Enable quick suggestions inside strings.")
							},
							comments: {
								type: 'boolean',
								default: defaults.comments,
								description: nls.localize('quickSuggestions.comments', "Enable quick suggestions inside comments.")
							},
							other: {
								type: 'boolean',
								default: defaults.other,
								description: nls.localize('quickSuggestions.other', "Enable quick suggestions outside of strings and comments.")
							},
						}
					}
				],
				default: defaults,
				description: nls.localize('quickSuggestions', "Controls whether suggestions should automatically show up while typing.")
			}
		);
	}

	public validate(_input: any): ValidQuickSuggestionsOptions {
		if (typeof _input === 'boolean') {
			return _input;
		}
		if (typeof _input === 'object') {
			const input = _input as IQuickSuggestionsOptions;
			const opts = {
				other: EditorBooleanOption.boolean(input.other, this.defaultValue.other),
				comments: EditorBooleanOption.boolean(input.comments, this.defaultValue.comments),
				strings: EditorBooleanOption.boolean(input.strings, this.defaultValue.strings),
			};
			if (opts.other && opts.comments && opts.strings) {
				return true; // all on
			} else if (!opts.other && !opts.comments && !opts.strings) {
				return false; // all off
			} else {
				return opts;
			}
		}
		return this.defaultValue;
	}
}

//#endregion

//#region renderLineNumbers

export type LineNumbersType = 'on' | 'off' | 'relative' | 'interval' | ((lineNumber: number) => string);

export const enum RenderLineNumbersType {
	Off = 0,
	On = 1,
	Relative = 2,
	Interval = 3,
	Custom = 4
}

export interface InternalEditorRenderLineNumbersOptions {
	readonly renderType: RenderLineNumbersType;
	readonly renderFn: ((lineNumber: number) => string) | null;
}

class EditorRenderLineNumbersOption extends BaseEditorOption<EditorOption.lineNumbers, InternalEditorRenderLineNumbersOptions> {

	constructor() {
		super(
			EditorOption.lineNumbers, 'lineNumbers', { renderType: RenderLineNumbersType.On, renderFn: null },
			{
				type: 'string',
				enum: ['off', 'on', 'relative', 'interval'],
				enumDescriptions: [
					nls.localize('lineNumbers.off', "Line numbers are not rendered."),
					nls.localize('lineNumbers.on', "Line numbers are rendered as absolute number."),
					nls.localize('lineNumbers.relative', "Line numbers are rendered as distance in lines to cursor position."),
					nls.localize('lineNumbers.interval', "Line numbers are rendered every 10 lines.")
				],
				default: 'on',
				description: nls.localize('lineNumbers', "Controls the display of line numbers.")
			}
		);
	}

	public validate(lineNumbers: any): InternalEditorRenderLineNumbersOptions {
		let renderType: RenderLineNumbersType = this.defaultValue.renderType;
		let renderFn: ((lineNumber: number) => string) | null = this.defaultValue.renderFn;

		if (typeof lineNumbers !== 'undefined') {
			if (typeof lineNumbers === 'function') {
				renderType = RenderLineNumbersType.Custom;
				renderFn = lineNumbers;
			} else if (lineNumbers === 'interval') {
				renderType = RenderLineNumbersType.Interval;
			} else if (lineNumbers === 'relative') {
				renderType = RenderLineNumbersType.Relative;
			} else if (lineNumbers === 'on') {
				renderType = RenderLineNumbersType.On;
			} else {
				renderType = RenderLineNumbersType.Off;
			}
		}

		return {
			renderType,
			renderFn
		};
	}
}

//#endregion

//#region rulers

class EditorRulers extends SimpleEditorOption<EditorOption.rulers, number[]> {

	constructor() {
		const defaults: number[] = [];
		super(
			EditorOption.rulers, 'rulers', defaults,
			{
				type: 'array',
				items: {
					type: 'number'
				},
				default: defaults,
				description: nls.localize('rulers', "Render vertical rulers after a certain number of monospace characters. Use multiple values for multiple rulers. No rulers are drawn if array is empty.")
			}
		);
	}

	public validate(input: any): number[] {
		if (Array.isArray(input)) {
			let rulers: number[] = [];
			for (let value of input) {
				rulers.push(EditorIntOption.clampedInt(value, 0, 0, 10000));
			}
			rulers.sort();
			return rulers;
		}
		return this.defaultValue;
	}
}

//#endregion

//#region scrollbar

/**
 * Configuration options for editor scrollbars
 */
export interface IEditorScrollbarOptions {
	/**
	 * The size of arrows (if displayed).
	 * Defaults to 11.
	 */
	arrowSize?: number;
	/**
	 * Render vertical scrollbar.
	 * Defaults to 'auto'.
	 */
	vertical?: 'auto' | 'visible' | 'hidden';
	/**
	 * Render horizontal scrollbar.
	 * Defaults to 'auto'.
	 */
	horizontal?: 'auto' | 'visible' | 'hidden';
	/**
	 * Cast horizontal and vertical shadows when the content is scrolled.
	 * Defaults to true.
	 */
	useShadows?: boolean;
	/**
	 * Render arrows at the top and bottom of the vertical scrollbar.
	 * Defaults to false.
	 */
	verticalHasArrows?: boolean;
	/**
	 * Render arrows at the left and right of the horizontal scrollbar.
	 * Defaults to false.
	 */
	horizontalHasArrows?: boolean;
	/**
	 * Listen to mouse wheel events and react to them by scrolling.
	 * Defaults to true.
	 */
	handleMouseWheel?: boolean;
	/**
	 * Height in pixels for the horizontal scrollbar.
	 * Defaults to 10 (px).
	 */
	horizontalScrollbarSize?: number;
	/**
	 * Width in pixels for the vertical scrollbar.
	 * Defaults to 10 (px).
	 */
	verticalScrollbarSize?: number;
	/**
	 * Width in pixels for the vertical slider.
	 * Defaults to `verticalScrollbarSize`.
	 */
	verticalSliderSize?: number;
	/**
	 * Height in pixels for the horizontal slider.
	 * Defaults to `horizontalScrollbarSize`.
	 */
	horizontalSliderSize?: number;
}

export interface InternalEditorScrollbarOptions {
	readonly arrowSize: number;
	readonly vertical: ScrollbarVisibility;
	readonly horizontal: ScrollbarVisibility;
	readonly useShadows: boolean;
	readonly verticalHasArrows: boolean;
	readonly horizontalHasArrows: boolean;
	readonly handleMouseWheel: boolean;
	readonly horizontalScrollbarSize: number;
	readonly horizontalSliderSize: number;
	readonly verticalScrollbarSize: number;
	readonly verticalSliderSize: number;
}

function _scrollbarVisibilityFromString(visibility: string | undefined, defaultValue: ScrollbarVisibility): ScrollbarVisibility {
	if (typeof visibility !== 'string') {
		return defaultValue;
	}
	switch (visibility) {
		case 'hidden': return ScrollbarVisibility.Hidden;
		case 'visible': return ScrollbarVisibility.Visible;
		default: return ScrollbarVisibility.Auto;
	}
}

class EditorScrollbar extends BaseEditorOption<EditorOption.scrollbar, InternalEditorScrollbarOptions> {

	constructor() {
		super(
			EditorOption.scrollbar, 'scrollbar',
			{
				vertical: ScrollbarVisibility.Auto,
				horizontal: ScrollbarVisibility.Auto,
				arrowSize: 11,
				useShadows: true,
				verticalHasArrows: false,
				horizontalHasArrows: false,
				horizontalScrollbarSize: 10,
				horizontalSliderSize: 10,
				verticalScrollbarSize: 14,
				verticalSliderSize: 14,
				handleMouseWheel: true,
			}
		);
	}

	public validate(_input: any): InternalEditorScrollbarOptions {
		if (typeof _input !== 'object') {
			return this.defaultValue;
		}
		const input = _input as IEditorScrollbarOptions;
		const horizontalScrollbarSize = EditorIntOption.clampedInt(input.horizontalScrollbarSize, this.defaultValue.horizontalScrollbarSize, 0, 1000);
		const verticalScrollbarSize = EditorIntOption.clampedInt(input.verticalScrollbarSize, this.defaultValue.verticalScrollbarSize, 0, 1000);
		return {
			arrowSize: EditorIntOption.clampedInt(input.arrowSize, this.defaultValue.arrowSize, 0, 1000),
			vertical: _scrollbarVisibilityFromString(input.vertical, this.defaultValue.vertical),
			horizontal: _scrollbarVisibilityFromString(input.horizontal, this.defaultValue.horizontal),
			useShadows: EditorBooleanOption.boolean(input.useShadows, this.defaultValue.useShadows),
			verticalHasArrows: EditorBooleanOption.boolean(input.verticalHasArrows, this.defaultValue.verticalHasArrows),
			horizontalHasArrows: EditorBooleanOption.boolean(input.horizontalHasArrows, this.defaultValue.horizontalHasArrows),
			handleMouseWheel: EditorBooleanOption.boolean(input.handleMouseWheel, this.defaultValue.handleMouseWheel),
			horizontalScrollbarSize: horizontalScrollbarSize,
			horizontalSliderSize: EditorIntOption.clampedInt(input.horizontalSliderSize, horizontalScrollbarSize, 0, 1000),
			verticalScrollbarSize: verticalScrollbarSize,
			verticalSliderSize: EditorIntOption.clampedInt(input.verticalSliderSize, verticalScrollbarSize, 0, 1000),
		};
	}
}

//#endregion

//#region suggest

/**
 * Configuration options for editor suggest widget
 */
export interface ISuggestOptions {
	/**
	 * Enable graceful matching. Defaults to true.
	 */
	filterGraceful?: boolean;
	/**
	 * Prevent quick suggestions when a snippet is active. Defaults to true.
	 */
	snippetsPreventQuickSuggestions?: boolean;
	/**
	 * Favours words that appear close to the cursor.
	 */
	localityBonus?: boolean;
	/**
	 * Enable using global storage for remembering suggestions.
	 */
	shareSuggestSelections?: boolean;
	/**
	 * Enable or disable icons in suggestions. Defaults to true.
	 */
	showIcons?: boolean;
	/**
	 * Max suggestions to show in suggestions. Defaults to 12.
	 */
	maxVisibleSuggestions?: number;
	/**
	 * Names of suggestion types to filter.
	 */
	filteredTypes?: Record<string, boolean>;
}

export type InternalSuggestOptions = Readonly<Required<ISuggestOptions>>;

class EditorSuggest extends BaseEditorOption<EditorOption.suggest, InternalSuggestOptions> {

	constructor() {
		const defaults: InternalSuggestOptions = {
			filterGraceful: true,
			snippetsPreventQuickSuggestions: true,
			localityBonus: false,
			shareSuggestSelections: false,
			showIcons: true,
			maxVisibleSuggestions: 12,
			filteredTypes: Object.create(null)
		};
		super(
			EditorOption.suggest, 'suggest', defaults,
			{
				'editor.suggest.filterGraceful': {
					type: 'boolean',
					default: defaults.filterGraceful,
					description: nls.localize('suggest.filterGraceful', "Controls whether filtering and sorting suggestions accounts for small typos.")
				},
				'editor.suggest.localityBonus': {
					type: 'boolean',
					default: defaults.localityBonus,
					description: nls.localize('suggest.localityBonus', "Controls whether sorting favours words that appear close to the cursor.")
				},
				'editor.suggest.shareSuggestSelections': {
					type: 'boolean',
					default: defaults.shareSuggestSelections,
					markdownDescription: nls.localize('suggest.shareSuggestSelections', "Controls whether remembered suggestion selections are shared between multiple workspaces and windows (needs `#editor.suggestSelection#`).")
				},
				'editor.suggest.snippetsPreventQuickSuggestions': {
					type: 'boolean',
					default: defaults.snippetsPreventQuickSuggestions,
					description: nls.localize('suggest.snippetsPreventQuickSuggestions', "Control whether an active snippet prevents quick suggestions.")
				},
				'editor.suggest.showIcons': {
					type: 'boolean',
					default: defaults.showIcons,
					description: nls.localize('suggest.showIcons', "Controls whether to show or hide icons in suggestions.")
				},
				'editor.suggest.maxVisibleSuggestions': {
					type: 'number',
					default: defaults.maxVisibleSuggestions,
					minimum: 1,
					maximum: 15,
					description: nls.localize('suggest.maxVisibleSuggestions', "Controls how many suggestions IntelliSense will show before showing a scrollbar (maximum 15).")
				},
				'editor.suggest.filteredTypes': {
					type: 'object',
					default: { keyword: true, snippet: true },
					markdownDescription: nls.localize('suggest.filtered', "Controls whether some suggestion types should be filtered from IntelliSense. A list of suggestion types can be found here: https://code.visualstudio.com/docs/editor/intellisense#_types-of-completions."),
					properties: {
						method: {
							type: 'boolean',
							default: true,
							markdownDescription: nls.localize('suggest.filtered.method', "When set to `false` IntelliSense never shows `method` suggestions.")
						},
						function: {
							type: 'boolean',
							default: true,
							markdownDescription: nls.localize('suggest.filtered.function', "When set to `false` IntelliSense never shows `function` suggestions.")
						},
						constructor: {
							type: 'boolean',
							default: true,
							markdownDescription: nls.localize('suggest.filtered.constructor', "When set to `false` IntelliSense never shows `constructor` suggestions.")
						},
						field: {
							type: 'boolean',
							default: true,
							markdownDescription: nls.localize('suggest.filtered.field', "When set to `false` IntelliSense never shows `field` suggestions.")
						},
						variable: {
							type: 'boolean',
							default: true,
							markdownDescription: nls.localize('suggest.filtered.variable', "When set to `false` IntelliSense never shows `variable` suggestions.")
						},
						class: {
							type: 'boolean',
							default: true,
							markdownDescription: nls.localize('suggest.filtered.class', "When set to `false` IntelliSense never shows `class` suggestions.")
						},
						struct: {
							type: 'boolean',
							default: true,
							markdownDescription: nls.localize('suggest.filtered.struct', "When set to `false` IntelliSense never shows `struct` suggestions.")
						},
						interface: {
							type: 'boolean',
							default: true,
							markdownDescription: nls.localize('suggest.filtered.interface', "When set to `false` IntelliSense never shows `interface` suggestions.")
						},
						module: {
							type: 'boolean',
							default: true,
							markdownDescription: nls.localize('suggest.filtered.module', "When set to `false` IntelliSense never shows `module` suggestions.")
						},
						property: {
							type: 'boolean',
							default: true,
							markdownDescription: nls.localize('suggest.filtered.property', "When set to `false` IntelliSense never shows `property` suggestions.")
						},
						event: {
							type: 'boolean',
							default: true,
							markdownDescription: nls.localize('suggest.filtered.event', "When set to `false` IntelliSense never shows `event` suggestions.")
						},
						operator: {
							type: 'boolean',
							default: true,
							markdownDescription: nls.localize('suggest.filtered.operator', "When set to `false` IntelliSense never shows `operator` suggestions.")
						},
						unit: {
							type: 'boolean',
							default: true,
							markdownDescription: nls.localize('suggest.filtered.unit', "When set to `false` IntelliSense never shows `unit` suggestions.")
						},
						value: {
							type: 'boolean',
							default: true,
							markdownDescription: nls.localize('suggest.filtered.value', "When set to `false` IntelliSense never shows `value` suggestions.")
						},
						constant: {
							type: 'boolean',
							default: true,
							markdownDescription: nls.localize('suggest.filtered.constant', "When set to `false` IntelliSense never shows `constant` suggestions.")
						},
						enum: {
							type: 'boolean',
							default: true,
							markdownDescription: nls.localize('suggest.filtered.enum', "When set to `false` IntelliSense never shows `enum` suggestions.")
						},
						enumMember: {
							type: 'boolean',
							default: true,
							markdownDescription: nls.localize('suggest.filtered.enumMember', "When set to `false` IntelliSense never shows `enumMember` suggestions.")
						},
						keyword: {
							type: 'boolean',
							default: true,
							markdownDescription: nls.localize('suggest.filtered.keyword', "When set to `false` IntelliSense never shows `keyword` suggestions.")
						},
						text: {
							type: 'boolean',
							default: true,
							markdownDescription: nls.localize('suggest.filtered.text', "When set to `false` IntelliSense never shows `text` suggestions.")
						},
						color: {
							type: 'boolean',
							default: true,
							markdownDescription: nls.localize('suggest.filtered.color', "When set to `false` IntelliSense never shows `color` suggestions.")
						},
						file: {
							type: 'boolean',
							default: true,
							markdownDescription: nls.localize('suggest.filtered.file', "When set to `false` IntelliSense never shows `file` suggestions.")
						},
						reference: {
							type: 'boolean',
							default: true,
							markdownDescription: nls.localize('suggest.filtered.reference', "When set to `false` IntelliSense never shows `reference` suggestions.")
						},
						customcolor: {
							type: 'boolean',
							default: true,
							markdownDescription: nls.localize('suggest.filtered.customcolor', "When set to `false` IntelliSense never shows `customcolor` suggestions.")
						},
						folder: {
							type: 'boolean',
							default: true,
							markdownDescription: nls.localize('suggest.filtered.folder', "When set to `false` IntelliSense never shows `folder` suggestions.")
						},
						typeParameter: {
							type: 'boolean',
							default: true,
							markdownDescription: nls.localize('suggest.filtered.typeParameter', "When set to `false` IntelliSense never shows `typeParameter` suggestions.")
						},
						snippet: {
							type: 'boolean',
							default: true,
							markdownDescription: nls.localize('suggest.filtered.snippet', "When set to `false` IntelliSense never shows `snippet` suggestions.")
						},
					}
				},
			}
		);
	}

	public validate(_input: any): InternalSuggestOptions {
		if (typeof _input !== 'object') {
			return this.defaultValue;
		}
		const input = _input as ISuggestOptions;
		return {
			filterGraceful: EditorBooleanOption.boolean(input.filterGraceful, this.defaultValue.filterGraceful),
			snippetsPreventQuickSuggestions: EditorBooleanOption.boolean(input.snippetsPreventQuickSuggestions, this.defaultValue.filterGraceful),
			localityBonus: EditorBooleanOption.boolean(input.localityBonus, this.defaultValue.localityBonus),
			shareSuggestSelections: EditorBooleanOption.boolean(input.shareSuggestSelections, this.defaultValue.shareSuggestSelections),
			showIcons: EditorBooleanOption.boolean(input.showIcons, this.defaultValue.showIcons),
			maxVisibleSuggestions: EditorIntOption.clampedInt(input.maxVisibleSuggestions, this.defaultValue.maxVisibleSuggestions, 1, 15),
			filteredTypes: isObject(input.filteredTypes) ? input.filteredTypes : Object.create(null)
		};
	}
}

//#endregion

//#region tabFocusMode

class EditorTabFocusMode extends ComputedEditorOption<EditorOption.tabFocusMode, boolean> {

	constructor() {
		super(EditorOption.tabFocusMode, [EditorOption.readOnly]);
	}

	public compute(env: IEnvironmentalOptions, options: IComputedEditorOptions, _: boolean): boolean {
		const readOnly = options.get(EditorOption.readOnly);
		return (readOnly ? true : env.tabFocusMode);
	}
}

//#endregion

//#region wrappingIndent

/**
 * Describes how to indent wrapped lines.
 */
export const enum WrappingIndent {
	/**
	 * No indentation => wrapped lines begin at column 1.
	 */
	None = 0,
	/**
	 * Same => wrapped lines get the same indentation as the parent.
	 */
	Same = 1,
	/**
	 * Indent => wrapped lines get +1 indentation toward the parent.
	 */
	Indent = 2,
	/**
	 * DeepIndent => wrapped lines get +2 indentation toward the parent.
	 */
	DeepIndent = 3
}

function _wrappingIndentFromString(wrappingIndent: 'none' | 'same' | 'indent' | 'deepIndent'): WrappingIndent {
	switch (wrappingIndent) {
		case 'none': return WrappingIndent.None;
		case 'same': return WrappingIndent.Same;
		case 'indent': return WrappingIndent.Indent;
		case 'deepIndent': return WrappingIndent.DeepIndent;
	}
}

//#endregion

//#region wrappingInfo

export interface EditorWrappingInfo {
	readonly isDominatedByLongLines: boolean;
	readonly isWordWrapMinified: boolean;
	readonly isViewportWrapping: boolean;
	readonly wrappingColumn: number;
}

class EditorWrappingInfoComputer extends ComputedEditorOption<EditorOption.wrappingInfo, EditorWrappingInfo> {

	constructor() {
		super(EditorOption.wrappingInfo, [EditorOption.wordWrap, EditorOption.wordWrapColumn, EditorOption.wordWrapMinified, EditorOption.layoutInfo, EditorOption.accessibilitySupport]);
	}

	public compute(env: IEnvironmentalOptions, options: IComputedEditorOptions, _: EditorWrappingInfo): EditorWrappingInfo {
		const wordWrap = options.get(EditorOption.wordWrap);
		const wordWrapColumn = options.get(EditorOption.wordWrapColumn);
		const wordWrapMinified = options.get(EditorOption.wordWrapMinified);
		const layoutInfo = options.get(EditorOption.layoutInfo);
		const accessibilitySupport = options.get(EditorOption.accessibilitySupport);

		let bareWrappingInfo: { isWordWrapMinified: boolean; isViewportWrapping: boolean; wrappingColumn: number; } | null = null;
		{
			if (accessibilitySupport === AccessibilitySupport.Enabled) {
				// See https://github.com/Microsoft/vscode/issues/27766
				// Never enable wrapping when a screen reader is attached
				// because arrow down etc. will not move the cursor in the way
				// a screen reader expects.
				bareWrappingInfo = {
					isWordWrapMinified: false,
					isViewportWrapping: false,
					wrappingColumn: -1
				};
			} else if (wordWrapMinified && env.isDominatedByLongLines) {
				// Force viewport width wrapping if model is dominated by long lines
				bareWrappingInfo = {
					isWordWrapMinified: true,
					isViewportWrapping: true,
					wrappingColumn: Math.max(1, layoutInfo.viewportColumn)
				};
			} else if (wordWrap === 'on') {
				bareWrappingInfo = {
					isWordWrapMinified: false,
					isViewportWrapping: true,
					wrappingColumn: Math.max(1, layoutInfo.viewportColumn)
				};
			} else if (wordWrap === 'bounded') {
				bareWrappingInfo = {
					isWordWrapMinified: false,
					isViewportWrapping: true,
					wrappingColumn: Math.min(Math.max(1, layoutInfo.viewportColumn), wordWrapColumn)
				};
			} else if (wordWrap === 'wordWrapColumn') {
				bareWrappingInfo = {
					isWordWrapMinified: false,
					isViewportWrapping: false,
					wrappingColumn: wordWrapColumn
				};
			} else {
				bareWrappingInfo = {
					isWordWrapMinified: false,
					isViewportWrapping: false,
					wrappingColumn: -1
				};
			}
		}

		return {
			isDominatedByLongLines: env.isDominatedByLongLines,
			isWordWrapMinified: bareWrappingInfo.isWordWrapMinified,
			isViewportWrapping: bareWrappingInfo.isViewportWrapping,
			wrappingColumn: bareWrappingInfo.wrappingColumn,
		};
	}
}

//#endregion

const DEFAULT_WINDOWS_FONT_FAMILY = 'Consolas, \'Courier New\', monospace';
const DEFAULT_MAC_FONT_FAMILY = 'Menlo, Monaco, \'Courier New\', monospace';
const DEFAULT_LINUX_FONT_FAMILY = '\'Droid Sans Mono\', \'monospace\', monospace, \'Droid Sans Fallback\'';

/**
 * @internal
 */
export const EDITOR_FONT_DEFAULTS = {
	fontFamily: (
		platform.isMacintosh ? DEFAULT_MAC_FONT_FAMILY : (platform.isLinux ? DEFAULT_LINUX_FONT_FAMILY : DEFAULT_WINDOWS_FONT_FAMILY)
	),
	fontWeight: 'normal',
	fontSize: (
		platform.isMacintosh ? 12 : 14
	),
	lineHeight: 0,
	letterSpacing: 0,
};

/**
 * @internal
 */
export const EDITOR_MODEL_DEFAULTS = {
	tabSize: 4,
	indentSize: 4,
	insertSpaces: true,
	detectIndentation: true,
	trimAutoWhitespace: true,
	largeFileOptimizations: true
};

/**
 * @internal
 */
<<<<<<< HEAD
export const EDITOR_DEFAULTS: IValidatedEditorOptions = {
	inDiffEditor: false,
	wordSeparators: USUAL_WORD_SEPARATORS,
	lineNumbersMinChars: 5,
	lineDecorationsWidth: 10,
	readOnly: false,
	mouseStyle: 'text',
	disableLayerHinting: false,
	automaticLayout: false,
	wordWrap: 'off',
	wordWrapColumn: 80,
	wordWrapMinified: true,
	wrappingIndent: WrappingIndent.Same,
	wordWrapBreakBeforeCharacters: '([{‘“〈《「『【〔（［｛｢£¥＄￡￥+＋',
	wordWrapBreakAfterCharacters: ' \t})]?|/&,;¢°′″‰℃、。｡､￠，．：；？！％・･ゝゞヽヾーァィゥェォッャュョヮヵヶぁぃぅぇぉっゃゅょゎゕゖㇰㇱㇲㇳㇴㇵㇶㇷㇸㇹㇺㇻㇼㇽㇾㇿ々〻ｧｨｩｪｫｬｭｮｯｰ”〉》」』】〕）］｝｣',
	wordWrapBreakObtrusiveCharacters: '.',
	autoClosingBrackets: 'languageDefined',
	autoClosingQuotes: 'languageDefined',
	autoSurround: 'languageDefined',
	autoIndent: true,
	dragAndDrop: true,
	emptySelectionClipboard: true,
	copyWithSyntaxHighlighting: true,
	useTabStops: true,
	multiCursorModifier: 'altKey',
	multiCursorMergeOverlapping: true,
	accessibilitySupport: 'auto',
	showUnused: true,

	viewInfo: {
		extraEditorClassName: '',
		disableMonospaceOptimizations: false,
		rulers: [],
		ariaLabel: nls.localize('editorViewAccessibleLabel', "Editor content"),
		renderLineNumbers: RenderLineNumbersType.On,
		renderCustomLineNumbers: null,
		cursorSurroundingLines: 0,
		renderFinalNewline: true,
		selectOnLineNumbers: true,
		glyphMargin: true,
		revealHorizontalRightPadding: 30,
		roundedSelection: true,
		overviewRulerLanes: 2,
		overviewRulerBorder: true,
		cursorBlinking: TextEditorCursorBlinkingStyle.Blink,
		mouseWheelZoom: false,
		cursorSmoothCaretAnimation: false,
		cursorStyle: TextEditorCursorStyle.Line,
		cursorWidth: 0,
		hideCursorInOverviewRuler: false,
		scrollBeyondLastLine: true,
		scrollBeyondLastColumn: 5,
		smoothScrolling: false,
		stopRenderingLineAfter: 10000,
		renderWhitespace: 'none',
		renderControlCharacters: false,
		fontLigatures: false,
		renderIndentGuides: true,
		highlightActiveIndentGuide: true,
		renderLineHighlight: 'line',
		scrollbar: {
			vertical: ScrollbarVisibility.Auto,
			horizontal: ScrollbarVisibility.Auto,
			arrowSize: 11,
			useShadows: true,
			verticalHasArrows: false,
			horizontalHasArrows: false,
			horizontalScrollbarSize: 10,
			horizontalSliderSize: 10,
			verticalScrollbarSize: 14,
			verticalSliderSize: 14,
			handleMouseWheel: true,
			mouseWheelScrollSensitivity: 1,
			fastScrollSensitivity: 5,
		},
		minimap: {
			enabled: true,
			side: 'right',
			showSlider: 'mouseover',
			renderCharacters: true,
			maxColumn: 120
		},
		fixedOverflowWidgets: false,
	},

	contribInfo: {
		selectionClipboard: true,
		hover: {
			enabled: true,
			delay: 300,
			sticky: true
		},
		links: true,
		contextmenu: true,
		quickSuggestions: { other: true, comments: false, strings: false },
		quickSuggestionsDelay: 10,
		parameterHints: {
			enabled: true,
			cycle: false
		},
		formatOnType: false,
		formatOnPaste: false,
		suggestOnTriggerCharacters: true,
		acceptSuggestionOnEnter: 'on',
		acceptSuggestionOnCommitCharacter: true,
		wordBasedSuggestions: true,
		suggestSelection: 'recentlyUsed',
		suggestFontSize: 0,
		suggestLineHeight: 0,
		tabCompletion: 'off',
		suggest: {
			filterGraceful: true,
			snippets: 'inline',
			snippetsPreventQuickSuggestions: true,
			localityBonus: false,
			shareSuggestSelections: false,
			showIcons: true,
			maxVisibleSuggestions: 12,
			largeDetail: false,
			filteredTypes: Object.create(null)
		},
		gotoLocation: {
			multiple: 'peek'
		},
		selectionHighlight: true,
		occurrencesHighlight: true,
		codeLens: true,
		folding: true,
		foldingStrategy: 'auto',
		showFoldingControls: 'mouseover',
		matchBrackets: true,
		find: {
			seedSearchStringFromSelection: true,
			autoFindInSelection: false,
			globalFindClipboard: false,
			addExtraSpaceOnTop: true
		},
		colorDecorators: true,
		lightbulbEnabled: true,
		codeActionsOnSave: {},
		codeActionsOnSaveTimeout: 750
	},
};
=======
export const editorOptionsRegistry: IEditorOption<EditorOption, any>[] = [];

function register<K1 extends EditorOption, V>(option: IEditorOption<K1, V>): IEditorOption<K1, V> {
	editorOptionsRegistry[option.id] = option;
	return option;
}

/**
 * @internal
 */
export const enum EditorOption {
	acceptSuggestionOnCommitCharacter,
	acceptSuggestionOnEnter,
	accessibilitySupport,
	ariaLabel,
	autoClosingBrackets,
	autoClosingOvertype,
	autoClosingQuotes,
	autoIndent,
	automaticLayout,
	autoSurround,
	codeLens,
	colorDecorators,
	contextmenu,
	copyWithSyntaxHighlighting,
	cursorBlinking,
	cursorSmoothCaretAnimation,
	cursorStyle,
	cursorSurroundingLines,
	cursorWidth,
	disableLayerHinting,
	disableMonospaceOptimizations,
	dragAndDrop,
	emptySelectionClipboard,
	extraEditorClassName,
	fastScrollSensitivity,
	find,
	fixedOverflowWidgets,
	folding,
	foldingStrategy,
	fontFamily,
	fontInfo,
	fontLigatures,
	fontSize,
	fontWeight,
	formatOnPaste,
	formatOnType,
	glyphMargin,
	gotoLocation,
	hideCursorInOverviewRuler,
	highlightActiveIndentGuide,
	hover,
	inDiffEditor,
	letterSpacing,
	lightbulb,
	lineDecorationsWidth,
	lineHeight,
	lineNumbers,
	lineNumbersMinChars,
	links,
	matchBrackets,
	minimap,
	mouseStyle,
	mouseWheelScrollSensitivity,
	mouseWheelZoom,
	multiCursorMergeOverlapping,
	multiCursorModifier,
	multiCursorPaste,
	occurrencesHighlight,
	overviewRulerBorder,
	overviewRulerLanes,
	parameterHints,
	quickSuggestions,
	quickSuggestionsDelay,
	readOnly,
	renderControlCharacters,
	renderIndentGuides,
	renderFinalNewline,
	renderLineHighlight,
	renderWhitespace,
	revealHorizontalRightPadding,
	roundedSelection,
	rulers,
	scrollbar,
	scrollBeyondLastColumn,
	scrollBeyondLastLine,
	selectionClipboard,
	selectionHighlight,
	selectOnLineNumbers,
	showFoldingControls,
	showUnused,
	snippetSuggestions,
	smoothScrolling,
	stopRenderingLineAfter,
	suggest,
	suggestFontSize,
	suggestLineHeight,
	suggestOnTriggerCharacters,
	suggestSelection,
	tabCompletion,
	useTabStops,
	wordSeparators,
	wordWrap,
	wordWrapBreakAfterCharacters,
	wordWrapBreakBeforeCharacters,
	wordWrapBreakObtrusiveCharacters,
	wordWrapColumn,
	wordWrapMinified,
	wrappingIndent,

	// Leave these at the end (because they have dependencies!)
	editorClassName,
	pixelRatio,
	tabFocusMode,
	layoutInfo,
	wrappingInfo,
}

/**
 * @internal
 */
export const EditorOptions = {
	acceptSuggestionOnCommitCharacter: register(new EditorBooleanOption(
		EditorOption.acceptSuggestionOnCommitCharacter, 'acceptSuggestionOnCommitCharacter', true,
		{ markdownDescription: nls.localize('acceptSuggestionOnCommitCharacter', "Controls whether suggestions should be accepted on commit characters. For example, in JavaScript, the semi-colon (`;`) can be a commit character that accepts a suggestion and types that character.") }
	)),
	acceptSuggestionOnEnter: register(new EditorStringEnumOption(
		EditorOption.acceptSuggestionOnEnter, 'acceptSuggestionOnEnter',
		'on' as 'on' | 'smart' | 'off',
		['on', 'smart', 'off'] as const,
		{
			markdownEnumDescriptions: [
				'',
				nls.localize('acceptSuggestionOnEnterSmart', "Only accept a suggestion with `Enter` when it makes a textual change."),
				''
			],
			markdownDescription: nls.localize('acceptSuggestionOnEnter', "Controls whether suggestions should be accepted on `Enter`, in addition to `Tab`. Helps to avoid ambiguity between inserting new lines or accepting suggestions.")
		}
	)),
	accessibilitySupport: register(new EditorAccessibilitySupport()),
	ariaLabel: register(new EditorStringOption(
		EditorOption.ariaLabel, 'ariaLabel', nls.localize('editorViewAccessibleLabel', "Editor content")
	)),
	autoClosingBrackets: register(new EditorStringEnumOption(
		EditorOption.autoClosingBrackets, 'autoClosingBrackets',
		'languageDefined' as 'always' | 'languageDefined' | 'beforeWhitespace' | 'never',
		['always', 'languageDefined', 'beforeWhitespace', 'never'] as const,
		{
			enumDescriptions: [
				'',
				nls.localize('editor.autoClosingBrackets.languageDefined', "Use language configurations to determine when to autoclose brackets."),
				nls.localize('editor.autoClosingBrackets.beforeWhitespace', "Autoclose brackets only when the cursor is to the left of whitespace."),
				'',
			],
			description: nls.localize('autoClosingBrackets', "Controls whether the editor should automatically close brackets after the user adds an opening bracket.")
		}
	)),
	autoClosingOvertype: register(new EditorStringEnumOption(
		EditorOption.autoClosingOvertype, 'autoClosingOvertype',
		'auto' as 'always' | 'auto' | 'never',
		['always', 'auto', 'never'] as const,
		{
			enumDescriptions: [
				'',
				nls.localize('editor.autoClosingOvertype.auto', "Type over closing quotes or brackets only if they were automatically inserted."),
				'',
			],
			description: nls.localize('autoClosingOvertype', "Controls whether the editor should type over closing quotes or brackets.")
		}
	)),
	autoClosingQuotes: register(new EditorStringEnumOption(
		EditorOption.autoClosingQuotes, 'autoClosingQuotes',
		'languageDefined' as 'always' | 'languageDefined' | 'beforeWhitespace' | 'never',
		['always', 'languageDefined', 'beforeWhitespace', 'never'] as const,
		{
			enumDescriptions: [
				'',
				nls.localize('editor.autoClosingQuotes.languageDefined', "Use language configurations to determine when to autoclose quotes."),
				nls.localize('editor.autoClosingQuotes.beforeWhitespace', "Autoclose quotes only when the cursor is to the left of whitespace."),
				'',
			],
			description: nls.localize('autoClosingQuotes', "Controls whether the editor should automatically close quotes after the user adds an opening quote.")
		}
	)),
	autoIndent: register(new EditorBooleanOption(
		EditorOption.autoIndent, 'autoIndent', true,
		{ description: nls.localize('autoIndent', "Controls whether the editor should automatically adjust the indentation when users type, paste or move lines. Extensions with indentation rules of the language must be available.") }
	)),
	automaticLayout: register(new EditorBooleanOption(
		EditorOption.automaticLayout, 'automaticLayout', false,
	)),
	autoSurround: register(new EditorStringEnumOption(
		EditorOption.autoSurround, 'autoSurround',
		'languageDefined' as 'languageDefined' | 'quotes' | 'brackets' | 'never',
		['languageDefined', 'quotes', 'brackets', 'never'] as const,
		{
			enumDescriptions: [
				nls.localize('editor.autoSurround.languageDefined', "Use language configurations to determine when to automatically surround selections."),
				nls.localize('editor.autoSurround.quotes', "Surround with quotes but not brackets."),
				nls.localize('editor.autoSurround.brackets', "Surround with brackets but not quotes."),
				''
			],
			description: nls.localize('autoSurround', "Controls whether the editor should automatically surround selections.")
		}
	)),
	codeLens: register(new EditorBooleanOption(
		EditorOption.codeLens, 'codeLens', true,
		{ description: nls.localize('codeLens', "Controls whether the editor shows CodeLens.") }
	)),
	colorDecorators: register(new EditorBooleanOption(
		EditorOption.colorDecorators, 'colorDecorators', true,
		{ description: nls.localize('colorDecorators', "Controls whether the editor should render the inline color decorators and color picker.") }
	)),
	contextmenu: register(new EditorBooleanOption(
		EditorOption.contextmenu, 'contextmenu', true,
	)),
	copyWithSyntaxHighlighting: register(new EditorBooleanOption(
		EditorOption.copyWithSyntaxHighlighting, 'copyWithSyntaxHighlighting', true,
		{ description: nls.localize('copyWithSyntaxHighlighting', "Controls whether syntax highlighting should be copied into the clipboard.") }
	)),
	cursorBlinking: register(new EditorEnumOption(
		EditorOption.cursorBlinking, 'cursorBlinking',
		TextEditorCursorBlinkingStyle.Blink, 'blink',
		['blink', 'smooth', 'phase', 'expand', 'solid'],
		_cursorBlinkingStyleFromString,
		{ description: nls.localize('cursorBlinking', "Control the cursor animation style.") }
	)),
	cursorSmoothCaretAnimation: register(new EditorBooleanOption(
		EditorOption.cursorSmoothCaretAnimation, 'cursorSmoothCaretAnimation', false,
		{ description: nls.localize('cursorSmoothCaretAnimation', "Controls whether the smooth caret animation should be enabled.") }
	)),
	cursorStyle: register(new EditorEnumOption(
		EditorOption.cursorStyle, 'cursorStyle',
		TextEditorCursorStyle.Line, 'line',
		['line', 'block', 'underline', 'line-thin', 'block-outline', 'underline-thin'],
		_cursorStyleFromString,
		{ description: nls.localize('cursorStyle', "Controls the cursor style.") }
	)),
	cursorSurroundingLines: register(new EditorIntOption(
		EditorOption.cursorSurroundingLines, 'cursorSurroundingLines',
		0, 0, Constants.MAX_SAFE_SMALL_INTEGER,
		{ description: nls.localize('cursorSurroundingLines', "Controls the minimal number of visible leading and trailing lines surrounding the cursor. Known as 'scrollOff' or `scrollOffset` in some other editors.") }
	)),
	cursorWidth: register(new EditorIntOption(
		EditorOption.cursorWidth, 'cursorWidth',
		0, 0, Constants.MAX_SAFE_SMALL_INTEGER,
		{ markdownDescription: nls.localize('cursorWidth', "Controls the width of the cursor when `#editor.cursorStyle#` is set to `line`.") }
	)),
	disableLayerHinting: register(new EditorBooleanOption(
		EditorOption.disableLayerHinting, 'disableLayerHinting', false,
	)),
	disableMonospaceOptimizations: register(new EditorBooleanOption(
		EditorOption.disableMonospaceOptimizations, 'disableMonospaceOptimizations', false
	)),
	dragAndDrop: register(new EditorBooleanOption(
		EditorOption.dragAndDrop, 'dragAndDrop', true,
		{ description: nls.localize('dragAndDrop', "Controls whether the editor should allow moving selections via drag and drop.") }
	)),
	emptySelectionClipboard: register(new EditorEmptySelectionClipboard()),
	extraEditorClassName: register(new EditorStringOption(
		EditorOption.extraEditorClassName, 'extraEditorClassName', '',
	)),
	fastScrollSensitivity: register(new EditorFloatOption(
		EditorOption.fastScrollSensitivity, 'fastScrollSensitivity',
		5, x => (x <= 0 ? 5 : x),
		{ markdownDescription: nls.localize('fastScrollSensitivity', "Scrolling speed multiplier when pressing `Alt`.") }
	)),
	find: register(new EditorFind()),
	fixedOverflowWidgets: register(new EditorBooleanOption(
		EditorOption.fixedOverflowWidgets, 'fixedOverflowWidgets', false,
	)),
	folding: register(new EditorBooleanOption(
		EditorOption.folding, 'folding', true,
		{ description: nls.localize('folding', "Controls whether the editor has code folding enabled.") }
	)),
	foldingStrategy: register(new EditorStringEnumOption(
		EditorOption.foldingStrategy, 'foldingStrategy',
		'auto' as 'auto' | 'indentation',
		['auto', 'indentation'] as const,
		{ markdownDescription: nls.localize('foldingStrategy', "Controls the strategy for computing folding ranges. `auto` uses a language specific folding strategy, if available. `indentation` uses the indentation based folding strategy.") }
	)),
	fontFamily: register(new EditorStringOption(
		EditorOption.fontFamily, 'fontFamily', EDITOR_FONT_DEFAULTS.fontFamily,
		{ description: nls.localize('fontFamily', "Controls the font family.") }
	)),
	fontInfo: register(new EditorFontInfo()),
	fontLigatures: register(new EditorBooleanOption(
		EditorOption.fontLigatures, 'fontLigatures', false,
		{ description: nls.localize('fontLigatures', "Enables/Disables font ligatures.") }
	)),
	fontSize: register(new EditorFontSize()),
	fontWeight: register(new EditorStringOption(
		EditorOption.fontWeight, 'fontWeight', EDITOR_FONT_DEFAULTS.fontWeight,
		{
			enum: ['normal', 'bold', '100', '200', '300', '400', '500', '600', '700', '800', '900'],
			description: nls.localize('fontWeight', "Controls the font weight.")
		}
	)),
	formatOnPaste: register(new EditorBooleanOption(
		EditorOption.formatOnPaste, 'formatOnPaste', false,
		{ description: nls.localize('formatOnPaste', "Controls whether the editor should automatically format the pasted content. A formatter must be available and the formatter should be able to format a range in a document.") }
	)),
	formatOnType: register(new EditorBooleanOption(
		EditorOption.formatOnType, 'formatOnType', false,
		{ description: nls.localize('formatOnType', "Controls whether the editor should automatically format the line after typing.") }
	)),
	glyphMargin: register(new EditorBooleanOption(
		EditorOption.glyphMargin, 'glyphMargin', true,
		{ description: nls.localize('glyphMargin', "Controls whether the editor should render the vertical glyph margin. Glyph margin is mostly used for debugging.") }
	)),
	gotoLocation: register(new EditorGoToLocation()),
	hideCursorInOverviewRuler: register(new EditorBooleanOption(
		EditorOption.hideCursorInOverviewRuler, 'hideCursorInOverviewRuler', false,
		{ description: nls.localize('hideCursorInOverviewRuler', "Controls whether the cursor should be hidden in the overview ruler.") }
	)),
	highlightActiveIndentGuide: register(new EditorBooleanOption(
		EditorOption.highlightActiveIndentGuide, 'highlightActiveIndentGuide', true,
		{ description: nls.localize('highlightActiveIndentGuide', "Controls whether the editor should highlight the active indent guide.") }
	)),
	hover: register(new EditorHover()),
	inDiffEditor: register(new EditorBooleanOption(
		EditorOption.inDiffEditor, 'inDiffEditor', false,
	)),
	letterSpacing: register(new EditorFloatOption(
		EditorOption.letterSpacing, 'letterSpacing',
		EDITOR_FONT_DEFAULTS.letterSpacing, x => EditorFloatOption.clamp(x, -5, 20),
		{ description: nls.localize('letterSpacing', "Controls the letter spacing in pixels.") }
	)),
	lightbulb: register(new EditorLightbulb()),
	lineDecorationsWidth: register(new SimpleEditorOption(EditorOption.lineDecorationsWidth, 'lineDecorationsWidth', 10 as number | string)),
	lineHeight: register(new EditorLineHeight()),
	lineNumbers: register(new EditorRenderLineNumbersOption()),
	lineNumbersMinChars: register(new EditorIntOption(
		EditorOption.lineNumbersMinChars, 'lineNumbersMinChars',
		5, 1, 10
	)),
	links: register(new EditorBooleanOption(
		EditorOption.links, 'links', true,
		{ description: nls.localize('links', "Controls whether the editor should detect links and make them clickable.") }
	)),
	matchBrackets: register(new EditorBooleanOption(
		EditorOption.matchBrackets, 'matchBrackets', true,
		{ description: nls.localize('matchBrackets', "Highlight matching brackets when one of them is selected.") }
	)),
	minimap: register(new EditorMinimap()),
	mouseStyle: register(new EditorStringEnumOption(
		EditorOption.mouseStyle, 'mouseStyle',
		'text' as 'text' | 'default' | 'copy',
		['text', 'default', 'copy'] as const,
	)),
	mouseWheelScrollSensitivity: register(new EditorFloatOption(
		EditorOption.mouseWheelScrollSensitivity, 'mouseWheelScrollSensitivity',
		1, x => (x === 0 ? 1 : x),
		{ markdownDescription: nls.localize('mouseWheelScrollSensitivity', "A multiplier to be used on the `deltaX` and `deltaY` of mouse wheel scroll events.") }
	)),
	mouseWheelZoom: register(new EditorBooleanOption(
		EditorOption.mouseWheelZoom, 'mouseWheelZoom', false,
		{ markdownDescription: nls.localize('mouseWheelZoom', "Zoom the font of the editor when using mouse wheel and holding `Ctrl`.") }
	)),
	multiCursorMergeOverlapping: register(new EditorBooleanOption(
		EditorOption.multiCursorMergeOverlapping, 'multiCursorMergeOverlapping', true,
		{ description: nls.localize('multiCursorMergeOverlapping', "Merge multiple cursors when they are overlapping.") }
	)),
	multiCursorModifier: register(new EditorEnumOption(
		EditorOption.multiCursorModifier, 'multiCursorModifier',
		'altKey', 'alt',
		['ctrlCmd', 'alt'],
		_multiCursorModifierFromString,
		{
			markdownEnumDescriptions: [
				nls.localize('multiCursorModifier.ctrlCmd', "Maps to `Control` on Windows and Linux and to `Command` on macOS."),
				nls.localize('multiCursorModifier.alt', "Maps to `Alt` on Windows and Linux and to `Option` on macOS.")
			],
			markdownDescription: nls.localize({
				key: 'multiCursorModifier',
				comment: [
					'- `ctrlCmd` refers to a value the setting can take and should not be localized.',
					'- `Control` and `Command` refer to the modifier keys Ctrl or Cmd on the keyboard and can be localized.'
				]
			}, "The modifier to be used to add multiple cursors with the mouse. The Go To Definition and Open Link mouse gestures will adapt such that they do not conflict with the multicursor modifier. [Read more](https://code.visualstudio.com/docs/editor/codebasics#_multicursor-modifier).")
		}
	)),
	multiCursorPaste: register(new EditorStringEnumOption(
		EditorOption.multiCursorPaste, 'multiCursorPaste',
		'spread' as 'spread' | 'full',
		['spread', 'full'] as const,
		{
			markdownEnumDescriptions: [
				nls.localize('multiCursorPaste.spread', "Each cursor pastes a single line of the text."),
				nls.localize('multiCursorPaste.full', "Each cursor pastes the full text.")
			],
			markdownDescription: nls.localize('multiCursorPaste', "Controls pasting when the line count of the pasted text matches the cursor count.")
		}
	)),
	occurrencesHighlight: register(new EditorBooleanOption(
		EditorOption.occurrencesHighlight, 'occurrencesHighlight', true,
		{ description: nls.localize('occurrencesHighlight', "Controls whether the editor should highlight semantic symbol occurrences.") }
	)),
	overviewRulerBorder: register(new EditorBooleanOption(
		EditorOption.overviewRulerBorder, 'overviewRulerBorder', true,
		{ description: nls.localize('overviewRulerBorder', "Controls whether a border should be drawn around the overview ruler.") }
	)),
	overviewRulerLanes: register(new EditorIntOption(
		EditorOption.overviewRulerLanes, 'overviewRulerLanes',
		3, 0, 3,
		{ description: nls.localize('overviewRulerLanes', "Controls the number of decorations that can show up at the same position in the overview ruler.") }
	)),
	parameterHints: register(new EditorParameterHints()),
	quickSuggestions: register(new EditorQuickSuggestions()),
	quickSuggestionsDelay: register(new EditorIntOption(
		EditorOption.quickSuggestionsDelay, 'quickSuggestionsDelay',
		10, 0, Constants.MAX_SAFE_SMALL_INTEGER,
		{ description: nls.localize('quickSuggestionsDelay', "Controls the delay in milliseconds after which quick suggestions will show up.") }
	)),
	readOnly: register(new EditorBooleanOption(
		EditorOption.readOnly, 'readOnly', false,
	)),
	renderControlCharacters: register(new EditorBooleanOption(
		EditorOption.renderControlCharacters, 'renderControlCharacters', false,
		{ description: nls.localize('renderControlCharacters', "Controls whether the editor should render control characters.") }
	)),
	renderIndentGuides: register(new EditorBooleanOption(
		EditorOption.renderIndentGuides, 'renderIndentGuides', true,
		{ description: nls.localize('renderIndentGuides', "Controls whether the editor should render indent guides.") }
	)),
	renderFinalNewline: register(new EditorBooleanOption(
		EditorOption.renderFinalNewline, 'renderFinalNewline', true,
		{ description: nls.localize('renderFinalNewline', "Render last line number when the file ends with a newline.") }
	)),
	renderLineHighlight: register(new EditorStringEnumOption(
		EditorOption.renderLineHighlight, 'renderLineHighlight',
		'line' as 'none' | 'gutter' | 'line' | 'all',
		['none', 'gutter', 'line', 'all'] as const,
		{
			enumDescriptions: [
				'',
				'',
				'',
				nls.localize('renderLineHighlight.all', "Highlights both the gutter and the current line."),
			],
			description: nls.localize('renderLineHighlight', "Controls how the editor should render the current line highlight.")
		}
	)),
	renderWhitespace: register(new EditorStringEnumOption(
		EditorOption.renderWhitespace, 'renderWhitespace',
		'none' as 'none' | 'boundary' | 'selection' | 'all',
		['none', 'boundary', 'selection', 'all'] as const,
		{
			enumDescriptions: [
				'',
				nls.localize('renderWhitespace.boundary', "Render whitespace characters except for single spaces between words."),
				nls.localize('renderWhitespace.selection', "Render whitespace characters only on selected text."),
				''
			],
			description: nls.localize('renderWhitespace', "Controls how the editor should render whitespace characters.")
		}
	)),
	revealHorizontalRightPadding: register(new EditorIntOption(
		EditorOption.revealHorizontalRightPadding, 'revealHorizontalRightPadding',
		30, 0, 1000,
	)),
	roundedSelection: register(new EditorBooleanOption(
		EditorOption.roundedSelection, 'roundedSelection', true,
		{ description: nls.localize('roundedSelection', "Controls whether selections should have rounded corners.") }
	)),
	rulers: register(new EditorRulers()),
	scrollbar: register(new EditorScrollbar()),
	scrollBeyondLastColumn: register(new EditorIntOption(
		EditorOption.scrollBeyondLastColumn, 'scrollBeyondLastColumn',
		5, 0, Constants.MAX_SAFE_SMALL_INTEGER,
		{ description: nls.localize('scrollBeyondLastColumn', "Controls the number of extra characters beyond which the editor will scroll horizontally.") }
	)),
	scrollBeyondLastLine: register(new EditorBooleanOption(
		EditorOption.scrollBeyondLastLine, 'scrollBeyondLastLine', true,
		{ description: nls.localize('scrollBeyondLastLine', "Controls whether the editor will scroll beyond the last line.") }
	)),
	selectionClipboard: register(new EditorBooleanOption(
		EditorOption.selectionClipboard, 'selectionClipboard', true,
		{
			description: nls.localize('selectionClipboard', "Controls whether the Linux primary clipboard should be supported."),
			included: platform.isLinux
		}
	)),
	selectionHighlight: register(new EditorBooleanOption(
		EditorOption.selectionHighlight, 'selectionHighlight', true,
		{ description: nls.localize('selectionHighlight', "Controls whether the editor should highlight matches similar to the selection.") }
	)),
	selectOnLineNumbers: register(new EditorBooleanOption(
		EditorOption.selectOnLineNumbers, 'selectOnLineNumbers', true,
	)),
	showFoldingControls: register(new EditorStringEnumOption(
		EditorOption.showFoldingControls, 'showFoldingControls',
		'mouseover' as 'always' | 'mouseover',
		['always', 'mouseover'] as const,
		{ description: nls.localize('showFoldingControls', "Controls whether the fold controls on the gutter are automatically hidden.") }
	)),
	showUnused: register(new EditorBooleanOption(
		EditorOption.showUnused, 'showUnused', true,
		{ description: nls.localize('showUnused', "Controls fading out of unused code.") }
	)),
	snippetSuggestions: register(new EditorStringEnumOption(
		EditorOption.snippetSuggestions, 'snippetSuggestions',
		'inline' as 'top' | 'bottom' | 'inline' | 'none',
		['top', 'bottom', 'inline', 'none'] as const,
		{
			enumDescriptions: [
				nls.localize('snippetSuggestions.top', "Show snippet suggestions on top of other suggestions."),
				nls.localize('snippetSuggestions.bottom', "Show snippet suggestions below other suggestions."),
				nls.localize('snippetSuggestions.inline', "Show snippets suggestions with other suggestions."),
				nls.localize('snippetSuggestions.none', "Do not show snippet suggestions."),
			],
			description: nls.localize('snippetSuggestions', "Controls whether snippets are shown with other suggestions and how they are sorted.")
		}
	)),
	smoothScrolling: register(new EditorBooleanOption(
		EditorOption.smoothScrolling, 'smoothScrolling', false,
		{ description: nls.localize('smoothScrolling', "Controls whether the editor will scroll using an animation.") }
	)),
	stopRenderingLineAfter: register(new EditorIntOption(
		EditorOption.stopRenderingLineAfter, 'stopRenderingLineAfter',
		10000, -1, Constants.MAX_SAFE_SMALL_INTEGER,
	)),
	suggest: register(new EditorSuggest()),
	suggestFontSize: register(new EditorIntOption(
		EditorOption.suggestFontSize, 'suggestFontSize',
		0, 0, 1000,
		{ markdownDescription: nls.localize('suggestFontSize', "Font size for the suggest widget. When set to `0`, the value of `#editor.fontSize#` is used.") }
	)),
	suggestLineHeight: register(new EditorIntOption(
		EditorOption.suggestLineHeight, 'suggestLineHeight',
		0, 0, 1000,
		{ markdownDescription: nls.localize('suggestLineHeight', "Line height for the suggest widget. When set to `0`, the value of `#editor.lineHeight#` is used.") }
	)),
	suggestOnTriggerCharacters: register(new EditorBooleanOption(
		EditorOption.suggestOnTriggerCharacters, 'suggestOnTriggerCharacters', true,
		{ description: nls.localize('suggestOnTriggerCharacters', "Controls whether suggestions should automatically show up when typing trigger characters.") }
	)),
	suggestSelection: register(new EditorStringEnumOption(
		EditorOption.suggestSelection, 'suggestSelection',
		'recentlyUsed' as 'first' | 'recentlyUsed' | 'recentlyUsedByPrefix',
		['first', 'recentlyUsed', 'recentlyUsedByPrefix'] as const,
		{
			markdownEnumDescriptions: [
				nls.localize('suggestSelection.first', "Always select the first suggestion."),
				nls.localize('suggestSelection.recentlyUsed', "Select recent suggestions unless further typing selects one, e.g. `console.| -> console.log` because `log` has been completed recently."),
				nls.localize('suggestSelection.recentlyUsedByPrefix', "Select suggestions based on previous prefixes that have completed those suggestions, e.g. `co -> console` and `con -> const`."),
			],
			description: nls.localize('suggestSelection', "Controls how suggestions are pre-selected when showing the suggest list.")
		}
	)),
	tabCompletion: register(new EditorStringEnumOption(
		EditorOption.tabCompletion, 'tabCompletion',
		'off' as 'on' | 'off' | 'onlySnippets',
		['on', 'off', 'onlySnippets'] as const,
		{
			enumDescriptions: [
				nls.localize('tabCompletion.on', "Tab complete will insert the best matching suggestion when pressing tab."),
				nls.localize('tabCompletion.off', "Disable tab completions."),
				nls.localize('tabCompletion.onlySnippets', "Tab complete snippets when their prefix match. Works best when 'quickSuggestions' aren't enabled."),
			],
			description: nls.localize('tabCompletion', "Enables tab completions.")
		}
	)),
	useTabStops: register(new EditorBooleanOption(
		EditorOption.useTabStops, 'useTabStops', true,
		{ description: nls.localize('useTabStops', "Inserting and deleting whitespace follows tab stops.") }
	)),
	wordSeparators: register(new EditorStringOption(
		EditorOption.wordSeparators, 'wordSeparators', USUAL_WORD_SEPARATORS,
		{ description: nls.localize('wordSeparators', "Characters that will be used as word separators when doing word related navigations or operations.") }
	)),
	wordWrap: register(new EditorStringEnumOption(
		EditorOption.wordWrap, 'wordWrap',
		'off' as 'off' | 'on' | 'wordWrapColumn' | 'bounded',
		['off', 'on', 'wordWrapColumn', 'bounded'] as const,
		{
			markdownEnumDescriptions: [
				nls.localize('wordWrap.off', "Lines will never wrap."),
				nls.localize('wordWrap.on', "Lines will wrap at the viewport width."),
				nls.localize({
					key: 'wordWrap.wordWrapColumn',
					comment: [
						'- `editor.wordWrapColumn` refers to a different setting and should not be localized.'
					]
				}, "Lines will wrap at `#editor.wordWrapColumn#`."),
				nls.localize({
					key: 'wordWrap.bounded',
					comment: [
						'- viewport means the edge of the visible window size.',
						'- `editor.wordWrapColumn` refers to a different setting and should not be localized.'
					]
				}, "Lines will wrap at the minimum of viewport and `#editor.wordWrapColumn#`."),
			],
			description: nls.localize({
				key: 'wordWrap',
				comment: [
					'- \'off\', \'on\', \'wordWrapColumn\' and \'bounded\' refer to values the setting can take and should not be localized.',
					'- `editor.wordWrapColumn` refers to a different setting and should not be localized.'
				]
			}, "Controls how lines should wrap.")
		}
	)),
	wordWrapBreakAfterCharacters: register(new EditorStringOption(
		EditorOption.wordWrapBreakAfterCharacters, 'wordWrapBreakAfterCharacters',
		' \t})]?|/&,;¢°′″‰℃、。｡､￠，．：；？！％・･ゝゞヽヾーァィゥェォッャュョヮヵヶぁぃぅぇぉっゃゅょゎゕゖㇰㇱㇲㇳㇴㇵㇶㇷㇸㇹㇺㇻㇼㇽㇾㇿ々〻ｧｨｩｪｫｬｭｮｯｰ”〉》」』】〕）］｝｣',
	)),
	wordWrapBreakBeforeCharacters: register(new EditorStringOption(
		EditorOption.wordWrapBreakBeforeCharacters, 'wordWrapBreakBeforeCharacters',
		'([{‘“〈《「『【〔（［｛｢£¥＄￡￥+＋'
	)),
	wordWrapBreakObtrusiveCharacters: register(new EditorStringOption(
		EditorOption.wordWrapBreakObtrusiveCharacters, 'wordWrapBreakObtrusiveCharacters',
		'.'
	)),
	wordWrapColumn: register(new EditorIntOption(
		EditorOption.wordWrapColumn, 'wordWrapColumn',
		80, 1, Constants.MAX_SAFE_SMALL_INTEGER,
		{
			markdownDescription: nls.localize({
				key: 'wordWrapColumn',
				comment: [
					'- `editor.wordWrap` refers to a different setting and should not be localized.',
					'- \'wordWrapColumn\' and \'bounded\' refer to values the different setting can take and should not be localized.'
				]
			}, "Controls the wrapping column of the editor when `#editor.wordWrap#` is `wordWrapColumn` or `bounded`.")
		}
	)),
	wordWrapMinified: register(new EditorBooleanOption(
		EditorOption.wordWrapMinified, 'wordWrapMinified', true,
	)),
	wrappingIndent: register(new EditorEnumOption(
		EditorOption.wrappingIndent, 'wrappingIndent',
		WrappingIndent.Same, 'same',
		['none', 'same', 'indent', 'deepIndent'],
		_wrappingIndentFromString,
		{
			enumDescriptions: [
				nls.localize('wrappingIndent.none', "No indentation. Wrapped lines begin at column 1."),
				nls.localize('wrappingIndent.same', "Wrapped lines get the same indentation as the parent."),
				nls.localize('wrappingIndent.indent', "Wrapped lines get +1 indentation toward the parent."),
				nls.localize('wrappingIndent.deepIndent', "Wrapped lines get +2 indentation toward the parent."),
			],
			description: nls.localize('wrappingIndent', "Controls the indentation of wrapped lines."),
		}
	)),

	// Leave these at the end (because they have dependencies!)
	editorClassName: register(new EditorClassName()),
	pixelRatio: register(new EditorPixelRatio()),
	tabFocusMode: register(new EditorTabFocusMode()),
	layoutInfo: register(new EditorLayoutInfoComputer()),
	wrappingInfo: register(new EditorWrappingInfoComputer()),
};

/**
 * @internal
 */
type EditorOptionsType = typeof EditorOptions;
/**
 * @internal
 */
type FindEditorOptionsKeyById<T extends EditorOption> = { [K in keyof EditorOptionsType]: EditorOptionsType[K]['id'] extends T ? K : never }[keyof EditorOptionsType];
/**
 * @internal
 */
type ComputedEditorOptionValue<T extends IEditorOption<any, any>> = T extends IEditorOption<any, infer R> ? R : never;
/**
 * @internal
 */
export type FindComputedEditorOptionValueById<T extends EditorOption> = NonNullable<ComputedEditorOptionValue<EditorOptionsType[FindEditorOptionsKeyById<T>]>>;
>>>>>>> 0a335ea6
<|MERGE_RESOLUTION|>--- conflicted
+++ resolved
@@ -26,132 +26,7 @@
 export type EditorAutoSurroundStrategy = 'languageDefined' | 'quotes' | 'brackets' | 'never';
 
 /**
-<<<<<<< HEAD
- * Configuration options for editor minimap
- */
-export interface IEditorMinimapOptions {
-	/**
-	 * Enable the rendering of the minimap.
-	 * Defaults to true.
-	 */
-	enabled?: boolean;
-	/**
-	 * Control the side of the minimap in editor.
-	 * Defaults to 'right'.
-	 */
-	side?: 'right' | 'left';
-	/**
-	 * Control the rendering of the minimap slider.
-	 * Defaults to 'mouseover'.
-	 */
-	showSlider?: 'always' | 'mouseover';
-	/**
-	 * Render the actual text on a line (as opposed to color blocks).
-	 * Defaults to true.
-	 */
-	renderCharacters?: boolean;
-	/**
-	 * Limit the width of the minimap to render at most a certain number of columns.
-	 * Defaults to 120.
-	 */
-	maxColumn?: number;
-}
-
-/**
- * Configuration options for editor minimap
- */
-export interface IEditorLightbulbOptions {
-	/**
-	 * Enable the lightbulb code action.
-	 * Defaults to true.
-	 */
-	enabled?: boolean;
-}
-
-/**
- * Configuration options for editor hover
- */
-export interface IEditorHoverOptions {
-	/**
-	 * Enable the hover.
-	 * Defaults to true.
-	 */
-	enabled?: boolean;
-	/**
-	 * Delay for showing the hover.
-	 * Defaults to 300.
-	 */
-	delay?: number;
-	/**
-	 * Is the hover sticky such that it can be clicked and its contents selected?
-	 * Defaults to true.
-	 */
-	sticky?: boolean;
-}
-
-/**
- * Configuration options for parameter hints
- */
-export interface IEditorParameterHintOptions {
-	/**
-	 * Enable parameter hints.
-	 * Defaults to true.
-	 */
-	enabled?: boolean;
-	/**
-	 * Enable cycling of parameter hints.
-	 * Defaults to false.
-	 */
-	cycle?: boolean;
-}
-
-export interface ISuggestOptions {
-	/**
-	 * Enable graceful matching. Defaults to true.
-	 */
-	filterGraceful?: boolean;
-	/**
-	 * Prevent quick suggestions when a snippet is active. Defaults to true.
-	 */
-	snippetsPreventQuickSuggestions?: boolean;
-	/**
-	 * Favours words that appear close to the cursor.
-	 */
-	localityBonus?: boolean;
-	/**
-	 * Enable using global storage for remembering suggestions.
-	 */
-	shareSuggestSelections?: boolean;
-	/**
-	 * Enable or disable icons in suggestions. Defaults to true.
-	 */
-	showIcons?: boolean;
-	/**
-	 * Max suggestions to show in suggestions. Defaults to 12.
-	 */
-	maxVisibleSuggestions?: boolean;
-	/**
-	 * Enable or disable the large detail of completion items.
-	*/
-	largeDetail?: boolean;
-	/**
-	 * Names of suggestion types to filter.
-	 */
-	filteredTypes?: Record<string, boolean>;
-}
-
-export interface IGotoLocationOptions {
-	/**
-	 * Control how goto-command work when having multiple results.
-	 */
-	multiple?: 'peek' | 'gotoAndPeek' | 'goto';
-}
-
-/**
- * Configuration map for codeActionsOnSave
-=======
  * Configuration options for typing over closing quotes or brackets
->>>>>>> 0a335ea6
  */
 export type EditorAutoClosingOvertypeStrategy = 'always' | 'auto' | 'never';
 
@@ -825,22 +700,9 @@
 		return input as any;
 	}
 
-<<<<<<< HEAD
-export interface InternalSuggestOptions {
-	readonly filterGraceful: boolean;
-	readonly snippets: 'top' | 'bottom' | 'inline' | 'none';
-	readonly snippetsPreventQuickSuggestions: boolean;
-	readonly localityBonus: boolean;
-	readonly shareSuggestSelections: boolean;
-	readonly showIcons: boolean;
-	readonly maxVisibleSuggestions: number;
-	readonly largeDetail: boolean;
-	readonly filteredTypes: Record<string, boolean>;
-=======
 	public compute(env: IEnvironmentalOptions, options: IComputedEditorOptions, value: V): V {
 		return value;
 	}
->>>>>>> 0a335ea6
 }
 
 class EditorBooleanOption<K1 extends EditorOption> extends SimpleEditorOption<K1, boolean> {
@@ -2022,24 +1884,8 @@
 		super(EditorOption.pixelRatio);
 	}
 
-<<<<<<< HEAD
-	private static _sanitizeSuggestOpts(opts: IEditorOptions, defaults: InternalSuggestOptions): InternalSuggestOptions {
-		const suggestOpts = opts.suggest || {};
-		return {
-			filterGraceful: _boolean(suggestOpts.filterGraceful, defaults.filterGraceful),
-			snippets: _stringSet<'top' | 'bottom' | 'inline' | 'none'>(opts.snippetSuggestions, defaults.snippets, ['top', 'bottom', 'inline', 'none']),
-			snippetsPreventQuickSuggestions: _boolean(suggestOpts.snippetsPreventQuickSuggestions, defaults.filterGraceful),
-			localityBonus: _boolean(suggestOpts.localityBonus, defaults.localityBonus),
-			shareSuggestSelections: _boolean(suggestOpts.shareSuggestSelections, defaults.shareSuggestSelections),
-			showIcons: _boolean(suggestOpts.showIcons, defaults.showIcons),
-			maxVisibleSuggestions: _clampedInt(suggestOpts.maxVisibleSuggestions, defaults.maxVisibleSuggestions, 1, 15),
-			largeDetail: _boolean(suggestOpts.largeDetail, defaults.largeDetail),
-			filteredTypes: isObject(suggestOpts.filteredTypes) ? suggestOpts.filteredTypes : Object.create(null)
-		};
-=======
 	public compute(env: IEnvironmentalOptions, options: IComputedEditorOptions, _: number): number {
 		return env.pixelRatio;
->>>>>>> 0a335ea6
 	}
 }
 
@@ -2769,151 +2615,6 @@
 /**
  * @internal
  */
-<<<<<<< HEAD
-export const EDITOR_DEFAULTS: IValidatedEditorOptions = {
-	inDiffEditor: false,
-	wordSeparators: USUAL_WORD_SEPARATORS,
-	lineNumbersMinChars: 5,
-	lineDecorationsWidth: 10,
-	readOnly: false,
-	mouseStyle: 'text',
-	disableLayerHinting: false,
-	automaticLayout: false,
-	wordWrap: 'off',
-	wordWrapColumn: 80,
-	wordWrapMinified: true,
-	wrappingIndent: WrappingIndent.Same,
-	wordWrapBreakBeforeCharacters: '([{‘“〈《「『【〔（［｛｢£¥＄￡￥+＋',
-	wordWrapBreakAfterCharacters: ' \t})]?|/&,;¢°′″‰℃、。｡､￠，．：；？！％・･ゝゞヽヾーァィゥェォッャュョヮヵヶぁぃぅぇぉっゃゅょゎゕゖㇰㇱㇲㇳㇴㇵㇶㇷㇸㇹㇺㇻㇼㇽㇾㇿ々〻ｧｨｩｪｫｬｭｮｯｰ”〉》」』】〕）］｝｣',
-	wordWrapBreakObtrusiveCharacters: '.',
-	autoClosingBrackets: 'languageDefined',
-	autoClosingQuotes: 'languageDefined',
-	autoSurround: 'languageDefined',
-	autoIndent: true,
-	dragAndDrop: true,
-	emptySelectionClipboard: true,
-	copyWithSyntaxHighlighting: true,
-	useTabStops: true,
-	multiCursorModifier: 'altKey',
-	multiCursorMergeOverlapping: true,
-	accessibilitySupport: 'auto',
-	showUnused: true,
-
-	viewInfo: {
-		extraEditorClassName: '',
-		disableMonospaceOptimizations: false,
-		rulers: [],
-		ariaLabel: nls.localize('editorViewAccessibleLabel', "Editor content"),
-		renderLineNumbers: RenderLineNumbersType.On,
-		renderCustomLineNumbers: null,
-		cursorSurroundingLines: 0,
-		renderFinalNewline: true,
-		selectOnLineNumbers: true,
-		glyphMargin: true,
-		revealHorizontalRightPadding: 30,
-		roundedSelection: true,
-		overviewRulerLanes: 2,
-		overviewRulerBorder: true,
-		cursorBlinking: TextEditorCursorBlinkingStyle.Blink,
-		mouseWheelZoom: false,
-		cursorSmoothCaretAnimation: false,
-		cursorStyle: TextEditorCursorStyle.Line,
-		cursorWidth: 0,
-		hideCursorInOverviewRuler: false,
-		scrollBeyondLastLine: true,
-		scrollBeyondLastColumn: 5,
-		smoothScrolling: false,
-		stopRenderingLineAfter: 10000,
-		renderWhitespace: 'none',
-		renderControlCharacters: false,
-		fontLigatures: false,
-		renderIndentGuides: true,
-		highlightActiveIndentGuide: true,
-		renderLineHighlight: 'line',
-		scrollbar: {
-			vertical: ScrollbarVisibility.Auto,
-			horizontal: ScrollbarVisibility.Auto,
-			arrowSize: 11,
-			useShadows: true,
-			verticalHasArrows: false,
-			horizontalHasArrows: false,
-			horizontalScrollbarSize: 10,
-			horizontalSliderSize: 10,
-			verticalScrollbarSize: 14,
-			verticalSliderSize: 14,
-			handleMouseWheel: true,
-			mouseWheelScrollSensitivity: 1,
-			fastScrollSensitivity: 5,
-		},
-		minimap: {
-			enabled: true,
-			side: 'right',
-			showSlider: 'mouseover',
-			renderCharacters: true,
-			maxColumn: 120
-		},
-		fixedOverflowWidgets: false,
-	},
-
-	contribInfo: {
-		selectionClipboard: true,
-		hover: {
-			enabled: true,
-			delay: 300,
-			sticky: true
-		},
-		links: true,
-		contextmenu: true,
-		quickSuggestions: { other: true, comments: false, strings: false },
-		quickSuggestionsDelay: 10,
-		parameterHints: {
-			enabled: true,
-			cycle: false
-		},
-		formatOnType: false,
-		formatOnPaste: false,
-		suggestOnTriggerCharacters: true,
-		acceptSuggestionOnEnter: 'on',
-		acceptSuggestionOnCommitCharacter: true,
-		wordBasedSuggestions: true,
-		suggestSelection: 'recentlyUsed',
-		suggestFontSize: 0,
-		suggestLineHeight: 0,
-		tabCompletion: 'off',
-		suggest: {
-			filterGraceful: true,
-			snippets: 'inline',
-			snippetsPreventQuickSuggestions: true,
-			localityBonus: false,
-			shareSuggestSelections: false,
-			showIcons: true,
-			maxVisibleSuggestions: 12,
-			largeDetail: false,
-			filteredTypes: Object.create(null)
-		},
-		gotoLocation: {
-			multiple: 'peek'
-		},
-		selectionHighlight: true,
-		occurrencesHighlight: true,
-		codeLens: true,
-		folding: true,
-		foldingStrategy: 'auto',
-		showFoldingControls: 'mouseover',
-		matchBrackets: true,
-		find: {
-			seedSearchStringFromSelection: true,
-			autoFindInSelection: false,
-			globalFindClipboard: false,
-			addExtraSpaceOnTop: true
-		},
-		colorDecorators: true,
-		lightbulbEnabled: true,
-		codeActionsOnSave: {},
-		codeActionsOnSaveTimeout: 750
-	},
-};
-=======
 export const editorOptionsRegistry: IEditorOption<EditorOption, any>[] = [];
 
 function register<K1 extends EditorOption, V>(option: IEditorOption<K1, V>): IEditorOption<K1, V> {
@@ -3583,5 +3284,4 @@
 /**
  * @internal
  */
-export type FindComputedEditorOptionValueById<T extends EditorOption> = NonNullable<ComputedEditorOptionValue<EditorOptionsType[FindEditorOptionsKeyById<T>]>>;
->>>>>>> 0a335ea6
+export type FindComputedEditorOptionValueById<T extends EditorOption> = NonNullable<ComputedEditorOptionValue<EditorOptionsType[FindEditorOptionsKeyById<T>]>>;