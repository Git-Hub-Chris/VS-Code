/*---------------------------------------------------------------------------------------------
 *  Copyright (c) Microsoft Corporation. All rights reserved.
 *  Licensed under the MIT License. See License.txt in the project root for license information.
 *--------------------------------------------------------------------------------------------*/

import * as arrays from 'vs/base/common/arrays';
import { IMarkdownString } from 'vs/base/common/htmlContent';
import { IJSONSchema } from 'vs/base/common/jsonSchema';
import * as objects from 'vs/base/common/objects';
import * as platform from 'vs/base/common/platform';
import { ScrollbarVisibility } from 'vs/base/common/scrollable';
import { Constants } from 'vs/base/common/uint';
import { FontInfo } from 'vs/editor/common/config/fontInfo';
import { EDITOR_MODEL_DEFAULTS } from 'vs/editor/common/core/textModelDefaults';
import { USUAL_WORD_SEPARATORS } from 'vs/editor/common/core/wordHelper';
import * as nls from 'vs/nls';
import { AccessibilitySupport } from 'vs/platform/accessibility/common/accessibility';
import { IConfigurationPropertySchema } from 'vs/platform/configuration/common/configurationRegistry';

//#region typed options

/**
 * Configuration options for auto closing quotes and brackets
 */
export type EditorAutoClosingStrategy = 'always' | 'languageDefined' | 'beforeWhitespace' | 'never';

/**
 * Configuration options for auto wrapping quotes and brackets
 */
export type EditorAutoSurroundStrategy = 'languageDefined' | 'quotes' | 'brackets' | 'never';

/**
 * Configuration options for typing over closing quotes or brackets
 */
export type EditorAutoClosingEditStrategy = 'always' | 'auto' | 'never';

/**
 * Configuration options for auto indentation in the editor
 */
export const enum EditorAutoIndentStrategy {
	None = 0,
	Keep = 1,
	Brackets = 2,
	Advanced = 3,
	Full = 4
}

/**
 * Configuration options for the editor.
 */
export interface IEditorOptions {
	/**
	 * This editor is used inside a diff editor.
	 */
	inDiffEditor?: boolean;
	/**
	 * The aria label for the editor's textarea (when it is focused).
	 */
	ariaLabel?: string;

	/**
	 * Whether the aria-required attribute should be set on the editors textarea.
	 */
	ariaRequired?: boolean;
	/**
	 * Control whether a screen reader announces inline suggestion content immediately.
	 */
	screenReaderAnnounceInlineSuggestion?: boolean;
	/**
	 * The `tabindex` property of the editor's textarea
	 */
	tabIndex?: number;
	/**
	 * Render vertical lines at the specified columns.
	 * Defaults to empty array.
	 */
	rulers?: (number | IRulerOption)[];
	/**
	 * A string containing the word separators used when doing word navigation.
	 * Defaults to `~!@#$%^&*()-=+[{]}\\|;:\'",.<>/?
	 */
	wordSeparators?: string;
	/**
	 * Enable Linux primary clipboard.
	 * Defaults to true.
	 */
	selectionClipboard?: boolean;
	/**
	 * Control the rendering of line numbers.
	 * If it is a function, it will be invoked when rendering a line number and the return value will be rendered.
	 * Otherwise, if it is a truthy, line numbers will be rendered normally (equivalent of using an identity function).
	 * Otherwise, line numbers will not be rendered.
	 * Defaults to `on`.
	 */
	lineNumbers?: LineNumbersType;
	/**
	 * Controls the minimal number of visible leading and trailing lines surrounding the cursor.
	 * Defaults to 0.
	*/
	cursorSurroundingLines?: number;
	/**
	 * Controls when `cursorSurroundingLines` should be enforced
	 * Defaults to `default`, `cursorSurroundingLines` is not enforced when cursor position is changed
	 * by mouse.
	*/
	cursorSurroundingLinesStyle?: 'default' | 'all';
	/**
	 * Render last line number when the file ends with a newline.
	 * Defaults to 'on' for Windows and macOS and 'dimmed' for Linux.
	*/
	renderFinalNewline?: 'on' | 'off' | 'dimmed';
	/**
	 * Remove unusual line terminators like LINE SEPARATOR (LS), PARAGRAPH SEPARATOR (PS).
	 * Defaults to 'prompt'.
	 */
	unusualLineTerminators?: 'auto' | 'off' | 'prompt';
	/**
	 * Should the corresponding line be selected when clicking on the line number?
	 * Defaults to true.
	 */
	selectOnLineNumbers?: boolean;
	/**
	 * Control the width of line numbers, by reserving horizontal space for rendering at least an amount of digits.
	 * Defaults to 5.
	 */
	lineNumbersMinChars?: number;
	/**
	 * Enable the rendering of the glyph margin.
	 * Defaults to true in vscode and to false in monaco-editor.
	 */
	glyphMargin?: boolean;
	/**
	 * The width reserved for line decorations (in px).
	 * Line decorations are placed between line numbers and the editor content.
	 * You can pass in a string in the format floating point followed by "ch". e.g. 1.3ch.
	 * Defaults to 10.
	 */
	lineDecorationsWidth?: number | string;
	/**
	 * When revealing the cursor, a virtual padding (px) is added to the cursor, turning it into a rectangle.
	 * This virtual padding ensures that the cursor gets revealed before hitting the edge of the viewport.
	 * Defaults to 30 (px).
	 */
	revealHorizontalRightPadding?: number;
	/**
	 * Render the editor selection with rounded borders.
	 * Defaults to true.
	 */
	roundedSelection?: boolean;
	/**
	 * Class name to be added to the editor.
	 */
	extraEditorClassName?: string;
	/**
	 * Should the editor be read only. See also `domReadOnly`.
	 * Defaults to false.
	 */
	readOnly?: boolean;
	/**
	 * The message to display when the editor is readonly.
	 */
	readOnlyMessage?: IMarkdownString;
	/**
	 * Should the textarea used for input use the DOM `readonly` attribute.
	 * Defaults to false.
	 */
	domReadOnly?: boolean;
	/**
	 * Enable linked editing.
	 * Defaults to false.
	 */
	linkedEditing?: boolean;
	/**
	 * deprecated, use linkedEditing instead
	 */
	renameOnType?: boolean;
	/**
	 * Should the editor render validation decorations.
	 * Defaults to editable.
	 */
	renderValidationDecorations?: 'editable' | 'on' | 'off';
	/**
	 * Control the behavior and rendering of the scrollbars.
	 */
	scrollbar?: IEditorScrollbarOptions;
	/**
	 * Control the behavior of sticky scroll options
	 */
	stickyScroll?: IEditorStickyScrollOptions;
	/**
	 * Control the behavior and rendering of the minimap.
	 */
	minimap?: IEditorMinimapOptions;
	/**
	 * Control the behavior of the find widget.
	 */
	find?: IEditorFindOptions;
	/**
	 * Display overflow widgets as `fixed`.
	 * Defaults to `false`.
	 */
	fixedOverflowWidgets?: boolean;
	/**
	 * The number of vertical lanes the overview ruler should render.
	 * Defaults to 3.
	 */
	overviewRulerLanes?: number;
	/**
	 * Controls if a border should be drawn around the overview ruler.
	 * Defaults to `true`.
	 */
	overviewRulerBorder?: boolean;
	/**
	 * Control the cursor animation style, possible values are 'blink', 'smooth', 'phase', 'expand' and 'solid'.
	 * Defaults to 'blink'.
	 */
	cursorBlinking?: 'blink' | 'smooth' | 'phase' | 'expand' | 'solid';
	/**
	 * Zoom the font in the editor when using the mouse wheel in combination with holding Ctrl.
	 * Defaults to false.
	 */
	mouseWheelZoom?: boolean;
	/**
	 * Control the mouse pointer style, either 'text' or 'default' or 'copy'
	 * Defaults to 'text'
	 */
	mouseStyle?: 'text' | 'default' | 'copy';
	/**
	 * Enable smooth caret animation.
	 * Defaults to 'off'.
	 */
	cursorSmoothCaretAnimation?: 'off' | 'explicit' | 'on';
	/**
	 * Control the cursor style, either 'block' or 'line'.
	 * Defaults to 'line'.
	 */
	cursorStyle?: 'line' | 'block' | 'underline' | 'line-thin' | 'block-outline' | 'underline-thin';
	/**
	 * Control the width of the cursor when cursorStyle is set to 'line'
	 */
	cursorWidth?: number;
	/**
	 * Enable font ligatures.
	 * Defaults to false.
	 */
	fontLigatures?: boolean | string;
	/**
	 * Enable font variations.
	 * Defaults to false.
	 */
	fontVariations?: boolean | string;
	/**
	 * Controls whether to use default color decorations or not using the default document color provider
	 */
	defaultColorDecorators?: boolean;
	/**
	 * Disable the use of `transform: translate3d(0px, 0px, 0px)` for the editor margin and lines layers.
	 * The usage of `transform: translate3d(0px, 0px, 0px)` acts as a hint for browsers to create an extra layer.
	 * Defaults to false.
	 */
	disableLayerHinting?: boolean;
	/**
	 * Disable the optimizations for monospace fonts.
	 * Defaults to false.
	 */
	disableMonospaceOptimizations?: boolean;
	/**
	 * Should the cursor be hidden in the overview ruler.
	 * Defaults to false.
	 */
	hideCursorInOverviewRuler?: boolean;
	/**
	 * Enable that scrolling can go one screen size after the last line.
	 * Defaults to true.
	 */
	scrollBeyondLastLine?: boolean;
	/**
	 * Enable that scrolling can go beyond the last column by a number of columns.
	 * Defaults to 5.
	 */
	scrollBeyondLastColumn?: number;
	/**
	 * Enable that the editor animates scrolling to a position.
	 * Defaults to false.
	 */
	smoothScrolling?: boolean;
	/**
	 * Enable that the editor will install a ResizeObserver to check if its container dom node size has changed.
	 * Defaults to false.
	 */
	automaticLayout?: boolean;
	/**
	 * Control the wrapping of the editor.
	 * When `wordWrap` = "off", the lines will never wrap.
	 * When `wordWrap` = "on", the lines will wrap at the viewport width.
	 * When `wordWrap` = "wordWrapColumn", the lines will wrap at `wordWrapColumn`.
	 * When `wordWrap` = "bounded", the lines will wrap at min(viewport width, wordWrapColumn).
	 * Defaults to "off".
	 */
	wordWrap?: 'off' | 'on' | 'wordWrapColumn' | 'bounded';
	/**
	 * Override the `wordWrap` setting.
	 */
	wordWrapOverride1?: 'off' | 'on' | 'inherit';
	/**
	 * Override the `wordWrapOverride1` setting.
	 */
	wordWrapOverride2?: 'off' | 'on' | 'inherit';
	/**
	 * Control the wrapping of the editor.
	 * When `wordWrap` = "off", the lines will never wrap.
	 * When `wordWrap` = "on", the lines will wrap at the viewport width.
	 * When `wordWrap` = "wordWrapColumn", the lines will wrap at `wordWrapColumn`.
	 * When `wordWrap` = "bounded", the lines will wrap at min(viewport width, wordWrapColumn).
	 * Defaults to 80.
	 */
	wordWrapColumn?: number;
	/**
	 * Control indentation of wrapped lines. Can be: 'none', 'same', 'indent' or 'deepIndent'.
	 * Defaults to 'same' in vscode and to 'none' in monaco-editor.
	 */
	wrappingIndent?: 'none' | 'same' | 'indent' | 'deepIndent';
	/**
	 * Controls the wrapping strategy to use.
	 * Defaults to 'simple'.
	 */
	wrappingStrategy?: 'simple' | 'advanced';
	/**
	 * Configure word wrapping characters. A break will be introduced before these characters.
	 */
	wordWrapBreakBeforeCharacters?: string;
	/**
	 * Configure word wrapping characters. A break will be introduced after these characters.
	 */
	wordWrapBreakAfterCharacters?: string;
	/**
	 * Sets whether line breaks appear wherever the text would otherwise overflow its content box.
	 * When wordBreak = 'normal', Use the default line break rule.
	 * When wordBreak = 'keepAll', Word breaks should not be used for Chinese/Japanese/Korean (CJK) text. Non-CJK text behavior is the same as for normal.
	 */
	wordBreak?: 'normal' | 'keepAll';
	/**
	 * Performance guard: Stop rendering a line after x characters.
	 * Defaults to 10000.
	 * Use -1 to never stop rendering
	 */
	stopRenderingLineAfter?: number;
	/**
	 * Configure the editor's hover.
	 */
	hover?: IEditorHoverOptions;
	/**
	 * Enable detecting links and making them clickable.
	 * Defaults to true.
	 */
	links?: boolean;
	/**
	 * Enable inline color decorators and color picker rendering.
	 */
	colorDecorators?: boolean;
	/**
	 * Controls what is the condition to spawn a color picker from a color dectorator
	 */
	colorDecoratorsActivatedOn?: 'clickAndHover' | 'click' | 'hover';
	/**
	 * Controls the max number of color decorators that can be rendered in an editor at once.
	 */
	colorDecoratorsLimit?: number;
	/**
	 * Control the behaviour of comments in the editor.
	 */
	comments?: IEditorCommentsOptions;
	/**
	 * Enable custom contextmenu.
	 * Defaults to true.
	 */
	contextmenu?: boolean;
	/**
	 * A multiplier to be used on the `deltaX` and `deltaY` of mouse wheel scroll events.
	 * Defaults to 1.
	 */
	mouseWheelScrollSensitivity?: number;
	/**
	 * FastScrolling mulitplier speed when pressing `Alt`
	 * Defaults to 5.
	 */
	fastScrollSensitivity?: number;
	/**
	 * Enable that the editor scrolls only the predominant axis. Prevents horizontal drift when scrolling vertically on a trackpad.
	 * Defaults to true.
	 */
	scrollPredominantAxis?: boolean;
	/**
	 * Enable that the selection with the mouse and keys is doing column selection.
	 * Defaults to false.
	 */
	columnSelection?: boolean;
	/**
	 * The modifier to be used to add multiple cursors with the mouse.
	 * Defaults to 'alt'
	 */
	multiCursorModifier?: 'ctrlCmd' | 'alt';
	/**
	 * Merge overlapping selections.
	 * Defaults to true
	 */
	multiCursorMergeOverlapping?: boolean;
	/**
	 * Configure the behaviour when pasting a text with the line count equal to the cursor count.
	 * Defaults to 'spread'.
	 */
	multiCursorPaste?: 'spread' | 'full';
	/**
	 * Controls the max number of text cursors that can be in an active editor at once.
	 */
	multiCursorLimit?: number;
	/**
	 * Configure the editor's accessibility support.
	 * Defaults to 'auto'. It is best to leave this to 'auto'.
	 */
	accessibilitySupport?: 'auto' | 'off' | 'on';
	/**
	 * Controls the number of lines in the editor that can be read out by a screen reader
	 */
	accessibilityPageSize?: number;
	/**
	 * Suggest options.
	 */
	suggest?: ISuggestOptions;
	inlineSuggest?: IInlineSuggestOptions;
	/**
	 * Smart select options.
	 */
	smartSelect?: ISmartSelectOptions;
	/**
	 *
	 */
	gotoLocation?: IGotoLocationOptions;
	/**
	 * Enable quick suggestions (shadow suggestions)
	 * Defaults to true.
	 */
	quickSuggestions?: boolean | IQuickSuggestionsOptions;
	/**
	 * Quick suggestions show delay (in ms)
	 * Defaults to 10 (ms)
	 */
	quickSuggestionsDelay?: number;
	/**
	 * Controls the spacing around the editor.
	 */
	padding?: IEditorPaddingOptions;
	/**
	 * Parameter hint options.
	 */
	parameterHints?: IEditorParameterHintOptions;
	/**
	 * Options for auto closing brackets.
	 * Defaults to language defined behavior.
	 */
	autoClosingBrackets?: EditorAutoClosingStrategy;
	/**
	 * Options for auto closing comments.
	 * Defaults to language defined behavior.
	 */
	autoClosingComments?: EditorAutoClosingStrategy;
	/**
	 * Options for auto closing quotes.
	 * Defaults to language defined behavior.
	 */
	autoClosingQuotes?: EditorAutoClosingStrategy;
	/**
	 * Options for pressing backspace near quotes or bracket pairs.
	 */
	autoClosingDelete?: EditorAutoClosingEditStrategy;
	/**
	 * Options for typing over closing quotes or brackets.
	 */
	autoClosingOvertype?: EditorAutoClosingEditStrategy;
	/**
	 * Options for auto surrounding.
	 * Defaults to always allowing auto surrounding.
	 */
	autoSurround?: EditorAutoSurroundStrategy;
	/**
	 * Controls whether the editor should automatically adjust the indentation when users type, paste, move or indent lines.
	 * Defaults to advanced.
	 */
	autoIndent?: 'none' | 'keep' | 'brackets' | 'advanced' | 'full';
	/**
	 * Emulate selection behaviour of tab characters when using spaces for indentation.
	 * This means selection will stick to tab stops.
	 */
	stickyTabStops?: boolean;
	/**
	 * Enable format on type.
	 * Defaults to false.
	 */
	formatOnType?: boolean;
	/**
	 * Enable format on paste.
	 * Defaults to false.
	 */
	formatOnPaste?: boolean;
	/**
	 * Controls if the editor should allow to move selections via drag and drop.
	 * Defaults to false.
	 */
	dragAndDrop?: boolean;
	/**
	 * Enable the suggestion box to pop-up on trigger characters.
	 * Defaults to true.
	 */
	suggestOnTriggerCharacters?: boolean;
	/**
	 * Accept suggestions on ENTER.
	 * Defaults to 'on'.
	 */
	acceptSuggestionOnEnter?: 'on' | 'smart' | 'off';
	/**
	 * Accept suggestions on provider defined characters.
	 * Defaults to true.
	 */
	acceptSuggestionOnCommitCharacter?: boolean;
	/**
	 * Enable snippet suggestions. Default to 'true'.
	 */
	snippetSuggestions?: 'top' | 'bottom' | 'inline' | 'none';
	/**
	 * Copying without a selection copies the current line.
	 */
	emptySelectionClipboard?: boolean;
	/**
	 * Syntax highlighting is copied.
	 */
	copyWithSyntaxHighlighting?: boolean;
	/**
	 * The history mode for suggestions.
	 */
	suggestSelection?: 'first' | 'recentlyUsed' | 'recentlyUsedByPrefix';
	/**
	 * The font size for the suggest widget.
	 * Defaults to the editor font size.
	 */
	suggestFontSize?: number;
	/**
	 * The line height for the suggest widget.
	 * Defaults to the editor line height.
	 */
	suggestLineHeight?: number;
	/**
	 * Enable tab completion.
	 */
	tabCompletion?: 'on' | 'off' | 'onlySnippets';
	/**
	 * Enable selection highlight.
	 * Defaults to true.
	 */
	selectionHighlight?: boolean;
	/**
	 * Enable semantic occurrences highlight.
	 * Defaults to true.
	 */
	occurrencesHighlight?: boolean;
	/**
	 * Show code lens
	 * Defaults to true.
	 */
	codeLens?: boolean;
	/**
	 * Code lens font family. Defaults to editor font family.
	 */
	codeLensFontFamily?: string;
	/**
	 * Code lens font size. Default to 90% of the editor font size
	 */
	codeLensFontSize?: number;
	/**
	 * Control the behavior and rendering of the code action lightbulb.
	 */
	lightbulb?: IEditorLightbulbOptions;
	/**
	 * Timeout for running code actions on save.
	 */
	codeActionsOnSaveTimeout?: number;
	/**
	 * Enable code folding.
	 * Defaults to true.
	 */
	folding?: boolean;
	/**
	 * Selects the folding strategy. 'auto' uses the strategies contributed for the current document, 'indentation' uses the indentation based folding strategy.
	 * Defaults to 'auto'.
	 */
	foldingStrategy?: 'auto' | 'indentation';
	/**
	 * Enable highlight for folded regions.
	 * Defaults to true.
	 */
	foldingHighlight?: boolean;
	/**
	 * Auto fold imports folding regions.
	 * Defaults to true.
	 */
	foldingImportsByDefault?: boolean;
	/**
	 * Maximum number of foldable regions.
	 * Defaults to 5000.
	 */
	foldingMaximumRegions?: number;
	/**
	 * Controls whether the fold actions in the gutter stay always visible or hide unless the mouse is over the gutter.
	 * Defaults to 'mouseover'.
	 */
	showFoldingControls?: 'always' | 'never' | 'mouseover';
	/**
	 * Controls whether clicking on the empty content after a folded line will unfold the line.
	 * Defaults to false.
	 */
	unfoldOnClickAfterEndOfLine?: boolean;
	/**
	 * Enable highlighting of matching brackets.
	 * Defaults to 'always'.
	 */
	matchBrackets?: 'never' | 'near' | 'always';
	/**
	 * Enable experimental whitespace rendering.
	 * Defaults to 'svg'.
	 */
	experimentalWhitespaceRendering?: 'svg' | 'font' | 'off';
	/**
	 * Enable rendering of whitespace.
	 * Defaults to 'selection'.
	 */
	renderWhitespace?: 'none' | 'boundary' | 'selection' | 'trailing' | 'all';
	/**
	 * Enable rendering of control characters.
	 * Defaults to true.
	 */
	renderControlCharacters?: boolean;
	/**
	 * Enable rendering of current line highlight.
	 * Defaults to all.
	 */
	renderLineHighlight?: 'none' | 'gutter' | 'line' | 'all';
	/**
	 * Control if the current line highlight should be rendered only the editor is focused.
	 * Defaults to false.
	 */
	renderLineHighlightOnlyWhenFocus?: boolean;
	/**
	 * Inserting and deleting whitespace follows tab stops.
	 */
	useTabStops?: boolean;
	/**
	 * The font family
	 */
	fontFamily?: string;
	/**
	 * The font weight
	 */
	fontWeight?: string;
	/**
	 * The font size
	 */
	fontSize?: number;
	/**
	 * The line height
	 */
	lineHeight?: number;
	/**
	 * The letter spacing
	 */
	letterSpacing?: number;
	/**
	 * Controls fading out of unused variables.
	 */
	showUnused?: boolean;
	/**
	 * Controls whether to focus the inline editor in the peek widget by default.
	 * Defaults to false.
	 */
	peekWidgetDefaultFocus?: 'tree' | 'editor';
	/**
	 * Controls whether the definition link opens element in the peek widget.
	 * Defaults to false.
	 */
	definitionLinkOpensInPeek?: boolean;
	/**
	 * Controls strikethrough deprecated variables.
	 */
	showDeprecated?: boolean;
	/**
	 * Controls whether suggestions allow matches in the middle of the word instead of only at the beginning
	 */
	matchOnWordStartOnly?: boolean;
	/**
	 * Control the behavior and rendering of the inline hints.
	 */
	inlayHints?: IEditorInlayHintsOptions;
	/**
	 * Control if the editor should use shadow DOM.
	 */
	useShadowDOM?: boolean;
	/**
	 * Controls the behavior of editor guides.
	*/
	guides?: IGuidesOptions;

	/**
	 * Controls the behavior of the unicode highlight feature
	 * (by default, ambiguous and invisible characters are highlighted).
	 */
	unicodeHighlight?: IUnicodeHighlightOptions;

	/**
	 * Configures bracket pair colorization (disabled by default).
	*/
	bracketPairColorization?: IBracketPairColorizationOptions;

	/**
	 * Controls dropping into the editor from an external source.
	 *
	 * When enabled, this shows a preview of the drop location and triggers an `onDropIntoEditor` event.
	 */
	dropIntoEditor?: IDropIntoEditorOptions;

	/**
	 * Controls support for changing how content is pasted into the editor.
	 */
	pasteAs?: IPasteAsOptions;

	/**
	 * Controls whether the editor receives tabs or defers them to the workbench for navigation.
	 */
	tabFocusMode?: boolean;

	/**
	 * Controls whether the accessibility hint should be provided to screen reader users when an inline completion is shown.
	 */
	inlineCompletionsAccessibilityVerbose?: boolean;
}

/**
 * @internal
 * The width of the minimap gutter, in pixels.
 */
export const MINIMAP_GUTTER_WIDTH = 8;

export interface IDiffEditorBaseOptions {
	/**
	 * Allow the user to resize the diff editor split view.
	 * Defaults to true.
	 */
	enableSplitViewResizing?: boolean;
	/**
	 * The default ratio when rendering side-by-side editors.
	 * Must be a number between 0 and 1, min sizes apply.
	 * Defaults to 0.5
	 */
	splitViewDefaultRatio?: number;
	/**
	 * Render the differences in two side-by-side editors.
	 * Defaults to true.
	 */
	renderSideBySide?: boolean;
	/**
	 * When `renderSideBySide` is enabled, `useInlineViewWhenSpaceIsLimited` is set,
	 * and the diff editor has a width less than `renderSideBySideInlineBreakpoint`, the inline view is used.
	 */
	renderSideBySideInlineBreakpoint?: number | undefined;
	/**
	 * When `renderSideBySide` is enabled, `useInlineViewWhenSpaceIsLimited` is set,
	 * and the diff editor has a width less than `renderSideBySideInlineBreakpoint`, the inline view is used.
	 */
	useInlineViewWhenSpaceIsLimited?: boolean;
	/**
	 * Timeout in milliseconds after which diff computation is cancelled.
	 * Defaults to 5000.
	 */
	maxComputationTime?: number;
	/**
	 * Maximum supported file size in MB.
	 * Defaults to 50.
	 */
	maxFileSize?: number;
	/**
	 * Compute the diff by ignoring leading/trailing whitespace
	 * Defaults to true.
	 */
	ignoreTrimWhitespace?: boolean;
	/**
	 * Render +/- indicators for added/deleted changes.
	 * Defaults to true.
	 */
	renderIndicators?: boolean;
	/**
	 * Shows icons in the glyph margin to revert changes.
	 * Default to true.
	 */
	renderMarginRevertIcon?: boolean;
	/**
	 * Original model should be editable?
	 * Defaults to false.
	 */
	originalEditable?: boolean;
	/**
	 * Should the diff editor enable code lens?
	 * Defaults to false.
	 */
	diffCodeLens?: boolean;
	/**
	 * Is the diff editor should render overview ruler
	 * Defaults to true
	 */
	renderOverviewRuler?: boolean;
	/**
	 * Control the wrapping of the diff editor.
	 */
	diffWordWrap?: 'off' | 'on' | 'inherit';
	/**
	 * Diff Algorithm
	*/
	diffAlgorithm?: 'legacy' | 'advanced';

	/**
	 * Whether the diff editor aria label should be verbose.
	 */
	accessibilityVerbose?: boolean;

	experimental?: {
		/**
		 * Defaults to false.
		 */
		showMoves?: boolean;

		showEmptyDecorations?: boolean;
	};

	/**
	 * Is the diff editor inside another editor
	 * Defaults to false
	 */
	isInEmbeddedEditor?: boolean;

	/**
	 * If the diff editor should only show the difference review mode.
	 */
	onlyShowAccessibleDiffViewer?: boolean;

	hideUnchangedRegions?: {
		enabled?: boolean;
		revealLineCount?: number;
		minimumLineCount?: number;
		contextLineCount?: number;
	};
}

/**
 * Configuration options for the diff editor.
 */
export interface IDiffEditorOptions extends IEditorOptions, IDiffEditorBaseOptions {
}

/**
 * @internal
 */
export type ValidDiffEditorBaseOptions = Readonly<Required<IDiffEditorBaseOptions>>;

//#endregion

/**
 * An event describing that the configuration of the editor has changed.
 */
export class ConfigurationChangedEvent {
	private readonly _values: boolean[];
	/**
	 * @internal
	 */
	constructor(values: boolean[]) {
		this._values = values;
	}
	public hasChanged(id: EditorOption): boolean {
		return this._values[id];
	}
}

/**
 * All computed editor options.
 */
export interface IComputedEditorOptions {
	get<T extends EditorOption>(id: T): FindComputedEditorOptionValueById<T>;
}

//#region IEditorOption

/**
 * @internal
 */
<<<<<<< HEAD
export interface IValidatedEditorOptions {
	readonly inDiffEditor: boolean;
	readonly wordSeparators: string;
	readonly lineNumbersMinChars: number;
	readonly lineDecorationsWidth: number | string;
	readonly readOnly: boolean;
	readonly mouseStyle: 'text' | 'default' | 'copy';
	readonly disableLayerHinting: boolean;
	readonly automaticLayout: boolean;
	readonly wordWrap: 'off' | 'on' | 'wordWrapColumn' | 'bounded';
	readonly wordWrapColumn: number;
	readonly wordWrapMinified: boolean;
	readonly wrappingIndent: WrappingIndent;
	readonly wordWrapBreakBeforeCharacters: string;
	readonly wordWrapBreakAfterCharacters: string;
	readonly wordWrapBreakObtrusiveCharacters: string;
	readonly autoClosingBrackets: EditorAutoClosingStrategy;
	readonly autoClosingComments: EditorAutoClosingStrategy;
	readonly autoClosingQuotes: EditorAutoClosingStrategy;
	readonly autoSurround: EditorAutoSurroundStrategy;
	readonly autoIndent: boolean;
	readonly dragAndDrop: boolean;
=======
export interface IEnvironmentalOptions {
	readonly memory: ComputeOptionsMemory | null;
	readonly outerWidth: number;
	readonly outerHeight: number;
	readonly fontInfo: FontInfo;
	readonly extraEditorClassName: string;
	readonly isDominatedByLongLines: boolean;
	readonly viewLineCount: number;
	readonly lineNumbersDigitCount: number;
>>>>>>> b506b0ce
	readonly emptySelectionClipboard: boolean;
	readonly pixelRatio: number;
	readonly tabFocusMode: boolean;
	readonly accessibilitySupport: AccessibilitySupport;
	readonly glyphMarginDecorationLaneCount: number;
}

/**
 * @internal
 */
export class ComputeOptionsMemory {

<<<<<<< HEAD
	readonly canUseLayerHinting: boolean;
	readonly pixelRatio: number;
	readonly editorClassName: string;
	readonly lineHeight: number;
	readonly readOnly: boolean;
	/**
	 * @internal
	 */
	readonly accessibilitySupport: AccessibilitySupport;
	readonly multiCursorModifier: 'altKey' | 'ctrlKey' | 'metaKey';
	readonly multiCursorMergeOverlapping: boolean;
	readonly showUnused: boolean;

	// ---- cursor options
	readonly wordSeparators: string;
	readonly autoClosingBrackets: EditorAutoClosingStrategy;
	readonly autoClosingComments: EditorAutoClosingStrategy;
	readonly autoClosingQuotes: EditorAutoClosingStrategy;
	readonly autoSurround: EditorAutoSurroundStrategy;
	readonly autoIndent: boolean;
	readonly useTabStops: boolean;
	readonly tabFocusMode: boolean;
	readonly dragAndDrop: boolean;
	readonly emptySelectionClipboard: boolean;
	readonly copyWithSyntaxHighlighting: boolean;
=======
	public stableMinimapLayoutInput: IMinimapLayoutInput | null;
	public stableFitMaxMinimapScale: number;
	public stableFitRemainingWidth: number;
>>>>>>> b506b0ce

	constructor() {
		this.stableMinimapLayoutInput = null;
		this.stableFitMaxMinimapScale = 0;
		this.stableFitRemainingWidth = 0;
	}
}

export interface IEditorOption<K extends EditorOption, V> {
	readonly id: K;
	readonly name: string;
	defaultValue: V;
	/**
	 * @internal
	 */
<<<<<<< HEAD
	constructor(source: {
		canUseLayerHinting: boolean;
		pixelRatio: number;
		editorClassName: string;
		lineHeight: number;
		readOnly: boolean;
		accessibilitySupport: AccessibilitySupport;
		multiCursorModifier: 'altKey' | 'ctrlKey' | 'metaKey';
		multiCursorMergeOverlapping: boolean;
		wordSeparators: string;
		autoClosingBrackets: EditorAutoClosingStrategy;
		autoClosingComments: EditorAutoClosingStrategy;
		autoClosingQuotes: EditorAutoClosingStrategy;
		autoSurround: EditorAutoSurroundStrategy;
		autoIndent: boolean;
		useTabStops: boolean;
		tabFocusMode: boolean;
		dragAndDrop: boolean;
		emptySelectionClipboard: boolean;
		copyWithSyntaxHighlighting: boolean;
		layoutInfo: EditorLayoutInfo;
		fontInfo: FontInfo;
		viewInfo: InternalEditorViewOptions;
		wrappingInfo: EditorWrappingInfo;
		contribInfo: EditorContribOptions;
		showUnused: boolean;
	}) {
		this.canUseLayerHinting = source.canUseLayerHinting;
		this.pixelRatio = source.pixelRatio;
		this.editorClassName = source.editorClassName;
		this.lineHeight = source.lineHeight | 0;
		this.readOnly = source.readOnly;
		this.accessibilitySupport = source.accessibilitySupport;
		this.multiCursorModifier = source.multiCursorModifier;
		this.multiCursorMergeOverlapping = source.multiCursorMergeOverlapping;
		this.wordSeparators = source.wordSeparators;
		this.autoClosingBrackets = source.autoClosingBrackets;
		this.autoClosingComments = source.autoClosingComments;
		this.autoClosingQuotes = source.autoClosingQuotes;
		this.autoSurround = source.autoSurround;
		this.autoIndent = source.autoIndent;
		this.useTabStops = source.useTabStops;
		this.tabFocusMode = source.tabFocusMode;
		this.dragAndDrop = source.dragAndDrop;
		this.emptySelectionClipboard = source.emptySelectionClipboard;
		this.copyWithSyntaxHighlighting = source.copyWithSyntaxHighlighting;
		this.layoutInfo = source.layoutInfo;
		this.fontInfo = source.fontInfo;
		this.viewInfo = source.viewInfo;
		this.wrappingInfo = source.wrappingInfo;
		this.contribInfo = source.contribInfo;
		this.showUnused = source.showUnused;
	}

	/**
	 * @internal
	 */
	public equals(other: InternalEditorOptions): boolean {
		return (
			this.canUseLayerHinting === other.canUseLayerHinting
			&& this.pixelRatio === other.pixelRatio
			&& this.editorClassName === other.editorClassName
			&& this.lineHeight === other.lineHeight
			&& this.readOnly === other.readOnly
			&& this.accessibilitySupport === other.accessibilitySupport
			&& this.multiCursorModifier === other.multiCursorModifier
			&& this.multiCursorMergeOverlapping === other.multiCursorMergeOverlapping
			&& this.wordSeparators === other.wordSeparators
			&& this.autoClosingBrackets === other.autoClosingBrackets
			&& this.autoClosingComments === other.autoClosingComments
			&& this.autoClosingQuotes === other.autoClosingQuotes
			&& this.autoSurround === other.autoSurround
			&& this.autoIndent === other.autoIndent
			&& this.useTabStops === other.useTabStops
			&& this.tabFocusMode === other.tabFocusMode
			&& this.dragAndDrop === other.dragAndDrop
			&& this.showUnused === other.showUnused
			&& this.emptySelectionClipboard === other.emptySelectionClipboard
			&& this.copyWithSyntaxHighlighting === other.copyWithSyntaxHighlighting
			&& InternalEditorOptions._equalsLayoutInfo(this.layoutInfo, other.layoutInfo)
			&& this.fontInfo.equals(other.fontInfo)
			&& InternalEditorOptions._equalsViewOptions(this.viewInfo, other.viewInfo)
			&& InternalEditorOptions._equalsWrappingInfo(this.wrappingInfo, other.wrappingInfo)
			&& InternalEditorOptions._equalsContribOptions(this.contribInfo, other.contribInfo)
		);
	}

	/**
	 * @internal
	 */
	public createChangeEvent(newOpts: InternalEditorOptions): IConfigurationChangedEvent {
		return {
			canUseLayerHinting: (this.canUseLayerHinting !== newOpts.canUseLayerHinting),
			pixelRatio: (this.pixelRatio !== newOpts.pixelRatio),
			editorClassName: (this.editorClassName !== newOpts.editorClassName),
			lineHeight: (this.lineHeight !== newOpts.lineHeight),
			readOnly: (this.readOnly !== newOpts.readOnly),
			accessibilitySupport: (this.accessibilitySupport !== newOpts.accessibilitySupport),
			multiCursorModifier: (this.multiCursorModifier !== newOpts.multiCursorModifier),
			multiCursorMergeOverlapping: (this.multiCursorMergeOverlapping !== newOpts.multiCursorMergeOverlapping),
			wordSeparators: (this.wordSeparators !== newOpts.wordSeparators),
			autoClosingBrackets: (this.autoClosingBrackets !== newOpts.autoClosingBrackets),
			autoClosingComments: (this.autoClosingComments !== newOpts.autoClosingComments),
			autoClosingQuotes: (this.autoClosingQuotes !== newOpts.autoClosingQuotes),
			autoSurround: (this.autoSurround !== newOpts.autoSurround),
			autoIndent: (this.autoIndent !== newOpts.autoIndent),
			useTabStops: (this.useTabStops !== newOpts.useTabStops),
			tabFocusMode: (this.tabFocusMode !== newOpts.tabFocusMode),
			dragAndDrop: (this.dragAndDrop !== newOpts.dragAndDrop),
			emptySelectionClipboard: (this.emptySelectionClipboard !== newOpts.emptySelectionClipboard),
			copyWithSyntaxHighlighting: (this.copyWithSyntaxHighlighting !== newOpts.copyWithSyntaxHighlighting),
			layoutInfo: (!InternalEditorOptions._equalsLayoutInfo(this.layoutInfo, newOpts.layoutInfo)),
			fontInfo: (!this.fontInfo.equals(newOpts.fontInfo)),
			viewInfo: (!InternalEditorOptions._equalsViewOptions(this.viewInfo, newOpts.viewInfo)),
			wrappingInfo: (!InternalEditorOptions._equalsWrappingInfo(this.wrappingInfo, newOpts.wrappingInfo)),
			contribInfo: (!InternalEditorOptions._equalsContribOptions(this.contribInfo, newOpts.contribInfo))
		};
	}
=======
	readonly schema: IConfigurationPropertySchema | { [path: string]: IConfigurationPropertySchema } | undefined;
	/**
	 * @internal
	 */
	validate(input: any): V;
	/**
	 * @internal
	 */
	compute(env: IEnvironmentalOptions, options: IComputedEditorOptions, value: V): V;
>>>>>>> b506b0ce

	/**
	 * Might modify `value`.
	*/
	applyUpdate(value: V | undefined, update: V): ApplyUpdateResult<V>;
}

/**
 * @internal
 */
type PossibleKeyName0<V> = { [K in keyof IEditorOptions]: IEditorOptions[K] extends V | undefined ? K : never }[keyof IEditorOptions];
/**
 * @internal
 */
type PossibleKeyName<V> = NonNullable<PossibleKeyName0<V>>;

/**
 * @internal
 */
abstract class BaseEditorOption<K extends EditorOption, T, V> implements IEditorOption<K, V> {

	public readonly id: K;
	public readonly name: string;
	public readonly defaultValue: V;
	public readonly schema: IConfigurationPropertySchema | { [path: string]: IConfigurationPropertySchema } | undefined;

	constructor(id: K, name: PossibleKeyName<T>, defaultValue: V, schema?: IConfigurationPropertySchema | { [path: string]: IConfigurationPropertySchema }) {
		this.id = id;
		this.name = name;
		this.defaultValue = defaultValue;
		this.schema = schema;
	}

	public applyUpdate(value: V | undefined, update: V): ApplyUpdateResult<V> {
		return applyUpdate(value, update);
	}

	public abstract validate(input: any): V;

	public compute(env: IEnvironmentalOptions, options: IComputedEditorOptions, value: V): V {
		return value;
	}
}

export class ApplyUpdateResult<T> {
	constructor(
		public readonly newValue: T,
		public readonly didChange: boolean
	) { }
}

function applyUpdate<T>(value: T | undefined, update: T): ApplyUpdateResult<T> {
	if (typeof value !== 'object' || typeof update !== 'object' || !value || !update) {
		return new ApplyUpdateResult(update, value !== update);
	}
	if (Array.isArray(value) || Array.isArray(update)) {
		const arrayEquals = Array.isArray(value) && Array.isArray(update) && arrays.equals(value, update);
		return new ApplyUpdateResult(update, !arrayEquals);
	}
	let didChange = false;
	for (const key in update) {
		if ((update as T & object).hasOwnProperty(key)) {
			const result = applyUpdate(value[key], update[key]);
			if (result.didChange) {
				value[key] = result.newValue;
				didChange = true;
			}
		}
	}
	return new ApplyUpdateResult(value, didChange);
}

/**
 * @internal
 */
abstract class ComputedEditorOption<K extends EditorOption, V> implements IEditorOption<K, V> {

	public readonly id: K;
	public readonly name: '_never_';
	public readonly defaultValue: V;
	public readonly schema: IConfigurationPropertySchema | undefined = undefined;

	constructor(id: K) {
		this.id = id;
		this.name = '_never_';
		this.defaultValue = <any>undefined;
	}

	public applyUpdate(value: V | undefined, update: V): ApplyUpdateResult<V> {
		return applyUpdate(value, update);
	}

	public validate(input: any): V {
		return this.defaultValue;
	}

	public abstract compute(env: IEnvironmentalOptions, options: IComputedEditorOptions, value: V): V;
}

class SimpleEditorOption<K extends EditorOption, V> implements IEditorOption<K, V> {

	public readonly id: K;
	public readonly name: PossibleKeyName<V>;
	public readonly defaultValue: V;
	public readonly schema: IConfigurationPropertySchema | undefined;

	constructor(id: K, name: PossibleKeyName<V>, defaultValue: V, schema?: IConfigurationPropertySchema) {
		this.id = id;
		this.name = name;
		this.defaultValue = defaultValue;
		this.schema = schema;
	}

	public applyUpdate(value: V | undefined, update: V): ApplyUpdateResult<V> {
		return applyUpdate(value, update);
	}

	public validate(input: any): V {
		if (typeof input === 'undefined') {
			return this.defaultValue;
		}
		return input as any;
	}

<<<<<<< HEAD
/**
 * An event describing that the configuration of the editor has changed.
 */
export interface IConfigurationChangedEvent {
	readonly canUseLayerHinting: boolean;
	readonly pixelRatio: boolean;
	readonly editorClassName: boolean;
	readonly lineHeight: boolean;
	readonly readOnly: boolean;
	readonly accessibilitySupport: boolean;
	readonly multiCursorModifier: boolean;
	readonly multiCursorMergeOverlapping: boolean;
	readonly wordSeparators: boolean;
	readonly autoClosingBrackets: boolean;
	readonly autoClosingComments: boolean;
	readonly autoClosingQuotes: boolean;
	readonly autoSurround: boolean;
	readonly autoIndent: boolean;
	readonly useTabStops: boolean;
	readonly tabFocusMode: boolean;
	readonly dragAndDrop: boolean;
	readonly emptySelectionClipboard: boolean;
	readonly copyWithSyntaxHighlighting: boolean;
	readonly layoutInfo: boolean;
	readonly fontInfo: boolean;
	readonly viewInfo: boolean;
	readonly wrappingInfo: boolean;
	readonly contribInfo: boolean;
=======
	public compute(env: IEnvironmentalOptions, options: IComputedEditorOptions, value: V): V {
		return value;
	}
>>>>>>> b506b0ce
}

/**
 * @internal
 */
export function boolean(value: any, defaultValue: boolean): boolean {
	if (typeof value === 'undefined') {
		return defaultValue;
	}
	if (value === 'false') {
		// treat the string 'false' as false
		return false;
	}
	return Boolean(value);
}

class EditorBooleanOption<K extends EditorOption> extends SimpleEditorOption<K, boolean> {

	constructor(id: K, name: PossibleKeyName<boolean>, defaultValue: boolean, schema: IConfigurationPropertySchema | undefined = undefined) {
		if (typeof schema !== 'undefined') {
			schema.type = 'boolean';
			schema.default = defaultValue;
		}
		super(id, name, defaultValue, schema);
	}

	public override validate(input: any): boolean {
		return boolean(input, this.defaultValue);
	}
}

/**
 * @internal
 */
export function clampedInt<T>(value: any, defaultValue: T, minimum: number, maximum: number): number | T {
	if (typeof value === 'undefined') {
		return defaultValue;
	}
	let r = parseInt(value, 10);
	if (isNaN(r)) {
		return defaultValue;
	}
	r = Math.max(minimum, r);
	r = Math.min(maximum, r);
	return r | 0;
}

class EditorIntOption<K extends EditorOption> extends SimpleEditorOption<K, number> {

	public static clampedInt<T>(value: any, defaultValue: T, minimum: number, maximum: number): number | T {
		return clampedInt(value, defaultValue, minimum, maximum);
	}

	public readonly minimum: number;
	public readonly maximum: number;

	constructor(id: K, name: PossibleKeyName<number>, defaultValue: number, minimum: number, maximum: number, schema: IConfigurationPropertySchema | undefined = undefined) {
		if (typeof schema !== 'undefined') {
			schema.type = 'integer';
			schema.default = defaultValue;
			schema.minimum = minimum;
			schema.maximum = maximum;
		}
		super(id, name, defaultValue, schema);
		this.minimum = minimum;
		this.maximum = maximum;
	}

	public override validate(input: any): number {
		return EditorIntOption.clampedInt(input, this.defaultValue, this.minimum, this.maximum);
	}
}
/**
 * @internal
 */
export function clampedFloat<T extends number>(value: any, defaultValue: T, minimum: number, maximum: number): number | T {
	if (typeof value === 'undefined') {
		return defaultValue;
	}
	const r = EditorFloatOption.float(value, defaultValue);
	return EditorFloatOption.clamp(r, minimum, maximum);
}

class EditorFloatOption<K extends EditorOption> extends SimpleEditorOption<K, number> {

	public static clamp(n: number, min: number, max: number): number {
		if (n < min) {
			return min;
		}
		if (n > max) {
			return max;
		}
		return n;
	}

<<<<<<< HEAD
		let autoClosingBrackets: EditorAutoClosingStrategy;
		let autoClosingComments: EditorAutoClosingStrategy;
		let autoClosingQuotes: EditorAutoClosingStrategy;
		let autoSurround: EditorAutoSurroundStrategy;
		if (typeof opts.autoClosingBrackets === 'boolean' && opts.autoClosingBrackets === false) {
			// backwards compatibility: disable all on boolean false
			autoClosingBrackets = 'never';
			autoClosingComments = 'never';
			autoClosingQuotes = 'never';
			autoSurround = 'never';
		} else {
			autoClosingBrackets = _stringSet<EditorAutoClosingStrategy>(opts.autoClosingBrackets, defaults.autoClosingBrackets, ['always', 'languageDefined', 'beforeWhitespace', 'never']);
			autoClosingComments = _stringSet<EditorAutoClosingStrategy>(opts.autoClosingComments, defaults.autoClosingComments, ['always', 'languageDefined', 'beforeWhitespace', 'never']);
			autoClosingQuotes = _stringSet<EditorAutoClosingStrategy>(opts.autoClosingQuotes, defaults.autoClosingQuotes, ['always', 'languageDefined', 'beforeWhitespace', 'never']);
			autoSurround = _stringSet<EditorAutoSurroundStrategy>(opts.autoSurround, defaults.autoSurround, ['languageDefined', 'brackets', 'quotes', 'never']);
		}

		return {
			inDiffEditor: _boolean(opts.inDiffEditor, defaults.inDiffEditor),
			wordSeparators: _string(opts.wordSeparators, defaults.wordSeparators),
			lineNumbersMinChars: _clampedInt(opts.lineNumbersMinChars, defaults.lineNumbersMinChars, 1, 10),
			lineDecorationsWidth: (typeof opts.lineDecorationsWidth === 'undefined' ? defaults.lineDecorationsWidth : opts.lineDecorationsWidth),
			readOnly: _boolean(opts.readOnly, defaults.readOnly),
			mouseStyle: _stringSet<'text' | 'default' | 'copy'>(opts.mouseStyle, defaults.mouseStyle, ['text', 'default', 'copy']),
			disableLayerHinting: _boolean(opts.disableLayerHinting, defaults.disableLayerHinting),
			automaticLayout: _boolean(opts.automaticLayout, defaults.automaticLayout),
			wordWrap: wordWrap,
			wordWrapColumn: _clampedInt(opts.wordWrapColumn, defaults.wordWrapColumn, 1, Constants.MAX_SAFE_SMALL_INTEGER),
			wordWrapMinified: _boolean(opts.wordWrapMinified, defaults.wordWrapMinified),
			wrappingIndent: _wrappingIndentFromString(opts.wrappingIndent, defaults.wrappingIndent),
			wordWrapBreakBeforeCharacters: _string(opts.wordWrapBreakBeforeCharacters, defaults.wordWrapBreakBeforeCharacters),
			wordWrapBreakAfterCharacters: _string(opts.wordWrapBreakAfterCharacters, defaults.wordWrapBreakAfterCharacters),
			wordWrapBreakObtrusiveCharacters: _string(opts.wordWrapBreakObtrusiveCharacters, defaults.wordWrapBreakObtrusiveCharacters),
			autoClosingBrackets,
			autoClosingComments,
			autoClosingQuotes,
			autoSurround,
			autoIndent: _boolean(opts.autoIndent, defaults.autoIndent),
			dragAndDrop: _boolean(opts.dragAndDrop, defaults.dragAndDrop),
			emptySelectionClipboard: _boolean(opts.emptySelectionClipboard, defaults.emptySelectionClipboard),
			copyWithSyntaxHighlighting: _boolean(opts.copyWithSyntaxHighlighting, defaults.copyWithSyntaxHighlighting),
			useTabStops: _boolean(opts.useTabStops, defaults.useTabStops),
			multiCursorModifier: multiCursorModifier,
			multiCursorMergeOverlapping: _boolean(opts.multiCursorMergeOverlapping, defaults.multiCursorMergeOverlapping),
			accessibilitySupport: _stringSet<'auto' | 'on' | 'off'>(opts.accessibilitySupport, defaults.accessibilitySupport, ['auto', 'on', 'off']),
			showUnused: _boolean(opts.showUnused, defaults.showUnused),
			viewInfo: viewInfo,
			contribInfo: contribInfo,
		};
=======
	public static float(value: any, defaultValue: number): number {
		if (typeof value === 'number') {
			return value;
		}
		if (typeof value === 'undefined') {
			return defaultValue;
		}
		const r = parseFloat(value);
		return (isNaN(r) ? defaultValue : r);
>>>>>>> b506b0ce
	}

	public readonly validationFn: (value: number) => number;

	constructor(id: K, name: PossibleKeyName<number>, defaultValue: number, validationFn: (value: number) => number, schema?: IConfigurationPropertySchema) {
		if (typeof schema !== 'undefined') {
			schema.type = 'number';
			schema.default = defaultValue;
		}
		super(id, name, defaultValue, schema);
		this.validationFn = validationFn;
	}

	public override validate(input: any): number {
		return this.validationFn(EditorFloatOption.float(input, this.defaultValue));
	}
}

class EditorStringOption<K extends EditorOption> extends SimpleEditorOption<K, string> {

	public static string(value: any, defaultValue: string): string {
		if (typeof value !== 'string') {
			return defaultValue;
		}
		return value;
	}

	constructor(id: K, name: PossibleKeyName<string>, defaultValue: string, schema: IConfigurationPropertySchema | undefined = undefined) {
		if (typeof schema !== 'undefined') {
			schema.type = 'string';
			schema.default = defaultValue;
		}
		super(id, name, defaultValue, schema);
	}

	public override validate(input: any): string {
		return EditorStringOption.string(input, this.defaultValue);
	}
}

/**
 * @internal
 */
export function stringSet<T>(value: T | undefined, defaultValue: T, allowedValues: ReadonlyArray<T>, renamedValues?: Record<string, T>): T {
	if (typeof value !== 'string') {
		return defaultValue;
	}
	if (renamedValues && value in renamedValues) {
		return renamedValues[value];
	}
	if (allowedValues.indexOf(value) === -1) {
		return defaultValue;
	}
	return value;
}

class EditorStringEnumOption<K extends EditorOption, V extends string> extends SimpleEditorOption<K, V> {

	private readonly _allowedValues: ReadonlyArray<V>;

	constructor(id: K, name: PossibleKeyName<V>, defaultValue: V, allowedValues: ReadonlyArray<V>, schema: IConfigurationPropertySchema | undefined = undefined) {
		if (typeof schema !== 'undefined') {
			schema.type = 'string';
			schema.enum = <any>allowedValues;
			schema.default = defaultValue;
		}
		super(id, name, defaultValue, schema);
		this._allowedValues = allowedValues;
	}

	public override validate(input: any): V {
		return stringSet<V>(input, this.defaultValue, this._allowedValues);
	}
}

class EditorEnumOption<K extends EditorOption, T extends string, V> extends BaseEditorOption<K, T, V> {

	private readonly _allowedValues: T[];
	private readonly _convert: (value: T) => V;

	constructor(id: K, name: PossibleKeyName<T>, defaultValue: V, defaultStringValue: string, allowedValues: T[], convert: (value: T) => V, schema: IConfigurationPropertySchema | undefined = undefined) {
		if (typeof schema !== 'undefined') {
			schema.type = 'string';
			schema.enum = allowedValues;
			schema.default = defaultStringValue;
		}
		super(id, name, defaultValue, schema);
		this._allowedValues = allowedValues;
		this._convert = convert;
	}

	public validate(input: any): V {
		if (typeof input !== 'string') {
			return this.defaultValue;
		}
		if (this._allowedValues.indexOf(<T>input) === -1) {
			return this.defaultValue;
		}
		return this._convert(<any>input);
	}
}

//#endregion

//#region autoIndent

function _autoIndentFromString(autoIndent: 'none' | 'keep' | 'brackets' | 'advanced' | 'full'): EditorAutoIndentStrategy {
	switch (autoIndent) {
		case 'none': return EditorAutoIndentStrategy.None;
		case 'keep': return EditorAutoIndentStrategy.Keep;
		case 'brackets': return EditorAutoIndentStrategy.Brackets;
		case 'advanced': return EditorAutoIndentStrategy.Advanced;
		case 'full': return EditorAutoIndentStrategy.Full;
	}
}

//#endregion

//#region accessibilitySupport

class EditorAccessibilitySupport extends BaseEditorOption<EditorOption.accessibilitySupport, 'auto' | 'off' | 'on', AccessibilitySupport> {

	constructor() {
		super(
			EditorOption.accessibilitySupport, 'accessibilitySupport', AccessibilitySupport.Unknown,
			{
				type: 'string',
				enum: ['auto', 'on', 'off'],
				enumDescriptions: [
					nls.localize('accessibilitySupport.auto', "Use platform APIs to detect when a Screen Reader is attached"),
					nls.localize('accessibilitySupport.on', "Optimize for usage with a Screen Reader"),
					nls.localize('accessibilitySupport.off', "Assume a screen reader is not attached"),
				],
				default: 'auto',
				tags: ['accessibility'],
				description: nls.localize('accessibilitySupport', "Controls if the UI should run in a mode where it is optimized for screen readers.")
			}
		);
	}

	public validate(input: any): AccessibilitySupport {
		switch (input) {
			case 'auto': return AccessibilitySupport.Unknown;
			case 'off': return AccessibilitySupport.Disabled;
			case 'on': return AccessibilitySupport.Enabled;
		}
		return this.defaultValue;
	}

	public override compute(env: IEnvironmentalOptions, options: IComputedEditorOptions, value: AccessibilitySupport): AccessibilitySupport {
		if (value === AccessibilitySupport.Unknown) {
			// The editor reads the `accessibilitySupport` from the environment
			return env.accessibilitySupport;
		}
		return value;
	}
}

//#endregion

//#region comments

/**
 * Configuration options for editor comments
 */
export interface IEditorCommentsOptions {
	/**
	 * Insert a space after the line comment token and inside the block comments tokens.
	 * Defaults to true.
	 */
	insertSpace?: boolean;
	/**
	 * Ignore empty lines when inserting line comments.
	 * Defaults to true.
	 */
	ignoreEmptyLines?: boolean;
}

/**
 * @internal
 */
export type EditorCommentsOptions = Readonly<Required<IEditorCommentsOptions>>;

class EditorComments extends BaseEditorOption<EditorOption.comments, IEditorCommentsOptions, EditorCommentsOptions> {

	constructor() {
		const defaults: EditorCommentsOptions = {
			insertSpace: true,
			ignoreEmptyLines: true,
		};
		super(
			EditorOption.comments, 'comments', defaults,
			{
				'editor.comments.insertSpace': {
					type: 'boolean',
					default: defaults.insertSpace,
					description: nls.localize('comments.insertSpace', "Controls whether a space character is inserted when commenting.")
				},
				'editor.comments.ignoreEmptyLines': {
					type: 'boolean',
					default: defaults.ignoreEmptyLines,
					description: nls.localize('comments.ignoreEmptyLines', 'Controls if empty lines should be ignored with toggle, add or remove actions for line comments.')
				},
			}
		);
	}

	public validate(_input: any): EditorCommentsOptions {
		if (!_input || typeof _input !== 'object') {
			return this.defaultValue;
		}
		const input = _input as IEditorCommentsOptions;
		return {
			insertSpace: boolean(input.insertSpace, this.defaultValue.insertSpace),
			ignoreEmptyLines: boolean(input.ignoreEmptyLines, this.defaultValue.ignoreEmptyLines),
		};
	}
}

//#endregion

//#region cursorBlinking

/**
 * The kind of animation in which the editor's cursor should be rendered.
 */
<<<<<<< HEAD
export class InternalEditorOptionsFactory {

	private static _tweakValidatedOptions(opts: IValidatedEditorOptions, accessibilitySupport: AccessibilitySupport): IValidatedEditorOptions {
		const accessibilityIsOn = (accessibilitySupport === AccessibilitySupport.Enabled);
		const accessibilityIsOff = (accessibilitySupport === AccessibilitySupport.Disabled);
		return {
			inDiffEditor: opts.inDiffEditor,
			wordSeparators: opts.wordSeparators,
			lineNumbersMinChars: opts.lineNumbersMinChars,
			lineDecorationsWidth: opts.lineDecorationsWidth,
			readOnly: opts.readOnly,
			mouseStyle: opts.mouseStyle,
			disableLayerHinting: opts.disableLayerHinting,
			automaticLayout: opts.automaticLayout,
			wordWrap: opts.wordWrap,
			wordWrapColumn: opts.wordWrapColumn,
			wordWrapMinified: opts.wordWrapMinified,
			wrappingIndent: opts.wrappingIndent,
			wordWrapBreakBeforeCharacters: opts.wordWrapBreakBeforeCharacters,
			wordWrapBreakAfterCharacters: opts.wordWrapBreakAfterCharacters,
			wordWrapBreakObtrusiveCharacters: opts.wordWrapBreakObtrusiveCharacters,
			autoClosingBrackets: opts.autoClosingBrackets,
			autoClosingComments: opts.autoClosingComments,
			autoClosingQuotes: opts.autoClosingQuotes,
			autoSurround: opts.autoSurround,
			autoIndent: opts.autoIndent,
			dragAndDrop: opts.dragAndDrop,
			emptySelectionClipboard: opts.emptySelectionClipboard,
			copyWithSyntaxHighlighting: opts.copyWithSyntaxHighlighting,
			useTabStops: opts.useTabStops,
			multiCursorModifier: opts.multiCursorModifier,
			multiCursorMergeOverlapping: opts.multiCursorMergeOverlapping,
			accessibilitySupport: opts.accessibilitySupport,
			showUnused: opts.showUnused,

			viewInfo: {
				extraEditorClassName: opts.viewInfo.extraEditorClassName,
				disableMonospaceOptimizations: opts.viewInfo.disableMonospaceOptimizations,
				rulers: opts.viewInfo.rulers,
				ariaLabel: (accessibilityIsOff ? nls.localize('accessibilityOffAriaLabel', "The editor is not accessible at this time. Press Alt+F1 for options.") : opts.viewInfo.ariaLabel),
				renderLineNumbers: opts.viewInfo.renderLineNumbers,
				renderCustomLineNumbers: opts.viewInfo.renderCustomLineNumbers,
				renderFinalNewline: opts.viewInfo.renderFinalNewline,
				selectOnLineNumbers: opts.viewInfo.selectOnLineNumbers,
				glyphMargin: opts.viewInfo.glyphMargin,
				revealHorizontalRightPadding: opts.viewInfo.revealHorizontalRightPadding,
				roundedSelection: (accessibilityIsOn ? false : opts.viewInfo.roundedSelection), // DISABLED WHEN SCREEN READER IS ATTACHED
				overviewRulerLanes: opts.viewInfo.overviewRulerLanes,
				overviewRulerBorder: opts.viewInfo.overviewRulerBorder,
				cursorBlinking: opts.viewInfo.cursorBlinking,
				mouseWheelZoom: opts.viewInfo.mouseWheelZoom,
				cursorSmoothCaretAnimation: opts.viewInfo.cursorSmoothCaretAnimation,
				cursorStyle: opts.viewInfo.cursorStyle,
				cursorWidth: opts.viewInfo.cursorWidth,
				hideCursorInOverviewRuler: opts.viewInfo.hideCursorInOverviewRuler,
				scrollBeyondLastLine: opts.viewInfo.scrollBeyondLastLine,
				scrollBeyondLastColumn: opts.viewInfo.scrollBeyondLastColumn,
				smoothScrolling: opts.viewInfo.smoothScrolling,
				stopRenderingLineAfter: opts.viewInfo.stopRenderingLineAfter,
				renderWhitespace: (accessibilityIsOn ? 'none' : opts.viewInfo.renderWhitespace), // DISABLED WHEN SCREEN READER IS ATTACHED
				renderControlCharacters: (accessibilityIsOn ? false : opts.viewInfo.renderControlCharacters), // DISABLED WHEN SCREEN READER IS ATTACHED
				fontLigatures: (accessibilityIsOn ? false : opts.viewInfo.fontLigatures), // DISABLED WHEN SCREEN READER IS ATTACHED
				renderIndentGuides: (accessibilityIsOn ? false : opts.viewInfo.renderIndentGuides), // DISABLED WHEN SCREEN READER IS ATTACHED
				highlightActiveIndentGuide: opts.viewInfo.highlightActiveIndentGuide,
				renderLineHighlight: opts.viewInfo.renderLineHighlight,
				scrollbar: opts.viewInfo.scrollbar,
				minimap: {
					enabled: (accessibilityIsOn ? false : opts.viewInfo.minimap.enabled), // DISABLED WHEN SCREEN READER IS ATTACHED
					side: opts.viewInfo.minimap.side,
					renderCharacters: opts.viewInfo.minimap.renderCharacters,
					showSlider: opts.viewInfo.minimap.showSlider,
					maxColumn: opts.viewInfo.minimap.maxColumn
				},
				fixedOverflowWidgets: opts.viewInfo.fixedOverflowWidgets
			},
=======
export const enum TextEditorCursorBlinkingStyle {
	/**
	 * Hidden
	 */
	Hidden = 0,
	/**
	 * Blinking
	 */
	Blink = 1,
	/**
	 * Blinking with smooth fading
	 */
	Smooth = 2,
	/**
	 * Blinking with prolonged filled state and smooth fading
	 */
	Phase = 3,
	/**
	 * Expand collapse animation on the y axis
	 */
	Expand = 4,
	/**
	 * No-Blinking
	 */
	Solid = 5
}
>>>>>>> b506b0ce

function _cursorBlinkingStyleFromString(cursorBlinkingStyle: 'blink' | 'smooth' | 'phase' | 'expand' | 'solid'): TextEditorCursorBlinkingStyle {
	switch (cursorBlinkingStyle) {
		case 'blink': return TextEditorCursorBlinkingStyle.Blink;
		case 'smooth': return TextEditorCursorBlinkingStyle.Smooth;
		case 'phase': return TextEditorCursorBlinkingStyle.Phase;
		case 'expand': return TextEditorCursorBlinkingStyle.Expand;
		case 'solid': return TextEditorCursorBlinkingStyle.Solid;
	}
}

//#endregion

//#region cursorStyle

/**
 * The style in which the editor's cursor should be rendered.
 */
export enum TextEditorCursorStyle {
	/**
	 * As a vertical line (sitting between two characters).
	 */
	Line = 1,
	/**
	 * As a block (sitting on top of a character).
	 */
	Block = 2,
	/**
	 * As a horizontal line (sitting under a character).
	 */
	Underline = 3,
	/**
	 * As a thin vertical line (sitting between two characters).
	 */
	LineThin = 4,
	/**
	 * As an outlined block (sitting on top of a character).
	 */
	BlockOutline = 5,
	/**
	 * As a thin horizontal line (sitting under a character).
	 */
	UnderlineThin = 6
}

/**
 * @internal
 */
export function cursorStyleToString(cursorStyle: TextEditorCursorStyle): 'line' | 'block' | 'underline' | 'line-thin' | 'block-outline' | 'underline-thin' {
	switch (cursorStyle) {
		case TextEditorCursorStyle.Line: return 'line';
		case TextEditorCursorStyle.Block: return 'block';
		case TextEditorCursorStyle.Underline: return 'underline';
		case TextEditorCursorStyle.LineThin: return 'line-thin';
		case TextEditorCursorStyle.BlockOutline: return 'block-outline';
		case TextEditorCursorStyle.UnderlineThin: return 'underline-thin';
	}
}

function _cursorStyleFromString(cursorStyle: 'line' | 'block' | 'underline' | 'line-thin' | 'block-outline' | 'underline-thin'): TextEditorCursorStyle {
	switch (cursorStyle) {
		case 'line': return TextEditorCursorStyle.Line;
		case 'block': return TextEditorCursorStyle.Block;
		case 'underline': return TextEditorCursorStyle.Underline;
		case 'line-thin': return TextEditorCursorStyle.LineThin;
		case 'block-outline': return TextEditorCursorStyle.BlockOutline;
		case 'underline-thin': return TextEditorCursorStyle.UnderlineThin;
	}
}

//#endregion

//#region editorClassName

class EditorClassName extends ComputedEditorOption<EditorOption.editorClassName, string> {

	constructor() {
		super(EditorOption.editorClassName);
	}

	public compute(env: IEnvironmentalOptions, options: IComputedEditorOptions, _: string): string {
		const classNames = ['monaco-editor'];
		if (options.get(EditorOption.extraEditorClassName)) {
			classNames.push(options.get(EditorOption.extraEditorClassName));
		}
		if (env.extraEditorClassName) {
			classNames.push(env.extraEditorClassName);
		}
		if (options.get(EditorOption.mouseStyle) === 'default') {
			classNames.push('mouse-default');
		} else if (options.get(EditorOption.mouseStyle) === 'copy') {
			classNames.push('mouse-copy');
		}

		if (options.get(EditorOption.showUnused)) {
			classNames.push('showUnused');
		}

<<<<<<< HEAD
		return new InternalEditorOptions({
			canUseLayerHinting: opts.disableLayerHinting ? false : true,
			pixelRatio: env.pixelRatio,
			editorClassName: className,
			lineHeight: env.fontInfo.lineHeight,
			readOnly: opts.readOnly,
			accessibilitySupport: accessibilitySupport,
			multiCursorModifier: opts.multiCursorModifier,
			multiCursorMergeOverlapping: opts.multiCursorMergeOverlapping,
			wordSeparators: opts.wordSeparators,
			autoClosingBrackets: opts.autoClosingBrackets,
			autoClosingComments: opts.autoClosingComments,
			autoClosingQuotes: opts.autoClosingQuotes,
			autoSurround: opts.autoSurround,
			autoIndent: opts.autoIndent,
			useTabStops: opts.useTabStops,
			tabFocusMode: opts.readOnly ? true : env.tabFocusMode,
			dragAndDrop: opts.dragAndDrop,
			emptySelectionClipboard: opts.emptySelectionClipboard && env.emptySelectionClipboard,
			copyWithSyntaxHighlighting: opts.copyWithSyntaxHighlighting,
			layoutInfo: layoutInfo,
			fontInfo: env.fontInfo,
			viewInfo: opts.viewInfo,
			wrappingInfo: wrappingInfo,
			contribInfo: opts.contribInfo,
			showUnused: opts.showUnused,
		});
=======
		if (options.get(EditorOption.showDeprecated)) {
			classNames.push('showDeprecated');
		}

		return classNames.join(' ');
>>>>>>> b506b0ce
	}
}

//#endregion

//#region emptySelectionClipboard

class EditorEmptySelectionClipboard extends EditorBooleanOption<EditorOption.emptySelectionClipboard> {

	constructor() {
		super(
			EditorOption.emptySelectionClipboard, 'emptySelectionClipboard', true,
			{ description: nls.localize('emptySelectionClipboard', "Controls whether copying without a selection copies the current line.") }
		);
	}

	public override compute(env: IEnvironmentalOptions, options: IComputedEditorOptions, value: boolean): boolean {
		return value && env.emptySelectionClipboard;
	}
}

//#endregion

//#region find

/**
 * Configuration options for editor find widget
 */
export interface IEditorFindOptions {
	/**
	* Controls whether the cursor should move to find matches while typing.
	*/
	cursorMoveOnType?: boolean;
	/**
	 * Controls if we seed search string in the Find Widget with editor selection.
	 */
	seedSearchStringFromSelection?: 'never' | 'always' | 'selection';
	/**
	 * Controls if Find in Selection flag is turned on in the editor.
	 */
	autoFindInSelection?: 'never' | 'always' | 'multiline';
	/*
	 * Controls whether the Find Widget should add extra lines on top of the editor.
	 */
	addExtraSpaceOnTop?: boolean;
	/**
	 * @internal
	 * Controls if the Find Widget should read or modify the shared find clipboard on macOS
	 */
	globalFindClipboard?: boolean;
	/**
	 * Controls whether the search result and diff result automatically restarts from the beginning (or the end) when no further matches can be found
	 */
	loop?: boolean;
}

/**
 * @internal
 */
export type EditorFindOptions = Readonly<Required<IEditorFindOptions>>;

class EditorFind extends BaseEditorOption<EditorOption.find, IEditorFindOptions, EditorFindOptions> {

	constructor() {
		const defaults: EditorFindOptions = {
			cursorMoveOnType: true,
			seedSearchStringFromSelection: 'always',
			autoFindInSelection: 'never',
			globalFindClipboard: false,
			addExtraSpaceOnTop: true,
			loop: true
		};
		super(
			EditorOption.find, 'find', defaults,
			{
				'editor.find.cursorMoveOnType': {
					type: 'boolean',
					default: defaults.cursorMoveOnType,
					description: nls.localize('find.cursorMoveOnType', "Controls whether the cursor should jump to find matches while typing.")
				},
				'editor.find.seedSearchStringFromSelection': {
					type: 'string',
					enum: ['never', 'always', 'selection'],
					default: defaults.seedSearchStringFromSelection,
					enumDescriptions: [
						nls.localize('editor.find.seedSearchStringFromSelection.never', 'Never seed search string from the editor selection.'),
						nls.localize('editor.find.seedSearchStringFromSelection.always', 'Always seed search string from the editor selection, including word at cursor position.'),
						nls.localize('editor.find.seedSearchStringFromSelection.selection', 'Only seed search string from the editor selection.')
					],
					description: nls.localize('find.seedSearchStringFromSelection', "Controls whether the search string in the Find Widget is seeded from the editor selection.")
				},
				'editor.find.autoFindInSelection': {
					type: 'string',
					enum: ['never', 'always', 'multiline'],
					default: defaults.autoFindInSelection,
					enumDescriptions: [
						nls.localize('editor.find.autoFindInSelection.never', 'Never turn on Find in Selection automatically (default).'),
						nls.localize('editor.find.autoFindInSelection.always', 'Always turn on Find in Selection automatically.'),
						nls.localize('editor.find.autoFindInSelection.multiline', 'Turn on Find in Selection automatically when multiple lines of content are selected.')
					],
					description: nls.localize('find.autoFindInSelection', "Controls the condition for turning on Find in Selection automatically.")
				},
				'editor.find.globalFindClipboard': {
					type: 'boolean',
					default: defaults.globalFindClipboard,
					description: nls.localize('find.globalFindClipboard', "Controls whether the Find Widget should read or modify the shared find clipboard on macOS."),
					included: platform.isMacintosh
				},
				'editor.find.addExtraSpaceOnTop': {
					type: 'boolean',
					default: defaults.addExtraSpaceOnTop,
					description: nls.localize('find.addExtraSpaceOnTop', "Controls whether the Find Widget should add extra lines on top of the editor. When true, you can scroll beyond the first line when the Find Widget is visible.")
				},
				'editor.find.loop': {
					type: 'boolean',
					default: defaults.loop,
					description: nls.localize('find.loop', "Controls whether the search automatically restarts from the beginning (or the end) when no further matches can be found.")
				},

			}
		);
	}

	public validate(_input: any): EditorFindOptions {
		if (!_input || typeof _input !== 'object') {
			return this.defaultValue;
		}
		const input = _input as IEditorFindOptions;
		return {
			cursorMoveOnType: boolean(input.cursorMoveOnType, this.defaultValue.cursorMoveOnType),
			seedSearchStringFromSelection: typeof _input.seedSearchStringFromSelection === 'boolean'
				? (_input.seedSearchStringFromSelection ? 'always' : 'never')
				: stringSet<'never' | 'always' | 'selection'>(input.seedSearchStringFromSelection, this.defaultValue.seedSearchStringFromSelection, ['never', 'always', 'selection']),
			autoFindInSelection: typeof _input.autoFindInSelection === 'boolean'
				? (_input.autoFindInSelection ? 'always' : 'never')
				: stringSet<'never' | 'always' | 'multiline'>(input.autoFindInSelection, this.defaultValue.autoFindInSelection, ['never', 'always', 'multiline']),
			globalFindClipboard: boolean(input.globalFindClipboard, this.defaultValue.globalFindClipboard),
			addExtraSpaceOnTop: boolean(input.addExtraSpaceOnTop, this.defaultValue.addExtraSpaceOnTop),
			loop: boolean(input.loop, this.defaultValue.loop),
		};
	}
}

//#endregion

//#region fontLigatures

/**
 * @internal
 */
export class EditorFontLigatures extends BaseEditorOption<EditorOption.fontLigatures, boolean | string, string> {

	public static OFF = '"liga" off, "calt" off';
	public static ON = '"liga" on, "calt" on';

	constructor() {
		super(
			EditorOption.fontLigatures, 'fontLigatures', EditorFontLigatures.OFF,
			{
				anyOf: [
					{
						type: 'boolean',
						description: nls.localize('fontLigatures', "Enables/Disables font ligatures ('calt' and 'liga' font features). Change this to a string for fine-grained control of the 'font-feature-settings' CSS property."),
					},
					{
						type: 'string',
						description: nls.localize('fontFeatureSettings', "Explicit 'font-feature-settings' CSS property. A boolean can be passed instead if one only needs to turn on/off ligatures.")
					}
				],
				description: nls.localize('fontLigaturesGeneral', "Configures font ligatures or font features. Can be either a boolean to enable/disable ligatures or a string for the value of the CSS 'font-feature-settings' property."),
				default: false
			}
		);
	}

	public validate(input: any): string {
		if (typeof input === 'undefined') {
			return this.defaultValue;
		}
		if (typeof input === 'string') {
			if (input === 'false') {
				return EditorFontLigatures.OFF;
			}
			if (input === 'true') {
				return EditorFontLigatures.ON;
			}
			return input;
		}
		if (Boolean(input)) {
			return EditorFontLigatures.ON;
		}
		return EditorFontLigatures.OFF;
	}
}

//#endregion

//#region fontVariations

/**
 * @internal
 */
export class EditorFontVariations extends BaseEditorOption<EditorOption.fontVariations, boolean | string, string> {
	// Text is laid out using default settings.
	public static OFF = 'normal';

	// Translate `fontWeight` config to the `font-variation-settings` CSS property.
	public static TRANSLATE = 'translate';

	constructor() {
		super(
			EditorOption.fontVariations, 'fontVariations', EditorFontVariations.OFF,
			{
				anyOf: [
					{
						type: 'boolean',
						description: nls.localize('fontVariations', "Enables/Disables the translation from font-weight to font-variation-settings. Change this to a string for fine-grained control of the 'font-variation-settings' CSS property."),
					},
					{
						type: 'string',
						description: nls.localize('fontVariationSettings', "Explicit 'font-variation-settings' CSS property. A boolean can be passed instead if one only needs to translate font-weight to font-variation-settings.")
					}
				],
				description: nls.localize('fontVariationsGeneral', "Configures font variations. Can be either a boolean to enable/disable the translation from font-weight to font-variation-settings or a string for the value of the CSS 'font-variation-settings' property."),
				default: false
			}
		);
	}

	public validate(input: any): string {
		if (typeof input === 'undefined') {
			return this.defaultValue;
		}
		if (typeof input === 'string') {
			if (input === 'false') {
				return EditorFontVariations.OFF;
			}
			if (input === 'true') {
				return EditorFontVariations.TRANSLATE;
			}
			return input;
		}
		if (Boolean(input)) {
			return EditorFontVariations.TRANSLATE;
		}
		return EditorFontVariations.OFF;
	}

	public override compute(env: IEnvironmentalOptions, options: IComputedEditorOptions, value: string): string {
		// The value is computed from the fontWeight if it is true.
		// So take the result from env.fontInfo
		return env.fontInfo.fontVariationSettings;
	}
}

//#endregion

//#region fontInfo

class EditorFontInfo extends ComputedEditorOption<EditorOption.fontInfo, FontInfo> {

	constructor() {
		super(EditorOption.fontInfo);
	}

	public compute(env: IEnvironmentalOptions, options: IComputedEditorOptions, _: FontInfo): FontInfo {
		return env.fontInfo;
	}
}

//#endregion

//#region fontSize

class EditorFontSize extends SimpleEditorOption<EditorOption.fontSize, number> {

	constructor() {
		super(
			EditorOption.fontSize, 'fontSize', EDITOR_FONT_DEFAULTS.fontSize,
			{
				type: 'number',
				minimum: 6,
				maximum: 100,
				default: EDITOR_FONT_DEFAULTS.fontSize,
				description: nls.localize('fontSize', "Controls the font size in pixels.")
			}
		);
	}

	public override validate(input: any): number {
		const r = EditorFloatOption.float(input, this.defaultValue);
		if (r === 0) {
			return EDITOR_FONT_DEFAULTS.fontSize;
		}
		return EditorFloatOption.clamp(r, 6, 100);
	}
	public override compute(env: IEnvironmentalOptions, options: IComputedEditorOptions, value: number): number {
		// The final fontSize respects the editor zoom level.
		// So take the result from env.fontInfo
		return env.fontInfo.fontSize;
	}
}

//#endregion

//#region fontWeight

class EditorFontWeight extends BaseEditorOption<EditorOption.fontWeight, string, string> {
	private static SUGGESTION_VALUES = ['normal', 'bold', '100', '200', '300', '400', '500', '600', '700', '800', '900'];
	private static MINIMUM_VALUE = 1;
	private static MAXIMUM_VALUE = 1000;

	constructor() {
		super(
			EditorOption.fontWeight, 'fontWeight', EDITOR_FONT_DEFAULTS.fontWeight,
			{
				anyOf: [
					{
						type: 'number',
						minimum: EditorFontWeight.MINIMUM_VALUE,
						maximum: EditorFontWeight.MAXIMUM_VALUE,
						errorMessage: nls.localize('fontWeightErrorMessage', "Only \"normal\" and \"bold\" keywords or numbers between 1 and 1000 are allowed.")
					},
					{
						type: 'string',
						pattern: '^(normal|bold|1000|[1-9][0-9]{0,2})$'
					},
					{
						enum: EditorFontWeight.SUGGESTION_VALUES
					}
				],
				default: EDITOR_FONT_DEFAULTS.fontWeight,
				description: nls.localize('fontWeight', "Controls the font weight. Accepts \"normal\" and \"bold\" keywords or numbers between 1 and 1000.")
			}
		);
	}

	public validate(input: any): string {
		if (input === 'normal' || input === 'bold') {
			return input;
		}
		return String(EditorIntOption.clampedInt(input, EDITOR_FONT_DEFAULTS.fontWeight, EditorFontWeight.MINIMUM_VALUE, EditorFontWeight.MAXIMUM_VALUE));
	}
}

//#endregion

//#region gotoLocation

export type GoToLocationValues = 'peek' | 'gotoAndPeek' | 'goto';

/**
 * Configuration options for go to location
 */
export interface IGotoLocationOptions {

	multiple?: GoToLocationValues;

	multipleDefinitions?: GoToLocationValues;
	multipleTypeDefinitions?: GoToLocationValues;
	multipleDeclarations?: GoToLocationValues;
	multipleImplementations?: GoToLocationValues;
	multipleReferences?: GoToLocationValues;

	alternativeDefinitionCommand?: string;
	alternativeTypeDefinitionCommand?: string;
	alternativeDeclarationCommand?: string;
	alternativeImplementationCommand?: string;
	alternativeReferenceCommand?: string;
}

/**
 * @internal
 */
export type GoToLocationOptions = Readonly<Required<IGotoLocationOptions>>;

class EditorGoToLocation extends BaseEditorOption<EditorOption.gotoLocation, IGotoLocationOptions, GoToLocationOptions> {

	constructor() {
		const defaults: GoToLocationOptions = {
			multiple: 'peek',
			multipleDefinitions: 'peek',
			multipleTypeDefinitions: 'peek',
			multipleDeclarations: 'peek',
			multipleImplementations: 'peek',
			multipleReferences: 'peek',
			alternativeDefinitionCommand: 'editor.action.goToReferences',
			alternativeTypeDefinitionCommand: 'editor.action.goToReferences',
			alternativeDeclarationCommand: 'editor.action.goToReferences',
			alternativeImplementationCommand: '',
			alternativeReferenceCommand: '',
		};
		const jsonSubset: IJSONSchema = {
			type: 'string',
			enum: ['peek', 'gotoAndPeek', 'goto'],
			default: defaults.multiple,
			enumDescriptions: [
				nls.localize('editor.gotoLocation.multiple.peek', 'Show Peek view of the results (default)'),
				nls.localize('editor.gotoLocation.multiple.gotoAndPeek', 'Go to the primary result and show a Peek view'),
				nls.localize('editor.gotoLocation.multiple.goto', 'Go to the primary result and enable Peek-less navigation to others')
			]
		};
		const alternativeCommandOptions = ['', 'editor.action.referenceSearch.trigger', 'editor.action.goToReferences', 'editor.action.peekImplementation', 'editor.action.goToImplementation', 'editor.action.peekTypeDefinition', 'editor.action.goToTypeDefinition', 'editor.action.peekDeclaration', 'editor.action.revealDeclaration', 'editor.action.peekDefinition', 'editor.action.revealDefinitionAside', 'editor.action.revealDefinition'];
		super(
			EditorOption.gotoLocation, 'gotoLocation', defaults,
			{
				'editor.gotoLocation.multiple': {
					deprecationMessage: nls.localize('editor.gotoLocation.multiple.deprecated', "This setting is deprecated, please use separate settings like 'editor.editor.gotoLocation.multipleDefinitions' or 'editor.editor.gotoLocation.multipleImplementations' instead."),
				},
				'editor.gotoLocation.multipleDefinitions': {
					description: nls.localize('editor.editor.gotoLocation.multipleDefinitions', "Controls the behavior the 'Go to Definition'-command when multiple target locations exist."),
					...jsonSubset,
				},
				'editor.gotoLocation.multipleTypeDefinitions': {
					description: nls.localize('editor.editor.gotoLocation.multipleTypeDefinitions', "Controls the behavior the 'Go to Type Definition'-command when multiple target locations exist."),
					...jsonSubset,
				},
				'editor.gotoLocation.multipleDeclarations': {
					description: nls.localize('editor.editor.gotoLocation.multipleDeclarations', "Controls the behavior the 'Go to Declaration'-command when multiple target locations exist."),
					...jsonSubset,
				},
				'editor.gotoLocation.multipleImplementations': {
					description: nls.localize('editor.editor.gotoLocation.multipleImplemenattions', "Controls the behavior the 'Go to Implementations'-command when multiple target locations exist."),
					...jsonSubset,
				},
				'editor.gotoLocation.multipleReferences': {
					description: nls.localize('editor.editor.gotoLocation.multipleReferences', "Controls the behavior the 'Go to References'-command when multiple target locations exist."),
					...jsonSubset,
				},
				'editor.gotoLocation.alternativeDefinitionCommand': {
					type: 'string',
					default: defaults.alternativeDefinitionCommand,
					enum: alternativeCommandOptions,
					description: nls.localize('alternativeDefinitionCommand', "Alternative command id that is being executed when the result of 'Go to Definition' is the current location.")
				},
				'editor.gotoLocation.alternativeTypeDefinitionCommand': {
					type: 'string',
					default: defaults.alternativeTypeDefinitionCommand,
					enum: alternativeCommandOptions,
					description: nls.localize('alternativeTypeDefinitionCommand', "Alternative command id that is being executed when the result of 'Go to Type Definition' is the current location.")
				},
				'editor.gotoLocation.alternativeDeclarationCommand': {
					type: 'string',
					default: defaults.alternativeDeclarationCommand,
					enum: alternativeCommandOptions,
					description: nls.localize('alternativeDeclarationCommand', "Alternative command id that is being executed when the result of 'Go to Declaration' is the current location.")
				},
				'editor.gotoLocation.alternativeImplementationCommand': {
					type: 'string',
					default: defaults.alternativeImplementationCommand,
					enum: alternativeCommandOptions,
					description: nls.localize('alternativeImplementationCommand', "Alternative command id that is being executed when the result of 'Go to Implementation' is the current location.")
				},
				'editor.gotoLocation.alternativeReferenceCommand': {
					type: 'string',
					default: defaults.alternativeReferenceCommand,
					enum: alternativeCommandOptions,
					description: nls.localize('alternativeReferenceCommand', "Alternative command id that is being executed when the result of 'Go to Reference' is the current location.")
				},
			}
		);
	}

	public validate(_input: any): GoToLocationOptions {
		if (!_input || typeof _input !== 'object') {
			return this.defaultValue;
		}
		const input = _input as IGotoLocationOptions;
		return {
			multiple: stringSet<GoToLocationValues>(input.multiple, this.defaultValue.multiple!, ['peek', 'gotoAndPeek', 'goto']),
			multipleDefinitions: input.multipleDefinitions ?? stringSet<GoToLocationValues>(input.multipleDefinitions, 'peek', ['peek', 'gotoAndPeek', 'goto']),
			multipleTypeDefinitions: input.multipleTypeDefinitions ?? stringSet<GoToLocationValues>(input.multipleTypeDefinitions, 'peek', ['peek', 'gotoAndPeek', 'goto']),
			multipleDeclarations: input.multipleDeclarations ?? stringSet<GoToLocationValues>(input.multipleDeclarations, 'peek', ['peek', 'gotoAndPeek', 'goto']),
			multipleImplementations: input.multipleImplementations ?? stringSet<GoToLocationValues>(input.multipleImplementations, 'peek', ['peek', 'gotoAndPeek', 'goto']),
			multipleReferences: input.multipleReferences ?? stringSet<GoToLocationValues>(input.multipleReferences, 'peek', ['peek', 'gotoAndPeek', 'goto']),
			alternativeDefinitionCommand: EditorStringOption.string(input.alternativeDefinitionCommand, this.defaultValue.alternativeDefinitionCommand),
			alternativeTypeDefinitionCommand: EditorStringOption.string(input.alternativeTypeDefinitionCommand, this.defaultValue.alternativeTypeDefinitionCommand),
			alternativeDeclarationCommand: EditorStringOption.string(input.alternativeDeclarationCommand, this.defaultValue.alternativeDeclarationCommand),
			alternativeImplementationCommand: EditorStringOption.string(input.alternativeImplementationCommand, this.defaultValue.alternativeImplementationCommand),
			alternativeReferenceCommand: EditorStringOption.string(input.alternativeReferenceCommand, this.defaultValue.alternativeReferenceCommand),
		};
	}
}

//#endregion

//#region hover

/**
 * Configuration options for editor hover
 */
export interface IEditorHoverOptions {
	/**
	 * Enable the hover.
	 * Defaults to true.
	 */
	enabled?: boolean;
	/**
	 * Delay for showing the hover.
	 * Defaults to 300.
	 */
	delay?: number;
	/**
	 * Is the hover sticky such that it can be clicked and its contents selected?
	 * Defaults to true.
	 */
	sticky?: boolean;
	/**
	 * Should the hover be shown above the line if possible?
	 * Defaults to false.
	 */
	above?: boolean;
}

/**
 * @internal
 */
export type EditorHoverOptions = Readonly<Required<IEditorHoverOptions>>;

class EditorHover extends BaseEditorOption<EditorOption.hover, IEditorHoverOptions, EditorHoverOptions> {

	constructor() {
		const defaults: EditorHoverOptions = {
			enabled: true,
			delay: 300,
			sticky: true,
			above: true,
		};
		super(
			EditorOption.hover, 'hover', defaults,
			{
				'editor.hover.enabled': {
					type: 'boolean',
					default: defaults.enabled,
					description: nls.localize('hover.enabled', "Controls whether the hover is shown.")
				},
				'editor.hover.delay': {
					type: 'number',
					default: defaults.delay,
					minimum: 0,
					maximum: 10000,
					description: nls.localize('hover.delay', "Controls the delay in milliseconds after which the hover is shown.")
				},
				'editor.hover.sticky': {
					type: 'boolean',
					default: defaults.sticky,
					description: nls.localize('hover.sticky', "Controls whether the hover should remain visible when mouse is moved over it.")
				},
				'editor.hover.above': {
					type: 'boolean',
					default: defaults.above,
					description: nls.localize('hover.above', "Prefer showing hovers above the line, if there's space.")
				},
			}
		);
	}

	public validate(_input: any): EditorHoverOptions {
		if (!_input || typeof _input !== 'object') {
			return this.defaultValue;
		}
		const input = _input as IEditorHoverOptions;
		return {
			enabled: boolean(input.enabled, this.defaultValue.enabled),
			delay: EditorIntOption.clampedInt(input.delay, this.defaultValue.delay, 0, 10000),
			sticky: boolean(input.sticky, this.defaultValue.sticky),
			above: boolean(input.above, this.defaultValue.above),
		};
	}
}

//#endregion

//#region layoutInfo

/**
 * A description for the overview ruler position.
 */
export interface OverviewRulerPosition {
	/**
	 * Width of the overview ruler
	 */
	readonly width: number;
	/**
	 * Height of the overview ruler
	 */
	readonly height: number;
	/**
	 * Top position for the overview ruler
	 */
	readonly top: number;
	/**
	 * Right position for the overview ruler
	 */
	readonly right: number;
}

export const enum RenderMinimap {
	None = 0,
	Text = 1,
	Blocks = 2,
}

/**
 * The internal layout details of the editor.
 */
export interface EditorLayoutInfo {

	/**
	 * Full editor width.
	 */
	readonly width: number;
	/**
	 * Full editor height.
	 */
	readonly height: number;

	/**
	 * Left position for the glyph margin.
	 */
	readonly glyphMarginLeft: number;
	/**
	 * The width of the glyph margin.
	 */
	readonly glyphMarginWidth: number;

	/**
	 * The number of decoration lanes to render in the glyph margin.
	 */
	readonly glyphMarginDecorationLaneCount: number;

	/**
	 * Left position for the line numbers.
	 */
	readonly lineNumbersLeft: number;
	/**
	 * The width of the line numbers.
	 */
	readonly lineNumbersWidth: number;

	/**
	 * Left position for the line decorations.
	 */
	readonly decorationsLeft: number;
	/**
	 * The width of the line decorations.
	 */
	readonly decorationsWidth: number;

	/**
	 * Left position for the content (actual text)
	 */
	readonly contentLeft: number;
	/**
	 * The width of the content (actual text)
	 */
	readonly contentWidth: number;

	/**
	 * Layout information for the minimap
	 */
	readonly minimap: EditorMinimapLayoutInfo;

	/**
	 * The number of columns (of typical characters) fitting on a viewport line.
	 */
	readonly viewportColumn: number;

	readonly isWordWrapMinified: boolean;
	readonly isViewportWrapping: boolean;
	readonly wrappingColumn: number;

	/**
	 * The width of the vertical scrollbar.
	 */
	readonly verticalScrollbarWidth: number;
	/**
	 * The height of the horizontal scrollbar.
	 */
	readonly horizontalScrollbarHeight: number;

	/**
	 * The position of the overview ruler.
	 */
	readonly overviewRuler: OverviewRulerPosition;
}

/**
 * The internal layout details of the editor.
 */
export interface EditorMinimapLayoutInfo {
	readonly renderMinimap: RenderMinimap;
	readonly minimapLeft: number;
	readonly minimapWidth: number;
	readonly minimapHeightIsEditorHeight: boolean;
	readonly minimapIsSampling: boolean;
	readonly minimapScale: number;
	readonly minimapLineHeight: number;
	readonly minimapCanvasInnerWidth: number;
	readonly minimapCanvasInnerHeight: number;
	readonly minimapCanvasOuterWidth: number;
	readonly minimapCanvasOuterHeight: number;
}

/**
 * @internal
 */
export interface EditorLayoutInfoComputerEnv {
	readonly memory: ComputeOptionsMemory | null;
	readonly outerWidth: number;
	readonly outerHeight: number;
	readonly isDominatedByLongLines: boolean;
	readonly lineHeight: number;
	readonly viewLineCount: number;
	readonly lineNumbersDigitCount: number;
	readonly typicalHalfwidthCharacterWidth: number;
	readonly maxDigitWidth: number;
	readonly pixelRatio: number;
	readonly glyphMarginDecorationLaneCount: number;
}

/**
 * @internal
 */
export interface IEditorLayoutComputerInput {
	readonly outerWidth: number;
	readonly outerHeight: number;
	readonly isDominatedByLongLines: boolean;
	readonly lineHeight: number;
	readonly lineNumbersDigitCount: number;
	readonly typicalHalfwidthCharacterWidth: number;
	readonly maxDigitWidth: number;
	readonly pixelRatio: number;
	readonly glyphMargin: boolean;
	readonly lineDecorationsWidth: string | number;
	readonly folding: boolean;
	readonly minimap: Readonly<Required<IEditorMinimapOptions>>;
	readonly scrollbar: InternalEditorScrollbarOptions;
	readonly lineNumbers: InternalEditorRenderLineNumbersOptions;
	readonly lineNumbersMinChars: number;
	readonly scrollBeyondLastLine: boolean;
	readonly wordWrap: 'wordWrapColumn' | 'on' | 'off' | 'bounded';
	readonly wordWrapColumn: number;
	readonly wordWrapMinified: boolean;
	readonly accessibilitySupport: AccessibilitySupport;
}

/**
 * @internal
 */
export interface IMinimapLayoutInput {
	readonly outerWidth: number;
	readonly outerHeight: number;
	readonly lineHeight: number;
	readonly typicalHalfwidthCharacterWidth: number;
	readonly pixelRatio: number;
	readonly scrollBeyondLastLine: boolean;
	readonly paddingTop: number;
	readonly paddingBottom: number;
	readonly minimap: Readonly<Required<IEditorMinimapOptions>>;
	readonly verticalScrollbarWidth: number;
	readonly viewLineCount: number;
	readonly remainingWidth: number;
	readonly isViewportWrapping: boolean;
}

/**
 * @internal
 */
export class EditorLayoutInfoComputer extends ComputedEditorOption<EditorOption.layoutInfo, EditorLayoutInfo> {

	constructor() {
		super(EditorOption.layoutInfo);
	}

	public compute(env: IEnvironmentalOptions, options: IComputedEditorOptions, _: EditorLayoutInfo): EditorLayoutInfo {
		return EditorLayoutInfoComputer.computeLayout(options, {
			memory: env.memory,
			outerWidth: env.outerWidth,
			outerHeight: env.outerHeight,
			isDominatedByLongLines: env.isDominatedByLongLines,
			lineHeight: env.fontInfo.lineHeight,
			viewLineCount: env.viewLineCount,
			lineNumbersDigitCount: env.lineNumbersDigitCount,
			typicalHalfwidthCharacterWidth: env.fontInfo.typicalHalfwidthCharacterWidth,
			maxDigitWidth: env.fontInfo.maxDigitWidth,
			pixelRatio: env.pixelRatio,
			glyphMarginDecorationLaneCount: env.glyphMarginDecorationLaneCount
		});
	}

	public static computeContainedMinimapLineCount(input: {
		viewLineCount: number;
		scrollBeyondLastLine: boolean;
		paddingTop: number;
		paddingBottom: number;
		height: number;
		lineHeight: number;
		pixelRatio: number;
	}): { typicalViewportLineCount: number; extraLinesBeforeFirstLine: number; extraLinesBeyondLastLine: number; desiredRatio: number; minimapLineCount: number } {
		const typicalViewportLineCount = input.height / input.lineHeight;
		const extraLinesBeforeFirstLine = Math.floor(input.paddingTop / input.lineHeight);
		let extraLinesBeyondLastLine = Math.floor(input.paddingBottom / input.lineHeight);
		if (input.scrollBeyondLastLine) {
			extraLinesBeyondLastLine = Math.max(extraLinesBeyondLastLine, typicalViewportLineCount - 1);
		}
		const desiredRatio = (extraLinesBeforeFirstLine + input.viewLineCount + extraLinesBeyondLastLine) / (input.pixelRatio * input.height);
		const minimapLineCount = Math.floor(input.viewLineCount / desiredRatio);
		return { typicalViewportLineCount, extraLinesBeforeFirstLine, extraLinesBeyondLastLine, desiredRatio, minimapLineCount };
	}

	private static _computeMinimapLayout(input: IMinimapLayoutInput, memory: ComputeOptionsMemory): EditorMinimapLayoutInfo {
		const outerWidth = input.outerWidth;
		const outerHeight = input.outerHeight;
		const pixelRatio = input.pixelRatio;

		if (!input.minimap.enabled) {
			return {
				renderMinimap: RenderMinimap.None,
				minimapLeft: 0,
				minimapWidth: 0,
				minimapHeightIsEditorHeight: false,
				minimapIsSampling: false,
				minimapScale: 1,
				minimapLineHeight: 1,
				minimapCanvasInnerWidth: 0,
				minimapCanvasInnerHeight: Math.floor(pixelRatio * outerHeight),
				minimapCanvasOuterWidth: 0,
				minimapCanvasOuterHeight: outerHeight,
			};
		}

		// Can use memory if only the `viewLineCount` and `remainingWidth` have changed
		const stableMinimapLayoutInput = memory.stableMinimapLayoutInput;
		const couldUseMemory = (
			stableMinimapLayoutInput
			// && input.outerWidth === lastMinimapLayoutInput.outerWidth !!! INTENTIONAL OMITTED
			&& input.outerHeight === stableMinimapLayoutInput.outerHeight
			&& input.lineHeight === stableMinimapLayoutInput.lineHeight
			&& input.typicalHalfwidthCharacterWidth === stableMinimapLayoutInput.typicalHalfwidthCharacterWidth
			&& input.pixelRatio === stableMinimapLayoutInput.pixelRatio
			&& input.scrollBeyondLastLine === stableMinimapLayoutInput.scrollBeyondLastLine
			&& input.paddingTop === stableMinimapLayoutInput.paddingTop
			&& input.paddingBottom === stableMinimapLayoutInput.paddingBottom
			&& input.minimap.enabled === stableMinimapLayoutInput.minimap.enabled
			&& input.minimap.side === stableMinimapLayoutInput.minimap.side
			&& input.minimap.size === stableMinimapLayoutInput.minimap.size
			&& input.minimap.showSlider === stableMinimapLayoutInput.minimap.showSlider
			&& input.minimap.renderCharacters === stableMinimapLayoutInput.minimap.renderCharacters
			&& input.minimap.maxColumn === stableMinimapLayoutInput.minimap.maxColumn
			&& input.minimap.scale === stableMinimapLayoutInput.minimap.scale
			&& input.verticalScrollbarWidth === stableMinimapLayoutInput.verticalScrollbarWidth
			// && input.viewLineCount === lastMinimapLayoutInput.viewLineCount !!! INTENTIONAL OMITTED
			// && input.remainingWidth === lastMinimapLayoutInput.remainingWidth !!! INTENTIONAL OMITTED
			&& input.isViewportWrapping === stableMinimapLayoutInput.isViewportWrapping
		);

		const lineHeight = input.lineHeight;
		const typicalHalfwidthCharacterWidth = input.typicalHalfwidthCharacterWidth;
		const scrollBeyondLastLine = input.scrollBeyondLastLine;
		const minimapRenderCharacters = input.minimap.renderCharacters;
		let minimapScale = (pixelRatio >= 2 ? Math.round(input.minimap.scale * 2) : input.minimap.scale);
		const minimapMaxColumn = input.minimap.maxColumn;
		const minimapSize = input.minimap.size;
		const minimapSide = input.minimap.side;
		const verticalScrollbarWidth = input.verticalScrollbarWidth;
		const viewLineCount = input.viewLineCount;
		const remainingWidth = input.remainingWidth;
		const isViewportWrapping = input.isViewportWrapping;

		const baseCharHeight = minimapRenderCharacters ? 2 : 3;
		let minimapCanvasInnerHeight = Math.floor(pixelRatio * outerHeight);
		const minimapCanvasOuterHeight = minimapCanvasInnerHeight / pixelRatio;
		let minimapHeightIsEditorHeight = false;
		let minimapIsSampling = false;
		let minimapLineHeight = baseCharHeight * minimapScale;
		let minimapCharWidth = minimapScale / pixelRatio;
		let minimapWidthMultiplier: number = 1;

		if (minimapSize === 'fill' || minimapSize === 'fit') {
			const { typicalViewportLineCount, extraLinesBeforeFirstLine, extraLinesBeyondLastLine, desiredRatio, minimapLineCount } = EditorLayoutInfoComputer.computeContainedMinimapLineCount({
				viewLineCount: viewLineCount,
				scrollBeyondLastLine: scrollBeyondLastLine,
				paddingTop: input.paddingTop,
				paddingBottom: input.paddingBottom,
				height: outerHeight,
				lineHeight: lineHeight,
				pixelRatio: pixelRatio
			});
			// ratio is intentionally not part of the layout to avoid the layout changing all the time
			// when doing sampling
			const ratio = viewLineCount / minimapLineCount;

			if (ratio > 1) {
				minimapHeightIsEditorHeight = true;
				minimapIsSampling = true;
				minimapScale = 1;
				minimapLineHeight = 1;
				minimapCharWidth = minimapScale / pixelRatio;
			} else {
				let fitBecomesFill = false;
				let maxMinimapScale = minimapScale + 1;

				if (minimapSize === 'fit') {
					const effectiveMinimapHeight = Math.ceil((extraLinesBeforeFirstLine + viewLineCount + extraLinesBeyondLastLine) * minimapLineHeight);
					if (isViewportWrapping && couldUseMemory && remainingWidth <= memory.stableFitRemainingWidth) {
						// There is a loop when using `fit` and viewport wrapping:
						// - view line count impacts minimap layout
						// - minimap layout impacts viewport width
						// - viewport width impacts view line count
						// To break the loop, once we go to a smaller minimap scale, we try to stick with it.
						fitBecomesFill = true;
						maxMinimapScale = memory.stableFitMaxMinimapScale;
					} else {
						fitBecomesFill = (effectiveMinimapHeight > minimapCanvasInnerHeight);
					}
				}

				if (minimapSize === 'fill' || fitBecomesFill) {
					minimapHeightIsEditorHeight = true;
					const configuredMinimapScale = minimapScale;
					minimapLineHeight = Math.min(lineHeight * pixelRatio, Math.max(1, Math.floor(1 / desiredRatio)));
					if (isViewportWrapping && couldUseMemory && remainingWidth <= memory.stableFitRemainingWidth) {
						// There is a loop when using `fill` and viewport wrapping:
						// - view line count impacts minimap layout
						// - minimap layout impacts viewport width
						// - viewport width impacts view line count
						// To break the loop, once we go to a smaller minimap scale, we try to stick with it.
						maxMinimapScale = memory.stableFitMaxMinimapScale;
					}
					minimapScale = Math.min(maxMinimapScale, Math.max(1, Math.floor(minimapLineHeight / baseCharHeight)));
					if (minimapScale > configuredMinimapScale) {
						minimapWidthMultiplier = Math.min(2, minimapScale / configuredMinimapScale);
					}
					minimapCharWidth = minimapScale / pixelRatio / minimapWidthMultiplier;
					minimapCanvasInnerHeight = Math.ceil((Math.max(typicalViewportLineCount, extraLinesBeforeFirstLine + viewLineCount + extraLinesBeyondLastLine)) * minimapLineHeight);
					if (isViewportWrapping) {
						// remember for next time
						memory.stableMinimapLayoutInput = input;
						memory.stableFitRemainingWidth = remainingWidth;
						memory.stableFitMaxMinimapScale = minimapScale;
					} else {
						memory.stableMinimapLayoutInput = null;
						memory.stableFitRemainingWidth = 0;
					}
				}
			}
		}

		// Given:
		// (leaving 2px for the cursor to have space after the last character)
		// viewportColumn = (contentWidth - verticalScrollbarWidth - 2) / typicalHalfwidthCharacterWidth
		// minimapWidth = viewportColumn * minimapCharWidth
		// contentWidth = remainingWidth - minimapWidth
		// What are good values for contentWidth and minimapWidth ?

		// minimapWidth = ((contentWidth - verticalScrollbarWidth - 2) / typicalHalfwidthCharacterWidth) * minimapCharWidth
		// typicalHalfwidthCharacterWidth * minimapWidth = (contentWidth - verticalScrollbarWidth - 2) * minimapCharWidth
		// typicalHalfwidthCharacterWidth * minimapWidth = (remainingWidth - minimapWidth - verticalScrollbarWidth - 2) * minimapCharWidth
		// (typicalHalfwidthCharacterWidth + minimapCharWidth) * minimapWidth = (remainingWidth - verticalScrollbarWidth - 2) * minimapCharWidth
		// minimapWidth = ((remainingWidth - verticalScrollbarWidth - 2) * minimapCharWidth) / (typicalHalfwidthCharacterWidth + minimapCharWidth)

		const minimapMaxWidth = Math.floor(minimapMaxColumn * minimapCharWidth);
		const minimapWidth = Math.min(minimapMaxWidth, Math.max(0, Math.floor(((remainingWidth - verticalScrollbarWidth - 2) * minimapCharWidth) / (typicalHalfwidthCharacterWidth + minimapCharWidth))) + MINIMAP_GUTTER_WIDTH);

		let minimapCanvasInnerWidth = Math.floor(pixelRatio * minimapWidth);
		const minimapCanvasOuterWidth = minimapCanvasInnerWidth / pixelRatio;
		minimapCanvasInnerWidth = Math.floor(minimapCanvasInnerWidth * minimapWidthMultiplier);

		const renderMinimap = (minimapRenderCharacters ? RenderMinimap.Text : RenderMinimap.Blocks);
		const minimapLeft = (minimapSide === 'left' ? 0 : (outerWidth - minimapWidth - verticalScrollbarWidth));

		return {
			renderMinimap,
			minimapLeft,
			minimapWidth,
			minimapHeightIsEditorHeight,
			minimapIsSampling,
			minimapScale,
			minimapLineHeight,
			minimapCanvasInnerWidth,
			minimapCanvasInnerHeight,
			minimapCanvasOuterWidth,
			minimapCanvasOuterHeight,
		};
	}

	public static computeLayout(options: IComputedEditorOptions, env: EditorLayoutInfoComputerEnv): EditorLayoutInfo {
		const outerWidth = env.outerWidth | 0;
		const outerHeight = env.outerHeight | 0;
		const lineHeight = env.lineHeight | 0;
		const lineNumbersDigitCount = env.lineNumbersDigitCount | 0;
		const typicalHalfwidthCharacterWidth = env.typicalHalfwidthCharacterWidth;
		const maxDigitWidth = env.maxDigitWidth;
		const pixelRatio = env.pixelRatio;
		const viewLineCount = env.viewLineCount;

		const wordWrapOverride2 = options.get(EditorOption.wordWrapOverride2);
		const wordWrapOverride1 = (wordWrapOverride2 === 'inherit' ? options.get(EditorOption.wordWrapOverride1) : wordWrapOverride2);
		const wordWrap = (wordWrapOverride1 === 'inherit' ? options.get(EditorOption.wordWrap) : wordWrapOverride1);

		const wordWrapColumn = options.get(EditorOption.wordWrapColumn);
		const isDominatedByLongLines = env.isDominatedByLongLines;

		const showGlyphMargin = options.get(EditorOption.glyphMargin);
		const showLineNumbers = (options.get(EditorOption.lineNumbers).renderType !== RenderLineNumbersType.Off);
		const lineNumbersMinChars = options.get(EditorOption.lineNumbersMinChars);
		const scrollBeyondLastLine = options.get(EditorOption.scrollBeyondLastLine);
		const padding = options.get(EditorOption.padding);
		const minimap = options.get(EditorOption.minimap);

		const scrollbar = options.get(EditorOption.scrollbar);
		const verticalScrollbarWidth = scrollbar.verticalScrollbarSize;
		const verticalScrollbarHasArrows = scrollbar.verticalHasArrows;
		const scrollbarArrowSize = scrollbar.arrowSize;
		const horizontalScrollbarHeight = scrollbar.horizontalScrollbarSize;

		const folding = options.get(EditorOption.folding);
		const showFoldingDecoration = options.get(EditorOption.showFoldingControls) !== 'never';

		let lineDecorationsWidth = options.get(EditorOption.lineDecorationsWidth);
		if (folding && showFoldingDecoration) {
			lineDecorationsWidth += 16;
		}

		let lineNumbersWidth = 0;
		if (showLineNumbers) {
			const digitCount = Math.max(lineNumbersDigitCount, lineNumbersMinChars);
			lineNumbersWidth = Math.round(digitCount * maxDigitWidth);
		}

		let glyphMarginWidth = 0;
		if (showGlyphMargin) {
			glyphMarginWidth = lineHeight * env.glyphMarginDecorationLaneCount;
		}

		let glyphMarginLeft = 0;
		let lineNumbersLeft = glyphMarginLeft + glyphMarginWidth;
		let decorationsLeft = lineNumbersLeft + lineNumbersWidth;
		let contentLeft = decorationsLeft + lineDecorationsWidth;

		const remainingWidth = outerWidth - glyphMarginWidth - lineNumbersWidth - lineDecorationsWidth;

		let isWordWrapMinified = false;
		let isViewportWrapping = false;
		let wrappingColumn = -1;

		if (wordWrapOverride1 === 'inherit' && isDominatedByLongLines) {
			// Force viewport width wrapping if model is dominated by long lines
			isWordWrapMinified = true;
			isViewportWrapping = true;
		} else if (wordWrap === 'on' || wordWrap === 'bounded') {
			isViewportWrapping = true;
		} else if (wordWrap === 'wordWrapColumn') {
			wrappingColumn = wordWrapColumn;
		}

		const minimapLayout = EditorLayoutInfoComputer._computeMinimapLayout({
			outerWidth: outerWidth,
			outerHeight: outerHeight,
			lineHeight: lineHeight,
			typicalHalfwidthCharacterWidth: typicalHalfwidthCharacterWidth,
			pixelRatio: pixelRatio,
			scrollBeyondLastLine: scrollBeyondLastLine,
			paddingTop: padding.top,
			paddingBottom: padding.bottom,
			minimap: minimap,
			verticalScrollbarWidth: verticalScrollbarWidth,
			viewLineCount: viewLineCount,
			remainingWidth: remainingWidth,
			isViewportWrapping: isViewportWrapping,
		}, env.memory || new ComputeOptionsMemory());

		if (minimapLayout.renderMinimap !== RenderMinimap.None && minimapLayout.minimapLeft === 0) {
			// the minimap is rendered to the left, so move everything to the right
			glyphMarginLeft += minimapLayout.minimapWidth;
			lineNumbersLeft += minimapLayout.minimapWidth;
			decorationsLeft += minimapLayout.minimapWidth;
			contentLeft += minimapLayout.minimapWidth;
		}
		const contentWidth = remainingWidth - minimapLayout.minimapWidth;

		// (leaving 2px for the cursor to have space after the last character)
		const viewportColumn = Math.max(1, Math.floor((contentWidth - verticalScrollbarWidth - 2) / typicalHalfwidthCharacterWidth));

		const verticalArrowSize = (verticalScrollbarHasArrows ? scrollbarArrowSize : 0);

		if (isViewportWrapping) {
			// compute the actual wrappingColumn
			wrappingColumn = Math.max(1, viewportColumn);
			if (wordWrap === 'bounded') {
				wrappingColumn = Math.min(wrappingColumn, wordWrapColumn);
			}
		}

		return {
			width: outerWidth,
			height: outerHeight,

			glyphMarginLeft: glyphMarginLeft,
			glyphMarginWidth: glyphMarginWidth,
			glyphMarginDecorationLaneCount: env.glyphMarginDecorationLaneCount,

			lineNumbersLeft: lineNumbersLeft,
			lineNumbersWidth: lineNumbersWidth,

			decorationsLeft: decorationsLeft,
			decorationsWidth: lineDecorationsWidth,

			contentLeft: contentLeft,
			contentWidth: contentWidth,

			minimap: minimapLayout,

			viewportColumn: viewportColumn,

			isWordWrapMinified: isWordWrapMinified,
			isViewportWrapping: isViewportWrapping,
			wrappingColumn: wrappingColumn,

			verticalScrollbarWidth: verticalScrollbarWidth,
			horizontalScrollbarHeight: horizontalScrollbarHeight,

			overviewRuler: {
				top: verticalArrowSize,
				width: verticalScrollbarWidth,
				height: (outerHeight - 2 * verticalArrowSize),
				right: 0
			}
		};
	}
}

//#endregion

//#region WrappingStrategy
class WrappingStrategy extends BaseEditorOption<EditorOption.wrappingStrategy, 'simple' | 'advanced', 'simple' | 'advanced'> {

	constructor() {
		super(EditorOption.wrappingStrategy, 'wrappingStrategy', 'simple',
			{
				'editor.wrappingStrategy': {
					enumDescriptions: [
						nls.localize('wrappingStrategy.simple', "Assumes that all characters are of the same width. This is a fast algorithm that works correctly for monospace fonts and certain scripts (like Latin characters) where glyphs are of equal width."),
						nls.localize('wrappingStrategy.advanced', "Delegates wrapping points computation to the browser. This is a slow algorithm, that might cause freezes for large files, but it works correctly in all cases.")
					],
					type: 'string',
					enum: ['simple', 'advanced'],
					default: 'simple',
					description: nls.localize('wrappingStrategy', "Controls the algorithm that computes wrapping points. Note that when in accessibility mode, advanced will be used for the best experience.")
				}
			}
		);
	}

	public validate(input: any): 'simple' | 'advanced' {
		return stringSet<'simple' | 'advanced'>(input, 'simple', ['simple', 'advanced']);
	}

	public override compute(env: IEnvironmentalOptions, options: IComputedEditorOptions, value: 'simple' | 'advanced'): 'simple' | 'advanced' {
		const accessibilitySupport = options.get(EditorOption.accessibilitySupport);
		if (accessibilitySupport === AccessibilitySupport.Enabled) {
			// if we know for a fact that a screen reader is attached, we switch our strategy to advanced to
			// help that the editor's wrapping points match the textarea's wrapping points
			return 'advanced';
		}
		return value;
	}
}
//#endregion

//#region lightbulb

/**
 * Configuration options for editor lightbulb
 */
export interface IEditorLightbulbOptions {
	/**
	 * Enable the lightbulb code action.
	 * Defaults to true.
	 */
	enabled?: boolean;
}

/**
 * @internal
 */
export type EditorLightbulbOptions = Readonly<Required<IEditorLightbulbOptions>>;

class EditorLightbulb extends BaseEditorOption<EditorOption.lightbulb, IEditorLightbulbOptions, EditorLightbulbOptions> {

	constructor() {
		const defaults: EditorLightbulbOptions = { enabled: true };
		super(
			EditorOption.lightbulb, 'lightbulb', defaults,
			{
				'editor.lightbulb.enabled': {
					type: 'boolean',
					default: defaults.enabled,
					description: nls.localize('codeActions', "Enables the Code Action lightbulb in the editor.")
				},
			}
		);
	}

	public validate(_input: any): EditorLightbulbOptions {
		if (!_input || typeof _input !== 'object') {
			return this.defaultValue;
		}
		const input = _input as IEditorLightbulbOptions;
		return {
			enabled: boolean(input.enabled, this.defaultValue.enabled)
		};
	}
}

//#endregion

//#region stickyScroll

export interface IEditorStickyScrollOptions {
	/**
	 * Enable the sticky scroll
	 */
	enabled?: boolean;
	/**
	 * Maximum number of sticky lines to show
	 */
	maxLineCount?: number;
	/**
	 * Model to choose for sticky scroll by default
	 */
	defaultModel?: 'outlineModel' | 'foldingProviderModel' | 'indentationModel';
	/**
	 * Define whether to scroll sticky scroll with editor horizontal scrollbae
	 */
	scrollWithEditor?: boolean;
}

/**
 * @internal
 */
export type EditorStickyScrollOptions = Readonly<Required<IEditorStickyScrollOptions>>;

class EditorStickyScroll extends BaseEditorOption<EditorOption.stickyScroll, IEditorStickyScrollOptions, EditorStickyScrollOptions> {

	constructor() {
		const defaults: EditorStickyScrollOptions = { enabled: false, maxLineCount: 5, defaultModel: 'outlineModel', scrollWithEditor: true };
		super(
			EditorOption.stickyScroll, 'stickyScroll', defaults,
			{
				'editor.stickyScroll.enabled': {
					type: 'boolean',
					default: defaults.enabled,
					description: nls.localize('editor.stickyScroll.enabled', "Shows the nested current scopes during the scroll at the top of the editor.")
				},
				'editor.stickyScroll.maxLineCount': {
					type: 'number',
					default: defaults.maxLineCount,
					minimum: 1,
					maximum: 10,
					description: nls.localize('editor.stickyScroll.maxLineCount', "Defines the maximum number of sticky lines to show.")
				},
				'editor.stickyScroll.defaultModel': {
					type: 'string',
					enum: ['outlineModel', 'foldingProviderModel', 'indentationModel'],
					default: defaults.defaultModel,
					description: nls.localize('editor.stickyScroll.defaultModel', "Defines the model to use for determining which lines to stick. If the outline model does not exist, it will fall back on the folding provider model which falls back on the indentation model. This order is respected in all three cases.")
				},
				'editor.stickyScroll.scrollWithEditor': {
					type: 'boolean',
					default: defaults.scrollWithEditor,
					description: nls.localize('editor.stickyScroll.scrollWithEditor', "Enable scrolling of the sticky scroll widget with the editor's horizontal scrollbar.")
				},
			}
		);
	}

	public validate(_input: any): EditorStickyScrollOptions {
		if (!_input || typeof _input !== 'object') {
			return this.defaultValue;
		}
		const input = _input as IEditorStickyScrollOptions;
		return {
			enabled: boolean(input.enabled, this.defaultValue.enabled),
			maxLineCount: EditorIntOption.clampedInt(input.maxLineCount, this.defaultValue.maxLineCount, 1, 10),
			defaultModel: stringSet<'outlineModel' | 'foldingProviderModel' | 'indentationModel'>(input.defaultModel, this.defaultValue.defaultModel, ['outlineModel', 'foldingProviderModel', 'indentationModel']),
			scrollWithEditor: boolean(input.scrollWithEditor, this.defaultValue.scrollWithEditor)
		};
	}
}

//#endregion

//#region inlayHints

/**
 * Configuration options for editor inlayHints
 */
export interface IEditorInlayHintsOptions {
	/**
	 * Enable the inline hints.
	 * Defaults to true.
	 */
	enabled?: 'on' | 'off' | 'offUnlessPressed' | 'onUnlessPressed';

	/**
	 * Font size of inline hints.
	 * Default to 90% of the editor font size.
	 */
	fontSize?: number;

	/**
	 * Font family of inline hints.
	 * Defaults to editor font family.
	 */
	fontFamily?: string;

	/**
	 * Enables the padding around the inlay hint.
	 * Defaults to false.
	 */
	padding?: boolean;
}

/**
 * @internal
 */
export type EditorInlayHintsOptions = Readonly<Required<IEditorInlayHintsOptions>>;

class EditorInlayHints extends BaseEditorOption<EditorOption.inlayHints, IEditorInlayHintsOptions, EditorInlayHintsOptions> {

	constructor() {
		const defaults: EditorInlayHintsOptions = { enabled: 'on', fontSize: 0, fontFamily: '', padding: false };
		super(
			EditorOption.inlayHints, 'inlayHints', defaults,
			{
				'editor.inlayHints.enabled': {
					type: 'string',
					default: defaults.enabled,
					description: nls.localize('inlayHints.enable', "Enables the inlay hints in the editor."),
					enum: ['on', 'onUnlessPressed', 'offUnlessPressed', 'off'],
					markdownEnumDescriptions: [
						nls.localize('editor.inlayHints.on', "Inlay hints are enabled"),
						nls.localize('editor.inlayHints.onUnlessPressed', "Inlay hints are showing by default and hide when holding {0}", platform.isMacintosh ? `Ctrl+Option` : `Ctrl+Alt`),
						nls.localize('editor.inlayHints.offUnlessPressed', "Inlay hints are hidden by default and show when holding {0}", platform.isMacintosh ? `Ctrl+Option` : `Ctrl+Alt`),
						nls.localize('editor.inlayHints.off', "Inlay hints are disabled"),
					],
				},
				'editor.inlayHints.fontSize': {
					type: 'number',
					default: defaults.fontSize,
					markdownDescription: nls.localize('inlayHints.fontSize', "Controls font size of inlay hints in the editor. As default the {0} is used when the configured value is less than {1} or greater than the editor font size.", '`#editor.fontSize#`', '`5`')
				},
				'editor.inlayHints.fontFamily': {
					type: 'string',
					default: defaults.fontFamily,
					markdownDescription: nls.localize('inlayHints.fontFamily', "Controls font family of inlay hints in the editor. When set to empty, the {0} is used.", '`#editor.fontFamily#`')
				},
				'editor.inlayHints.padding': {
					type: 'boolean',
					default: defaults.padding,
					description: nls.localize('inlayHints.padding', "Enables the padding around the inlay hints in the editor.")
				}
			}
		);
	}

	public validate(_input: any): EditorInlayHintsOptions {
		if (!_input || typeof _input !== 'object') {
			return this.defaultValue;
		}
		const input = _input as IEditorInlayHintsOptions;
		if (typeof input.enabled === 'boolean') {
			input.enabled = input.enabled ? 'on' : 'off';
		}
		return {
			enabled: stringSet<'on' | 'off' | 'offUnlessPressed' | 'onUnlessPressed'>(input.enabled, this.defaultValue.enabled, ['on', 'off', 'offUnlessPressed', 'onUnlessPressed']),
			fontSize: EditorIntOption.clampedInt(input.fontSize, this.defaultValue.fontSize, 0, 100),
			fontFamily: EditorStringOption.string(input.fontFamily, this.defaultValue.fontFamily),
			padding: boolean(input.padding, this.defaultValue.padding)
		};
	}
}

//#endregion

//#region lineDecorationsWidth

class EditorLineDecorationsWidth extends BaseEditorOption<EditorOption.lineDecorationsWidth, number | string, number> {

	constructor() {
		super(EditorOption.lineDecorationsWidth, 'lineDecorationsWidth', 10);
	}

	public validate(input: any): number {
		if (typeof input === 'string' && /^\d+(\.\d+)?ch$/.test(input)) {
			const multiple = parseFloat(input.substring(0, input.length - 2));
			return -multiple; // negative numbers signal a multiple
		} else {
			return EditorIntOption.clampedInt(input, this.defaultValue, 0, 1000);
		}
	}

	public override compute(env: IEnvironmentalOptions, options: IComputedEditorOptions, value: number): number {
		if (value < 0) {
			// negative numbers signal a multiple
			return EditorIntOption.clampedInt(-value * env.fontInfo.typicalHalfwidthCharacterWidth, this.defaultValue, 0, 1000);
		} else {
			return value;
		}
	}
}

//#endregion

//#region lineHeight

class EditorLineHeight extends EditorFloatOption<EditorOption.lineHeight> {

	constructor() {
		super(
			EditorOption.lineHeight, 'lineHeight',
			EDITOR_FONT_DEFAULTS.lineHeight,
			x => EditorFloatOption.clamp(x, 0, 150),
			{ markdownDescription: nls.localize('lineHeight', "Controls the line height. \n - Use 0 to automatically compute the line height from the font size.\n - Values between 0 and 8 will be used as a multiplier with the font size.\n - Values greater than or equal to 8 will be used as effective values.") }
		);
	}

	public override compute(env: IEnvironmentalOptions, options: IComputedEditorOptions, value: number): number {
		// The lineHeight is computed from the fontSize if it is 0.
		// Moreover, the final lineHeight respects the editor zoom level.
		// So take the result from env.fontInfo
		return env.fontInfo.lineHeight;
	}
}

//#endregion

//#region minimap

/**
 * Configuration options for editor minimap
 */
export interface IEditorMinimapOptions {
	/**
	 * Enable the rendering of the minimap.
	 * Defaults to true.
	 */
	enabled?: boolean;
	/**
	 * Control the rendering of minimap.
	 */
	autohide?: boolean;
	/**
	 * Control the side of the minimap in editor.
	 * Defaults to 'right'.
	 */
	side?: 'right' | 'left';
	/**
	 * Control the minimap rendering mode.
	 * Defaults to 'actual'.
	 */
	size?: 'proportional' | 'fill' | 'fit';
	/**
	 * Control the rendering of the minimap slider.
	 * Defaults to 'mouseover'.
	 */
	showSlider?: 'always' | 'mouseover';
	/**
	 * Render the actual text on a line (as opposed to color blocks).
	 * Defaults to true.
	 */
	renderCharacters?: boolean;
	/**
	 * Limit the width of the minimap to render at most a certain number of columns.
	 * Defaults to 120.
	 */
	maxColumn?: number;
	/**
	 * Relative size of the font in the minimap. Defaults to 1.
	 */
	scale?: number;
}

/**
 * @internal
 */
export type EditorMinimapOptions = Readonly<Required<IEditorMinimapOptions>>;

class EditorMinimap extends BaseEditorOption<EditorOption.minimap, IEditorMinimapOptions, EditorMinimapOptions> {

	constructor() {
		const defaults: EditorMinimapOptions = {
			enabled: true,
			size: 'proportional',
			side: 'right',
			showSlider: 'mouseover',
			autohide: false,
			renderCharacters: true,
			maxColumn: 120,
			scale: 1,
		};
		super(
			EditorOption.minimap, 'minimap', defaults,
			{
				'editor.minimap.enabled': {
					type: 'boolean',
					default: defaults.enabled,
					description: nls.localize('minimap.enabled', "Controls whether the minimap is shown.")
				},
				'editor.minimap.autohide': {
					type: 'boolean',
					default: defaults.autohide,
					description: nls.localize('minimap.autohide', "Controls whether the minimap is hidden automatically.")
				},
				'editor.minimap.size': {
					type: 'string',
					enum: ['proportional', 'fill', 'fit'],
					enumDescriptions: [
						nls.localize('minimap.size.proportional', "The minimap has the same size as the editor contents (and might scroll)."),
						nls.localize('minimap.size.fill', "The minimap will stretch or shrink as necessary to fill the height of the editor (no scrolling)."),
						nls.localize('minimap.size.fit', "The minimap will shrink as necessary to never be larger than the editor (no scrolling)."),
					],
					default: defaults.size,
					description: nls.localize('minimap.size', "Controls the size of the minimap.")
				},
				'editor.minimap.side': {
					type: 'string',
					enum: ['left', 'right'],
					default: defaults.side,
					description: nls.localize('minimap.side', "Controls the side where to render the minimap.")
				},
				'editor.minimap.showSlider': {
					type: 'string',
					enum: ['always', 'mouseover'],
					default: defaults.showSlider,
					description: nls.localize('minimap.showSlider', "Controls when the minimap slider is shown.")
				},
				'editor.minimap.scale': {
					type: 'number',
					default: defaults.scale,
					minimum: 1,
					maximum: 3,
					enum: [1, 2, 3],
					description: nls.localize('minimap.scale', "Scale of content drawn in the minimap: 1, 2 or 3.")
				},
				'editor.minimap.renderCharacters': {
					type: 'boolean',
					default: defaults.renderCharacters,
					description: nls.localize('minimap.renderCharacters', "Render the actual characters on a line as opposed to color blocks.")
				},
				'editor.minimap.maxColumn': {
					type: 'number',
					default: defaults.maxColumn,
					description: nls.localize('minimap.maxColumn', "Limit the width of the minimap to render at most a certain number of columns.")
				}
			}
		);
	}

	public validate(_input: any): EditorMinimapOptions {
		if (!_input || typeof _input !== 'object') {
			return this.defaultValue;
		}
		const input = _input as IEditorMinimapOptions;
		return {
			enabled: boolean(input.enabled, this.defaultValue.enabled),
			autohide: boolean(input.autohide, this.defaultValue.autohide),
			size: stringSet<'proportional' | 'fill' | 'fit'>(input.size, this.defaultValue.size, ['proportional', 'fill', 'fit']),
			side: stringSet<'right' | 'left'>(input.side, this.defaultValue.side, ['right', 'left']),
			showSlider: stringSet<'always' | 'mouseover'>(input.showSlider, this.defaultValue.showSlider, ['always', 'mouseover']),
			renderCharacters: boolean(input.renderCharacters, this.defaultValue.renderCharacters),
			scale: EditorIntOption.clampedInt(input.scale, 1, 1, 3),
			maxColumn: EditorIntOption.clampedInt(input.maxColumn, this.defaultValue.maxColumn, 1, 10000),
		};
	}
}

//#endregion

//#region multiCursorModifier

function _multiCursorModifierFromString(multiCursorModifier: 'ctrlCmd' | 'alt'): 'altKey' | 'metaKey' | 'ctrlKey' {
	if (multiCursorModifier === 'ctrlCmd') {
		return (platform.isMacintosh ? 'metaKey' : 'ctrlKey');
	}
	return 'altKey';
}

//#endregion

//#region padding

/**
 * Configuration options for editor padding
 */
export interface IEditorPaddingOptions {
	/**
	 * Spacing between top edge of editor and first line.
	 */
	top?: number;
	/**
	 * Spacing between bottom edge of editor and last line.
	 */
	bottom?: number;
}

/**
 * @internal
 */
export type InternalEditorPaddingOptions = Readonly<Required<IEditorPaddingOptions>>;

class EditorPadding extends BaseEditorOption<EditorOption.padding, IEditorPaddingOptions, InternalEditorPaddingOptions> {

	constructor() {
		super(
			EditorOption.padding, 'padding', { top: 0, bottom: 0 },
			{
				'editor.padding.top': {
					type: 'number',
					default: 0,
					minimum: 0,
					maximum: 1000,
					description: nls.localize('padding.top', "Controls the amount of space between the top edge of the editor and the first line.")
				},
				'editor.padding.bottom': {
					type: 'number',
					default: 0,
					minimum: 0,
					maximum: 1000,
					description: nls.localize('padding.bottom', "Controls the amount of space between the bottom edge of the editor and the last line.")
				}
			}
		);
	}

	public validate(_input: any): InternalEditorPaddingOptions {
		if (!_input || typeof _input !== 'object') {
			return this.defaultValue;
		}
		const input = _input as IEditorPaddingOptions;

		return {
			top: EditorIntOption.clampedInt(input.top, 0, 0, 1000),
			bottom: EditorIntOption.clampedInt(input.bottom, 0, 0, 1000)
		};
	}
}
//#endregion

//#region parameterHints

/**
 * Configuration options for parameter hints
 */
export interface IEditorParameterHintOptions {
	/**
	 * Enable parameter hints.
	 * Defaults to true.
	 */
	enabled?: boolean;
	/**
	 * Enable cycling of parameter hints.
	 * Defaults to false.
	 */
	cycle?: boolean;
}

/**
 * @internal
 */
export type InternalParameterHintOptions = Readonly<Required<IEditorParameterHintOptions>>;

class EditorParameterHints extends BaseEditorOption<EditorOption.parameterHints, IEditorParameterHintOptions, InternalParameterHintOptions> {

	constructor() {
		const defaults: InternalParameterHintOptions = {
			enabled: true,
			cycle: true
		};
		super(
			EditorOption.parameterHints, 'parameterHints', defaults,
			{
				'editor.parameterHints.enabled': {
					type: 'boolean',
					default: defaults.enabled,
					description: nls.localize('parameterHints.enabled', "Enables a pop-up that shows parameter documentation and type information as you type.")
				},
				'editor.parameterHints.cycle': {
					type: 'boolean',
					default: defaults.cycle,
					description: nls.localize('parameterHints.cycle', "Controls whether the parameter hints menu cycles or closes when reaching the end of the list.")
				},
			}
		);
	}

	public validate(_input: any): InternalParameterHintOptions {
		if (!_input || typeof _input !== 'object') {
			return this.defaultValue;
		}
		const input = _input as IEditorParameterHintOptions;
		return {
			enabled: boolean(input.enabled, this.defaultValue.enabled),
			cycle: boolean(input.cycle, this.defaultValue.cycle)
		};
	}
}

//#endregion

//#region pixelRatio

class EditorPixelRatio extends ComputedEditorOption<EditorOption.pixelRatio, number> {

	constructor() {
		super(EditorOption.pixelRatio);
	}

	public compute(env: IEnvironmentalOptions, options: IComputedEditorOptions, _: number): number {
		return env.pixelRatio;
	}
}

//#endregion

//#region quickSuggestions

export type QuickSuggestionsValue = 'on' | 'inline' | 'off';

/**
 * Configuration options for quick suggestions
 */
export interface IQuickSuggestionsOptions {
	other?: boolean | QuickSuggestionsValue;
	comments?: boolean | QuickSuggestionsValue;
	strings?: boolean | QuickSuggestionsValue;
}

export interface InternalQuickSuggestionsOptions {
	readonly other: QuickSuggestionsValue;
	readonly comments: QuickSuggestionsValue;
	readonly strings: QuickSuggestionsValue;
}

class EditorQuickSuggestions extends BaseEditorOption<EditorOption.quickSuggestions, boolean | IQuickSuggestionsOptions, InternalQuickSuggestionsOptions> {

	public override readonly defaultValue: InternalQuickSuggestionsOptions;

	constructor() {
		const defaults: InternalQuickSuggestionsOptions = {
			other: 'on',
			comments: 'off',
			strings: 'off'
		};
		const types: IJSONSchema[] = [
			{ type: 'boolean' },
			{
				type: 'string',
				enum: ['on', 'inline', 'off'],
				enumDescriptions: [nls.localize('on', "Quick suggestions show inside the suggest widget"), nls.localize('inline', "Quick suggestions show as ghost text"), nls.localize('off', "Quick suggestions are disabled")]
			}
		];
		super(EditorOption.quickSuggestions, 'quickSuggestions', defaults, {
			type: 'object',
			additionalProperties: false,
			properties: {
				strings: {
					anyOf: types,
					default: defaults.strings,
					description: nls.localize('quickSuggestions.strings', "Enable quick suggestions inside strings.")
				},
				comments: {
					anyOf: types,
					default: defaults.comments,
					description: nls.localize('quickSuggestions.comments', "Enable quick suggestions inside comments.")
				},
				other: {
					anyOf: types,
					default: defaults.other,
					description: nls.localize('quickSuggestions.other', "Enable quick suggestions outside of strings and comments.")
				},
			},
			default: defaults,
			markdownDescription: nls.localize('quickSuggestions', "Controls whether suggestions should automatically show up while typing. This can be controlled for typing in comments, strings, and other code. Quick suggestion can be configured to show as ghost text or with the suggest widget. Also be aware of the '{0}'-setting which controls if suggestions are triggered by special characters.", `#editor.suggestOnTriggerCharacters#`)
		});
		this.defaultValue = defaults;
	}

	public validate(input: any): InternalQuickSuggestionsOptions {
		if (typeof input === 'boolean') {
			// boolean -> all on/off
			const value = input ? 'on' : 'off';
			return { comments: value, strings: value, other: value };
		}
		if (!input || typeof input !== 'object') {
			// invalid object
			return this.defaultValue;
		}

		const { other, comments, strings } = (<IQuickSuggestionsOptions>input);
		const allowedValues: QuickSuggestionsValue[] = ['on', 'inline', 'off'];
		let validatedOther: QuickSuggestionsValue;
		let validatedComments: QuickSuggestionsValue;
		let validatedStrings: QuickSuggestionsValue;

		if (typeof other === 'boolean') {
			validatedOther = other ? 'on' : 'off';
		} else {
			validatedOther = stringSet(other, this.defaultValue.other, allowedValues);
		}
		if (typeof comments === 'boolean') {
			validatedComments = comments ? 'on' : 'off';
		} else {
			validatedComments = stringSet(comments, this.defaultValue.comments, allowedValues);
		}
		if (typeof strings === 'boolean') {
			validatedStrings = strings ? 'on' : 'off';
		} else {
			validatedStrings = stringSet(strings, this.defaultValue.strings, allowedValues);
		}
		return {
			other: validatedOther,
			comments: validatedComments,
			strings: validatedStrings
		};
	}
}

//#endregion

//#region renderLineNumbers

export type LineNumbersType = 'on' | 'off' | 'relative' | 'interval' | ((lineNumber: number) => string);

export const enum RenderLineNumbersType {
	Off = 0,
	On = 1,
	Relative = 2,
	Interval = 3,
	Custom = 4
}

export interface InternalEditorRenderLineNumbersOptions {
	readonly renderType: RenderLineNumbersType;
	readonly renderFn: ((lineNumber: number) => string) | null;
}

class EditorRenderLineNumbersOption extends BaseEditorOption<EditorOption.lineNumbers, LineNumbersType, InternalEditorRenderLineNumbersOptions> {

	constructor() {
		super(
			EditorOption.lineNumbers, 'lineNumbers', { renderType: RenderLineNumbersType.On, renderFn: null },
			{
				type: 'string',
				enum: ['off', 'on', 'relative', 'interval'],
				enumDescriptions: [
					nls.localize('lineNumbers.off', "Line numbers are not rendered."),
					nls.localize('lineNumbers.on', "Line numbers are rendered as absolute number."),
					nls.localize('lineNumbers.relative', "Line numbers are rendered as distance in lines to cursor position."),
					nls.localize('lineNumbers.interval', "Line numbers are rendered every 10 lines.")
				],
				default: 'on',
				description: nls.localize('lineNumbers', "Controls the display of line numbers.")
			}
		);
	}

	public validate(lineNumbers: any): InternalEditorRenderLineNumbersOptions {
		let renderType: RenderLineNumbersType = this.defaultValue.renderType;
		let renderFn: ((lineNumber: number) => string) | null = this.defaultValue.renderFn;

		if (typeof lineNumbers !== 'undefined') {
			if (typeof lineNumbers === 'function') {
				renderType = RenderLineNumbersType.Custom;
				renderFn = lineNumbers;
			} else if (lineNumbers === 'interval') {
				renderType = RenderLineNumbersType.Interval;
			} else if (lineNumbers === 'relative') {
				renderType = RenderLineNumbersType.Relative;
			} else if (lineNumbers === 'on') {
				renderType = RenderLineNumbersType.On;
			} else {
				renderType = RenderLineNumbersType.Off;
			}
		}

		return {
			renderType,
			renderFn
		};
	}
}

//#endregion

//#region renderValidationDecorations

/**
 * @internal
 */
export function filterValidationDecorations(options: IComputedEditorOptions): boolean {
	const renderValidationDecorations = options.get(EditorOption.renderValidationDecorations);
	if (renderValidationDecorations === 'editable') {
		return options.get(EditorOption.readOnly);
	}
	return renderValidationDecorations === 'on' ? false : true;
}

//#endregion

//#region rulers

export interface IRulerOption {
	readonly column: number;
	readonly color: string | null;
}

class EditorRulers extends BaseEditorOption<EditorOption.rulers, (number | IRulerOption)[], IRulerOption[]> {

	constructor() {
		const defaults: IRulerOption[] = [];
		const columnSchema: IJSONSchema = { type: 'number', description: nls.localize('rulers.size', "Number of monospace characters at which this editor ruler will render.") };
		super(
			EditorOption.rulers, 'rulers', defaults,
			{
				type: 'array',
				items: {
					anyOf: [
						columnSchema,
						{
							type: [
								'object'
							],
							properties: {
								column: columnSchema,
								color: {
									type: 'string',
									description: nls.localize('rulers.color', "Color of this editor ruler."),
									format: 'color-hex'
								}
							}
						}
					]
				},
				default: defaults,
				description: nls.localize('rulers', "Render vertical rulers after a certain number of monospace characters. Use multiple values for multiple rulers. No rulers are drawn if array is empty.")
			}
		);
	}

	public validate(input: any): IRulerOption[] {
		if (Array.isArray(input)) {
			const rulers: IRulerOption[] = [];
			for (const _element of input) {
				if (typeof _element === 'number') {
					rulers.push({
						column: EditorIntOption.clampedInt(_element, 0, 0, 10000),
						color: null
					});
				} else if (_element && typeof _element === 'object') {
					const element = _element as IRulerOption;
					rulers.push({
						column: EditorIntOption.clampedInt(element.column, 0, 0, 10000),
						color: element.color
					});
				}
			}
			rulers.sort((a, b) => a.column - b.column);
			return rulers;
		}
		return this.defaultValue;
	}
}

//#endregion

//#region readonly

/**
 * Configuration options for readonly message
 */
class ReadonlyMessage extends BaseEditorOption<EditorOption.readOnlyMessage, IMarkdownString | undefined, IMarkdownString | undefined> {
	constructor() {
		const defaults = undefined;

		super(
			EditorOption.readOnlyMessage, 'readOnlyMessage', defaults
		);
	}

	public validate(_input: any): IMarkdownString | undefined {
		if (!_input || typeof _input !== 'object') {
			return this.defaultValue;
		}
		return _input as IMarkdownString;
	}
}

//#endregion

//#region scrollbar

/**
 * Configuration options for editor scrollbars
 */
export interface IEditorScrollbarOptions {
	/**
	 * The size of arrows (if displayed).
	 * Defaults to 11.
	 * **NOTE**: This option cannot be updated using `updateOptions()`
	 */
	arrowSize?: number;
	/**
	 * Render vertical scrollbar.
	 * Defaults to 'auto'.
	 */
	vertical?: 'auto' | 'visible' | 'hidden';
	/**
	 * Render horizontal scrollbar.
	 * Defaults to 'auto'.
	 */
	horizontal?: 'auto' | 'visible' | 'hidden';
	/**
	 * Cast horizontal and vertical shadows when the content is scrolled.
	 * Defaults to true.
	 * **NOTE**: This option cannot be updated using `updateOptions()`
	 */
	useShadows?: boolean;
	/**
	 * Render arrows at the top and bottom of the vertical scrollbar.
	 * Defaults to false.
	 * **NOTE**: This option cannot be updated using `updateOptions()`
	 */
	verticalHasArrows?: boolean;
	/**
	 * Render arrows at the left and right of the horizontal scrollbar.
	 * Defaults to false.
	 * **NOTE**: This option cannot be updated using `updateOptions()`
	 */
	horizontalHasArrows?: boolean;
	/**
	 * Listen to mouse wheel events and react to them by scrolling.
	 * Defaults to true.
	 */
	handleMouseWheel?: boolean;
	/**
	 * Always consume mouse wheel events (always call preventDefault() and stopPropagation() on the browser events).
	 * Defaults to true.
	 * **NOTE**: This option cannot be updated using `updateOptions()`
	 */
	alwaysConsumeMouseWheel?: boolean;
	/**
	 * Height in pixels for the horizontal scrollbar.
	 * Defaults to 10 (px).
	 */
	horizontalScrollbarSize?: number;
	/**
	 * Width in pixels for the vertical scrollbar.
	 * Defaults to 10 (px).
	 */
	verticalScrollbarSize?: number;
	/**
	 * Width in pixels for the vertical slider.
	 * Defaults to `verticalScrollbarSize`.
	 * **NOTE**: This option cannot be updated using `updateOptions()`
	 */
	verticalSliderSize?: number;
	/**
	 * Height in pixels for the horizontal slider.
	 * Defaults to `horizontalScrollbarSize`.
	 * **NOTE**: This option cannot be updated using `updateOptions()`
	 */
	horizontalSliderSize?: number;
	/**
	 * Scroll gutter clicks move by page vs jump to position.
	 * Defaults to false.
	 */
	scrollByPage?: boolean;
}

export interface InternalEditorScrollbarOptions {
	readonly arrowSize: number;
	readonly vertical: ScrollbarVisibility;
	readonly horizontal: ScrollbarVisibility;
	readonly useShadows: boolean;
	readonly verticalHasArrows: boolean;
	readonly horizontalHasArrows: boolean;
	readonly handleMouseWheel: boolean;
	readonly alwaysConsumeMouseWheel: boolean;
	readonly horizontalScrollbarSize: number;
	readonly horizontalSliderSize: number;
	readonly verticalScrollbarSize: number;
	readonly verticalSliderSize: number;
	readonly scrollByPage: boolean;
}

function _scrollbarVisibilityFromString(visibility: string | undefined, defaultValue: ScrollbarVisibility): ScrollbarVisibility {
	if (typeof visibility !== 'string') {
		return defaultValue;
	}
	switch (visibility) {
		case 'hidden': return ScrollbarVisibility.Hidden;
		case 'visible': return ScrollbarVisibility.Visible;
		default: return ScrollbarVisibility.Auto;
	}
}

class EditorScrollbar extends BaseEditorOption<EditorOption.scrollbar, IEditorScrollbarOptions, InternalEditorScrollbarOptions> {

	constructor() {
		const defaults: InternalEditorScrollbarOptions = {
			vertical: ScrollbarVisibility.Auto,
			horizontal: ScrollbarVisibility.Auto,
			arrowSize: 11,
			useShadows: true,
			verticalHasArrows: false,
			horizontalHasArrows: false,
			horizontalScrollbarSize: 12,
			horizontalSliderSize: 12,
			verticalScrollbarSize: 14,
			verticalSliderSize: 14,
			handleMouseWheel: true,
			alwaysConsumeMouseWheel: true,
			scrollByPage: false
		};
		super(
			EditorOption.scrollbar, 'scrollbar', defaults,
			{
				'editor.scrollbar.vertical': {
					type: 'string',
					enum: ['auto', 'visible', 'hidden'],
					enumDescriptions: [
						nls.localize('scrollbar.vertical.auto', "The vertical scrollbar will be visible only when necessary."),
						nls.localize('scrollbar.vertical.visible', "The vertical scrollbar will always be visible."),
						nls.localize('scrollbar.vertical.fit', "The vertical scrollbar will always be hidden."),
					],
					default: 'auto',
					description: nls.localize('scrollbar.vertical', "Controls the visibility of the vertical scrollbar.")
				},
				'editor.scrollbar.horizontal': {
					type: 'string',
					enum: ['auto', 'visible', 'hidden'],
					enumDescriptions: [
						nls.localize('scrollbar.horizontal.auto', "The horizontal scrollbar will be visible only when necessary."),
						nls.localize('scrollbar.horizontal.visible', "The horizontal scrollbar will always be visible."),
						nls.localize('scrollbar.horizontal.fit', "The horizontal scrollbar will always be hidden."),
					],
					default: 'auto',
					description: nls.localize('scrollbar.horizontal', "Controls the visibility of the horizontal scrollbar.")
				},
				'editor.scrollbar.verticalScrollbarSize': {
					type: 'number',
					default: defaults.verticalScrollbarSize,
					description: nls.localize('scrollbar.verticalScrollbarSize', "The width of the vertical scrollbar.")
				},
				'editor.scrollbar.horizontalScrollbarSize': {
					type: 'number',
					default: defaults.horizontalScrollbarSize,
					description: nls.localize('scrollbar.horizontalScrollbarSize', "The height of the horizontal scrollbar.")
				},
				'editor.scrollbar.scrollByPage': {
					type: 'boolean',
					default: defaults.scrollByPage,
					description: nls.localize('scrollbar.scrollByPage', "Controls whether clicks scroll by page or jump to click position.")
				}
			}
		);
	}

	public validate(_input: any): InternalEditorScrollbarOptions {
		if (!_input || typeof _input !== 'object') {
			return this.defaultValue;
		}
		const input = _input as IEditorScrollbarOptions;
		const horizontalScrollbarSize = EditorIntOption.clampedInt(input.horizontalScrollbarSize, this.defaultValue.horizontalScrollbarSize, 0, 1000);
		const verticalScrollbarSize = EditorIntOption.clampedInt(input.verticalScrollbarSize, this.defaultValue.verticalScrollbarSize, 0, 1000);
		return {
			arrowSize: EditorIntOption.clampedInt(input.arrowSize, this.defaultValue.arrowSize, 0, 1000),
			vertical: _scrollbarVisibilityFromString(input.vertical, this.defaultValue.vertical),
			horizontal: _scrollbarVisibilityFromString(input.horizontal, this.defaultValue.horizontal),
			useShadows: boolean(input.useShadows, this.defaultValue.useShadows),
			verticalHasArrows: boolean(input.verticalHasArrows, this.defaultValue.verticalHasArrows),
			horizontalHasArrows: boolean(input.horizontalHasArrows, this.defaultValue.horizontalHasArrows),
			handleMouseWheel: boolean(input.handleMouseWheel, this.defaultValue.handleMouseWheel),
			alwaysConsumeMouseWheel: boolean(input.alwaysConsumeMouseWheel, this.defaultValue.alwaysConsumeMouseWheel),
			horizontalScrollbarSize: horizontalScrollbarSize,
			horizontalSliderSize: EditorIntOption.clampedInt(input.horizontalSliderSize, horizontalScrollbarSize, 0, 1000),
			verticalScrollbarSize: verticalScrollbarSize,
			verticalSliderSize: EditorIntOption.clampedInt(input.verticalSliderSize, verticalScrollbarSize, 0, 1000),
			scrollByPage: boolean(input.scrollByPage, this.defaultValue.scrollByPage),
		};
	}
}

//#endregion

//#region UnicodeHighlight

export type InUntrustedWorkspace = 'inUntrustedWorkspace';

/**
 * @internal
*/
export const inUntrustedWorkspace: InUntrustedWorkspace = 'inUntrustedWorkspace';

/**
 * Configuration options for unicode highlighting.
 */
export interface IUnicodeHighlightOptions {

	/**
	 * Controls whether all non-basic ASCII characters are highlighted. Only characters between U+0020 and U+007E, tab, line-feed and carriage-return are considered basic ASCII.
	 */
	nonBasicASCII?: boolean | InUntrustedWorkspace;

	/**
	 * Controls whether characters that just reserve space or have no width at all are highlighted.
	 */
	invisibleCharacters?: boolean;

	/**
	 * Controls whether characters are highlighted that can be confused with basic ASCII characters, except those that are common in the current user locale.
	 */
	ambiguousCharacters?: boolean;

	/**
	 * Controls whether characters in comments should also be subject to unicode highlighting.
	 */
	includeComments?: boolean | InUntrustedWorkspace;

	/**
	 * Controls whether characters in strings should also be subject to unicode highlighting.
	 */
	includeStrings?: boolean | InUntrustedWorkspace;

	/**
	 * Defines allowed characters that are not being highlighted.
	 */
	allowedCharacters?: Record<string, true>;

	/**
	 * Unicode characters that are common in allowed locales are not being highlighted.
	 */
	allowedLocales?: Record<string | '_os' | '_vscode', true>;
}

/**
 * @internal
 */
export type InternalUnicodeHighlightOptions = Required<Readonly<IUnicodeHighlightOptions>>;

/**
 * @internal
 */
export const unicodeHighlightConfigKeys = {
	allowedCharacters: 'editor.unicodeHighlight.allowedCharacters',
	invisibleCharacters: 'editor.unicodeHighlight.invisibleCharacters',
	nonBasicASCII: 'editor.unicodeHighlight.nonBasicASCII',
	ambiguousCharacters: 'editor.unicodeHighlight.ambiguousCharacters',
	includeComments: 'editor.unicodeHighlight.includeComments',
	includeStrings: 'editor.unicodeHighlight.includeStrings',
	allowedLocales: 'editor.unicodeHighlight.allowedLocales',
};

class UnicodeHighlight extends BaseEditorOption<EditorOption.unicodeHighlighting, IUnicodeHighlightOptions, InternalUnicodeHighlightOptions> {
	constructor() {
		const defaults: InternalUnicodeHighlightOptions = {
			nonBasicASCII: inUntrustedWorkspace,
			invisibleCharacters: true,
			ambiguousCharacters: true,
			includeComments: inUntrustedWorkspace,
			includeStrings: true,
			allowedCharacters: {},
			allowedLocales: { _os: true, _vscode: true },
		};

		super(
			EditorOption.unicodeHighlighting, 'unicodeHighlight', defaults,
			{
				[unicodeHighlightConfigKeys.nonBasicASCII]: {
					restricted: true,
					type: ['boolean', 'string'],
					enum: [true, false, inUntrustedWorkspace],
					default: defaults.nonBasicASCII,
					description: nls.localize('unicodeHighlight.nonBasicASCII', "Controls whether all non-basic ASCII characters are highlighted. Only characters between U+0020 and U+007E, tab, line-feed and carriage-return are considered basic ASCII.")
				},
				[unicodeHighlightConfigKeys.invisibleCharacters]: {
					restricted: true,
					type: 'boolean',
					default: defaults.invisibleCharacters,
					description: nls.localize('unicodeHighlight.invisibleCharacters', "Controls whether characters that just reserve space or have no width at all are highlighted.")
				},
				[unicodeHighlightConfigKeys.ambiguousCharacters]: {
					restricted: true,
					type: 'boolean',
					default: defaults.ambiguousCharacters,
					description: nls.localize('unicodeHighlight.ambiguousCharacters', "Controls whether characters are highlighted that can be confused with basic ASCII characters, except those that are common in the current user locale.")
				},
				[unicodeHighlightConfigKeys.includeComments]: {
					restricted: true,
					type: ['boolean', 'string'],
					enum: [true, false, inUntrustedWorkspace],
					default: defaults.includeComments,
					description: nls.localize('unicodeHighlight.includeComments', "Controls whether characters in comments should also be subject to Unicode highlighting.")
				},
				[unicodeHighlightConfigKeys.includeStrings]: {
					restricted: true,
					type: ['boolean', 'string'],
					enum: [true, false, inUntrustedWorkspace],
					default: defaults.includeStrings,
					description: nls.localize('unicodeHighlight.includeStrings', "Controls whether characters in strings should also be subject to Unicode highlighting.")
				},
				[unicodeHighlightConfigKeys.allowedCharacters]: {
					restricted: true,
					type: 'object',
					default: defaults.allowedCharacters,
					description: nls.localize('unicodeHighlight.allowedCharacters', "Defines allowed characters that are not being highlighted."),
					additionalProperties: {
						type: 'boolean'
					}
				},
				[unicodeHighlightConfigKeys.allowedLocales]: {
					restricted: true,
					type: 'object',
					additionalProperties: {
						type: 'boolean'
					},
					default: defaults.allowedLocales,
					description: nls.localize('unicodeHighlight.allowedLocales', "Unicode characters that are common in allowed locales are not being highlighted.")
				},
			}
		);
	}

	public override applyUpdate(value: Required<Readonly<IUnicodeHighlightOptions>> | undefined, update: Required<Readonly<IUnicodeHighlightOptions>>): ApplyUpdateResult<Required<Readonly<IUnicodeHighlightOptions>>> {
		let didChange = false;
		if (update.allowedCharacters && value) {
			// Treat allowedCharacters atomically
			if (!objects.equals(value.allowedCharacters, update.allowedCharacters)) {
				value = { ...value, allowedCharacters: update.allowedCharacters };
				didChange = true;
			}
		}
		if (update.allowedLocales && value) {
			// Treat allowedLocales atomically
			if (!objects.equals(value.allowedLocales, update.allowedLocales)) {
				value = { ...value, allowedLocales: update.allowedLocales };
				didChange = true;
			}
		}

		const result = super.applyUpdate(value, update);
		if (didChange) {
			return new ApplyUpdateResult(result.newValue, true);
		}
		return result;
	}

	public validate(_input: any): InternalUnicodeHighlightOptions {
		if (!_input || typeof _input !== 'object') {
			return this.defaultValue;
		}
		const input = _input as IUnicodeHighlightOptions;
		return {
			nonBasicASCII: primitiveSet<boolean | InUntrustedWorkspace>(input.nonBasicASCII, inUntrustedWorkspace, [true, false, inUntrustedWorkspace]),
			invisibleCharacters: boolean(input.invisibleCharacters, this.defaultValue.invisibleCharacters),
			ambiguousCharacters: boolean(input.ambiguousCharacters, this.defaultValue.ambiguousCharacters),
			includeComments: primitiveSet<boolean | InUntrustedWorkspace>(input.includeComments, inUntrustedWorkspace, [true, false, inUntrustedWorkspace]),
			includeStrings: primitiveSet<boolean | InUntrustedWorkspace>(input.includeStrings, inUntrustedWorkspace, [true, false, inUntrustedWorkspace]),
			allowedCharacters: this.validateBooleanMap(_input.allowedCharacters, this.defaultValue.allowedCharacters),
			allowedLocales: this.validateBooleanMap(_input.allowedLocales, this.defaultValue.allowedLocales),
		};
	}

	private validateBooleanMap(map: unknown, defaultValue: Record<string, true>): Record<string, true> {
		if ((typeof map !== 'object') || !map) {
			return defaultValue;
		}
		const result: Record<string, true> = {};
		for (const [key, value] of Object.entries(map)) {
			if (value === true) {
				result[key] = true;
			}
		}
		return result;
	}
}

//#endregion

//#region inlineSuggest

export interface IInlineSuggestOptions {
	/**
	 * Enable or disable the rendering of automatic inline completions.
	*/
	enabled?: boolean;

	/**
	 * Configures the mode.
	 * Use `prefix` to only show ghost text if the text to replace is a prefix of the suggestion text.
	 * Use `subword` to only show ghost text if the replace text is a subword of the suggestion text.
	 * Use `subwordSmart` to only show ghost text if the replace text is a subword of the suggestion text, but the subword must start after the cursor position.
	 * Defaults to `prefix`.
	*/
	mode?: 'prefix' | 'subword' | 'subwordSmart';

	showToolbar?: 'always' | 'onHover';

	suppressSuggestions?: boolean;

	/**
	 * Does not clear active inline suggestions when the editor loses focus.
	 */
	keepOnBlur?: boolean;
}

/**
 * @internal
 */
export type InternalInlineSuggestOptions = Readonly<Required<IInlineSuggestOptions>>;

/**
 * Configuration options for inline suggestions
 */
class InlineEditorSuggest extends BaseEditorOption<EditorOption.inlineSuggest, IInlineSuggestOptions, InternalInlineSuggestOptions> {
	constructor() {
		const defaults: InternalInlineSuggestOptions = {
			enabled: true,
			mode: 'subwordSmart',
			showToolbar: 'onHover',
			suppressSuggestions: false,
			keepOnBlur: false,
		};

		super(
			EditorOption.inlineSuggest, 'inlineSuggest', defaults,
			{
				'editor.inlineSuggest.enabled': {
					type: 'boolean',
					default: defaults.enabled,
					description: nls.localize('inlineSuggest.enabled', "Controls whether to automatically show inline suggestions in the editor.")
				},
				'editor.inlineSuggest.showToolbar': {
					type: 'string',
					default: defaults.showToolbar,
					enum: ['always', 'onHover'],
					enumDescriptions: [
						nls.localize('inlineSuggest.showToolbar.always', "Show the inline suggestion toolbar whenever an inline suggestion is shown."),
						nls.localize('inlineSuggest.showToolbar.onHover', "Show the inline suggestion toolbar when hovering over an inline suggestion."),
					],
					description: nls.localize('inlineSuggest.showToolbar', "Controls when to show the inline suggestion toolbar."),
				},
				'editor.inlineSuggest.suppressSuggestions': {
					type: 'boolean',
					default: defaults.suppressSuggestions,
					description: nls.localize('inlineSuggest.suppressSuggestions', "Controls how inline suggestions interact with the suggest widget. If enabled, the suggest widget is not shown automatically when inline suggestions are available.")
				},
			}
		);
	}

	public validate(_input: any): InternalInlineSuggestOptions {
		if (!_input || typeof _input !== 'object') {
			return this.defaultValue;
		}
		const input = _input as IInlineSuggestOptions;
		return {
			enabled: boolean(input.enabled, this.defaultValue.enabled),
			mode: stringSet(input.mode, this.defaultValue.mode, ['prefix', 'subword', 'subwordSmart']),
			showToolbar: stringSet(input.showToolbar, this.defaultValue.showToolbar, ['always', 'onHover']),
			suppressSuggestions: boolean(input.suppressSuggestions, this.defaultValue.suppressSuggestions),
			keepOnBlur: boolean(input.keepOnBlur, this.defaultValue.keepOnBlur),
		};
	}
}

//#endregion

//#region bracketPairColorization

export interface IBracketPairColorizationOptions {
	/**
	 * Enable or disable bracket pair colorization.
	*/
	enabled?: boolean;

	/**
	 * Use independent color pool per bracket type.
	*/
	independentColorPoolPerBracketType?: boolean;
}

/**
 * @internal
 */
export type InternalBracketPairColorizationOptions = Readonly<Required<IBracketPairColorizationOptions>>;

/**
 * Configuration options for inline suggestions
 */
class BracketPairColorization extends BaseEditorOption<EditorOption.bracketPairColorization, IBracketPairColorizationOptions, InternalBracketPairColorizationOptions> {
	constructor() {
		const defaults: InternalBracketPairColorizationOptions = {
			enabled: EDITOR_MODEL_DEFAULTS.bracketPairColorizationOptions.enabled,
			independentColorPoolPerBracketType: EDITOR_MODEL_DEFAULTS.bracketPairColorizationOptions.independentColorPoolPerBracketType,
		};

		super(
			EditorOption.bracketPairColorization, 'bracketPairColorization', defaults,
			{
				'editor.bracketPairColorization.enabled': {
					type: 'boolean',
					default: defaults.enabled,
					markdownDescription: nls.localize('bracketPairColorization.enabled', "Controls whether bracket pair colorization is enabled or not. Use {0} to override the bracket highlight colors.", '`#workbench.colorCustomizations#`')
				},
				'editor.bracketPairColorization.independentColorPoolPerBracketType': {
					type: 'boolean',
					default: defaults.independentColorPoolPerBracketType,
					description: nls.localize('bracketPairColorization.independentColorPoolPerBracketType', "Controls whether each bracket type has its own independent color pool.")
				},
			}
		);
	}

	public validate(_input: any): InternalBracketPairColorizationOptions {
		if (!_input || typeof _input !== 'object') {
			return this.defaultValue;
		}
		const input = _input as IBracketPairColorizationOptions;
		return {
			enabled: boolean(input.enabled, this.defaultValue.enabled),
			independentColorPoolPerBracketType: boolean(input.independentColorPoolPerBracketType, this.defaultValue.independentColorPoolPerBracketType),
		};
	}
}

//#endregion

//#region guides

export interface IGuidesOptions {
	/**
	 * Enable rendering of bracket pair guides.
	 * Defaults to false.
	*/
	bracketPairs?: boolean | 'active';

	/**
	 * Enable rendering of vertical bracket pair guides.
	 * Defaults to 'active'.
	 */
	bracketPairsHorizontal?: boolean | 'active';

	/**
	 * Enable highlighting of the active bracket pair.
	 * Defaults to true.
	*/
	highlightActiveBracketPair?: boolean;

	/**
	 * Enable rendering of indent guides.
	 * Defaults to true.
	 */
	indentation?: boolean;

	/**
	 * Enable highlighting of the active indent guide.
	 * Defaults to true.
	 */
	highlightActiveIndentation?: boolean | 'always';
}

/**
 * @internal
 */
export type InternalGuidesOptions = Readonly<Required<IGuidesOptions>>;

/**
 * Configuration options for inline suggestions
 */
class GuideOptions extends BaseEditorOption<EditorOption.guides, IGuidesOptions, InternalGuidesOptions> {
	constructor() {
		const defaults: InternalGuidesOptions = {
			bracketPairs: false,
			bracketPairsHorizontal: 'active',
			highlightActiveBracketPair: true,

			indentation: true,
			highlightActiveIndentation: true
		};

		super(
			EditorOption.guides, 'guides', defaults,
			{
				'editor.guides.bracketPairs': {
					type: ['boolean', 'string'],
					enum: [true, 'active', false],
					enumDescriptions: [
						nls.localize('editor.guides.bracketPairs.true', "Enables bracket pair guides."),
						nls.localize('editor.guides.bracketPairs.active', "Enables bracket pair guides only for the active bracket pair."),
						nls.localize('editor.guides.bracketPairs.false', "Disables bracket pair guides."),
					],
					default: defaults.bracketPairs,
					description: nls.localize('editor.guides.bracketPairs', "Controls whether bracket pair guides are enabled or not.")
				},
				'editor.guides.bracketPairsHorizontal': {
					type: ['boolean', 'string'],
					enum: [true, 'active', false],
					enumDescriptions: [
						nls.localize('editor.guides.bracketPairsHorizontal.true', "Enables horizontal guides as addition to vertical bracket pair guides."),
						nls.localize('editor.guides.bracketPairsHorizontal.active', "Enables horizontal guides only for the active bracket pair."),
						nls.localize('editor.guides.bracketPairsHorizontal.false', "Disables horizontal bracket pair guides."),
					],
					default: defaults.bracketPairsHorizontal,
					description: nls.localize('editor.guides.bracketPairsHorizontal', "Controls whether horizontal bracket pair guides are enabled or not.")
				},
				'editor.guides.highlightActiveBracketPair': {
					type: 'boolean',
					default: defaults.highlightActiveBracketPair,
					description: nls.localize('editor.guides.highlightActiveBracketPair', "Controls whether the editor should highlight the active bracket pair.")
				},
				'editor.guides.indentation': {
					type: 'boolean',
					default: defaults.indentation,
					description: nls.localize('editor.guides.indentation', "Controls whether the editor should render indent guides.")
				},
				'editor.guides.highlightActiveIndentation': {
					type: ['boolean', 'string'],
					enum: [true, 'always', false],
					enumDescriptions: [
						nls.localize('editor.guides.highlightActiveIndentation.true', "Highlights the active indent guide."),
						nls.localize('editor.guides.highlightActiveIndentation.always', "Highlights the active indent guide even if bracket guides are highlighted."),
						nls.localize('editor.guides.highlightActiveIndentation.false', "Do not highlight the active indent guide."),
					],
					default: defaults.highlightActiveIndentation,

					description: nls.localize('editor.guides.highlightActiveIndentation', "Controls whether the editor should highlight the active indent guide.")
				}
			}
		);
	}

	public validate(_input: any): InternalGuidesOptions {
		if (!_input || typeof _input !== 'object') {
			return this.defaultValue;
		}
		const input = _input as IGuidesOptions;
		return {
			bracketPairs: primitiveSet(input.bracketPairs, this.defaultValue.bracketPairs, [true, false, 'active']),
			bracketPairsHorizontal: primitiveSet(input.bracketPairsHorizontal, this.defaultValue.bracketPairsHorizontal, [true, false, 'active']),
			highlightActiveBracketPair: boolean(input.highlightActiveBracketPair, this.defaultValue.highlightActiveBracketPair),

			indentation: boolean(input.indentation, this.defaultValue.indentation),
			highlightActiveIndentation: primitiveSet(input.highlightActiveIndentation, this.defaultValue.highlightActiveIndentation, [true, false, 'always']),
		};
	}
}

function primitiveSet<T extends string | boolean>(value: unknown, defaultValue: T, allowedValues: T[]): T {
	const idx = allowedValues.indexOf(value as any);
	if (idx === -1) {
		return defaultValue;
	}
	return allowedValues[idx];
}

//#endregion

//#region suggest

/**
 * Configuration options for editor suggest widget
 */
export interface ISuggestOptions {
	/**
	 * Overwrite word ends on accept. Default to false.
	 */
	insertMode?: 'insert' | 'replace';
	/**
	 * Enable graceful matching. Defaults to true.
	 */
	filterGraceful?: boolean;
	/**
	 * Prevent quick suggestions when a snippet is active. Defaults to true.
	 */
	snippetsPreventQuickSuggestions?: boolean;
	/**
	 * Favors words that appear close to the cursor.
	 */
	localityBonus?: boolean;
	/**
	 * Enable using global storage for remembering suggestions.
	 */
	shareSuggestSelections?: boolean;
	/**
	 * Select suggestions when triggered via quick suggest or trigger characters
	 */
	selectionMode?: 'always' | 'never' | 'whenTriggerCharacter' | 'whenQuickSuggestion';
	/**
	 * Enable or disable icons in suggestions. Defaults to true.
	 */
	showIcons?: boolean;
	/**
	 * Enable or disable the suggest status bar.
	 */
	showStatusBar?: boolean;
	/**
	 * Enable or disable the rendering of the suggestion preview.
	 */
	preview?: boolean;
	/**
	 * Configures the mode of the preview.
	*/
	previewMode?: 'prefix' | 'subword' | 'subwordSmart';
	/**
	 * Show details inline with the label. Defaults to true.
	 */
	showInlineDetails?: boolean;
	/**
	 * Show method-suggestions.
	 */
	showMethods?: boolean;
	/**
	 * Show function-suggestions.
	 */
	showFunctions?: boolean;
	/**
	 * Show constructor-suggestions.
	 */
	showConstructors?: boolean;
	/**
	 * Show deprecated-suggestions.
	 */
	showDeprecated?: boolean;
	/**
	 * Controls whether suggestions allow matches in the middle of the word instead of only at the beginning
	 */
	matchOnWordStartOnly?: boolean;
	/**
	 * Show field-suggestions.
	 */
	showFields?: boolean;
	/**
	 * Show variable-suggestions.
	 */
	showVariables?: boolean;
	/**
	 * Show class-suggestions.
	 */
	showClasses?: boolean;
	/**
	 * Show struct-suggestions.
	 */
	showStructs?: boolean;
	/**
	 * Show interface-suggestions.
	 */
	showInterfaces?: boolean;
	/**
	 * Show module-suggestions.
	 */
	showModules?: boolean;
	/**
	 * Show property-suggestions.
	 */
	showProperties?: boolean;
	/**
	 * Show event-suggestions.
	 */
	showEvents?: boolean;
	/**
	 * Show operator-suggestions.
	 */
	showOperators?: boolean;
	/**
	 * Show unit-suggestions.
	 */
	showUnits?: boolean;
	/**
	 * Show value-suggestions.
	 */
	showValues?: boolean;
	/**
	 * Show constant-suggestions.
	 */
	showConstants?: boolean;
	/**
	 * Show enum-suggestions.
	 */
	showEnums?: boolean;
	/**
	 * Show enumMember-suggestions.
	 */
	showEnumMembers?: boolean;
	/**
	 * Show keyword-suggestions.
	 */
	showKeywords?: boolean;
	/**
	 * Show text-suggestions.
	 */
	showWords?: boolean;
	/**
	 * Show color-suggestions.
	 */
	showColors?: boolean;
	/**
	 * Show file-suggestions.
	 */
	showFiles?: boolean;
	/**
	 * Show reference-suggestions.
	 */
	showReferences?: boolean;
	/**
	 * Show folder-suggestions.
	 */
	showFolders?: boolean;
	/**
	 * Show typeParameter-suggestions.
	 */
	showTypeParameters?: boolean;
	/**
	 * Show issue-suggestions.
	 */
	showIssues?: boolean;
	/**
	 * Show user-suggestions.
	 */
	showUsers?: boolean;
	/**
	 * Show snippet-suggestions.
	 */
	showSnippets?: boolean;
}

/**
 * @internal
 */
export type InternalSuggestOptions = Readonly<Required<ISuggestOptions>>;

class EditorSuggest extends BaseEditorOption<EditorOption.suggest, ISuggestOptions, InternalSuggestOptions> {

	constructor() {
		const defaults: InternalSuggestOptions = {
			insertMode: 'insert',
			filterGraceful: true,
			snippetsPreventQuickSuggestions: false,
			localityBonus: false,
			shareSuggestSelections: false,
			selectionMode: 'always',
			showIcons: true,
			showStatusBar: false,
			preview: false,
			previewMode: 'subwordSmart',
			showInlineDetails: true,
			showMethods: true,
			showFunctions: true,
			showConstructors: true,
			showDeprecated: true,
			matchOnWordStartOnly: true,
			showFields: true,
			showVariables: true,
			showClasses: true,
			showStructs: true,
			showInterfaces: true,
			showModules: true,
			showProperties: true,
			showEvents: true,
			showOperators: true,
			showUnits: true,
			showValues: true,
			showConstants: true,
			showEnums: true,
			showEnumMembers: true,
			showKeywords: true,
			showWords: true,
			showColors: true,
			showFiles: true,
			showReferences: true,
			showFolders: true,
			showTypeParameters: true,
			showSnippets: true,
			showUsers: true,
			showIssues: true,
		};
		super(
			EditorOption.suggest, 'suggest', defaults,
			{
				'editor.suggest.insertMode': {
					type: 'string',
					enum: ['insert', 'replace'],
					enumDescriptions: [
						nls.localize('suggest.insertMode.insert', "Insert suggestion without overwriting text right of the cursor."),
						nls.localize('suggest.insertMode.replace', "Insert suggestion and overwrite text right of the cursor."),
					],
					default: defaults.insertMode,
					description: nls.localize('suggest.insertMode', "Controls whether words are overwritten when accepting completions. Note that this depends on extensions opting into this feature.")
				},
				'editor.suggest.filterGraceful': {
					type: 'boolean',
					default: defaults.filterGraceful,
					description: nls.localize('suggest.filterGraceful', "Controls whether filtering and sorting suggestions accounts for small typos.")
				},
				'editor.suggest.localityBonus': {
					type: 'boolean',
					default: defaults.localityBonus,
					description: nls.localize('suggest.localityBonus', "Controls whether sorting favors words that appear close to the cursor.")
				},
				'editor.suggest.shareSuggestSelections': {
					type: 'boolean',
					default: defaults.shareSuggestSelections,
					markdownDescription: nls.localize('suggest.shareSuggestSelections', "Controls whether remembered suggestion selections are shared between multiple workspaces and windows (needs `#editor.suggestSelection#`).")
				},
				'editor.suggest.selectionMode': {
					type: 'string',
					enum: ['always', 'never', 'whenTriggerCharacter', 'whenQuickSuggestion'],
					enumDescriptions: [
						nls.localize('suggest.insertMode.always', "Always select a suggestion when automatically triggering IntelliSense."),
						nls.localize('suggest.insertMode.never', "Never select a suggestion when automatically triggering IntelliSense."),
						nls.localize('suggest.insertMode.whenTriggerCharacter', "Select a suggestion only when triggering IntelliSense from a trigger character."),
						nls.localize('suggest.insertMode.whenQuickSuggestion', "Select a suggestion only when triggering IntelliSense as you type."),
					],
					default: defaults.selectionMode,
					markdownDescription: nls.localize('suggest.selectionMode', "Controls whether a suggestion is selected when the widget shows. Note that this only applies to automatically triggered suggestions (`#editor.quickSuggestions#` and `#editor.suggestOnTriggerCharacters#`) and that a suggestion is always selected when explicitly invoked, e.g via `Ctrl+Space`.")
				},
				'editor.suggest.snippetsPreventQuickSuggestions': {
					type: 'boolean',
					default: defaults.snippetsPreventQuickSuggestions,
					description: nls.localize('suggest.snippetsPreventQuickSuggestions', "Controls whether an active snippet prevents quick suggestions.")
				},
				'editor.suggest.showIcons': {
					type: 'boolean',
					default: defaults.showIcons,
					description: nls.localize('suggest.showIcons', "Controls whether to show or hide icons in suggestions.")
				},
				'editor.suggest.showStatusBar': {
					type: 'boolean',
					default: defaults.showStatusBar,
					description: nls.localize('suggest.showStatusBar', "Controls the visibility of the status bar at the bottom of the suggest widget.")
				},
				'editor.suggest.preview': {
					type: 'boolean',
					default: defaults.preview,
					description: nls.localize('suggest.preview', "Controls whether to preview the suggestion outcome in the editor.")
				},
				'editor.suggest.showInlineDetails': {
					type: 'boolean',
					default: defaults.showInlineDetails,
					description: nls.localize('suggest.showInlineDetails', "Controls whether suggest details show inline with the label or only in the details widget.")
				},
				'editor.suggest.maxVisibleSuggestions': {
					type: 'number',
					deprecationMessage: nls.localize('suggest.maxVisibleSuggestions.dep', "This setting is deprecated. The suggest widget can now be resized."),
				},
				'editor.suggest.filteredTypes': {
					type: 'object',
					deprecationMessage: nls.localize('deprecated', "This setting is deprecated, please use separate settings like 'editor.suggest.showKeywords' or 'editor.suggest.showSnippets' instead.")
				},
				'editor.suggest.showMethods': {
					type: 'boolean',
					default: true,
					markdownDescription: nls.localize('editor.suggest.showMethods', "When enabled IntelliSense shows `method`-suggestions.")
				},
				'editor.suggest.showFunctions': {
					type: 'boolean',
					default: true,
					markdownDescription: nls.localize('editor.suggest.showFunctions', "When enabled IntelliSense shows `function`-suggestions.")
				},
				'editor.suggest.showConstructors': {
					type: 'boolean',
					default: true,
					markdownDescription: nls.localize('editor.suggest.showConstructors', "When enabled IntelliSense shows `constructor`-suggestions.")
				},
				'editor.suggest.showDeprecated': {
					type: 'boolean',
					default: true,
					markdownDescription: nls.localize('editor.suggest.showDeprecated', "When enabled IntelliSense shows `deprecated`-suggestions.")
				},
				'editor.suggest.matchOnWordStartOnly': {
					type: 'boolean',
					default: true,
					markdownDescription: nls.localize('editor.suggest.matchOnWordStartOnly', "When enabled IntelliSense filtering requires that the first character matches on a word start. For example, `c` on `Console` or `WebContext` but _not_ on `description`. When disabled IntelliSense will show more results but still sorts them by match quality.")
				},
				'editor.suggest.showFields': {
					type: 'boolean',
					default: true,
					markdownDescription: nls.localize('editor.suggest.showFields', "When enabled IntelliSense shows `field`-suggestions.")
				},
				'editor.suggest.showVariables': {
					type: 'boolean',
					default: true,
					markdownDescription: nls.localize('editor.suggest.showVariables', "When enabled IntelliSense shows `variable`-suggestions.")
				},
				'editor.suggest.showClasses': {
					type: 'boolean',
					default: true,
					markdownDescription: nls.localize('editor.suggest.showClasss', "When enabled IntelliSense shows `class`-suggestions.")
				},
				'editor.suggest.showStructs': {
					type: 'boolean',
					default: true,
					markdownDescription: nls.localize('editor.suggest.showStructs', "When enabled IntelliSense shows `struct`-suggestions.")
				},
				'editor.suggest.showInterfaces': {
					type: 'boolean',
					default: true,
					markdownDescription: nls.localize('editor.suggest.showInterfaces', "When enabled IntelliSense shows `interface`-suggestions.")
				},
				'editor.suggest.showModules': {
					type: 'boolean',
					default: true,
					markdownDescription: nls.localize('editor.suggest.showModules', "When enabled IntelliSense shows `module`-suggestions.")
				},
				'editor.suggest.showProperties': {
					type: 'boolean',
					default: true,
					markdownDescription: nls.localize('editor.suggest.showPropertys', "When enabled IntelliSense shows `property`-suggestions.")
				},
				'editor.suggest.showEvents': {
					type: 'boolean',
					default: true,
					markdownDescription: nls.localize('editor.suggest.showEvents', "When enabled IntelliSense shows `event`-suggestions.")
				},
				'editor.suggest.showOperators': {
					type: 'boolean',
					default: true,
					markdownDescription: nls.localize('editor.suggest.showOperators', "When enabled IntelliSense shows `operator`-suggestions.")
				},
				'editor.suggest.showUnits': {
					type: 'boolean',
					default: true,
					markdownDescription: nls.localize('editor.suggest.showUnits', "When enabled IntelliSense shows `unit`-suggestions.")
				},
				'editor.suggest.showValues': {
					type: 'boolean',
					default: true,
					markdownDescription: nls.localize('editor.suggest.showValues', "When enabled IntelliSense shows `value`-suggestions.")
				},
				'editor.suggest.showConstants': {
					type: 'boolean',
					default: true,
					markdownDescription: nls.localize('editor.suggest.showConstants', "When enabled IntelliSense shows `constant`-suggestions.")
				},
				'editor.suggest.showEnums': {
					type: 'boolean',
					default: true,
					markdownDescription: nls.localize('editor.suggest.showEnums', "When enabled IntelliSense shows `enum`-suggestions.")
				},
				'editor.suggest.showEnumMembers': {
					type: 'boolean',
					default: true,
					markdownDescription: nls.localize('editor.suggest.showEnumMembers', "When enabled IntelliSense shows `enumMember`-suggestions.")
				},
				'editor.suggest.showKeywords': {
					type: 'boolean',
					default: true,
					markdownDescription: nls.localize('editor.suggest.showKeywords', "When enabled IntelliSense shows `keyword`-suggestions.")
				},
				'editor.suggest.showWords': {
					type: 'boolean',
					default: true,
					markdownDescription: nls.localize('editor.suggest.showTexts', "When enabled IntelliSense shows `text`-suggestions.")
				},
				'editor.suggest.showColors': {
					type: 'boolean',
					default: true,
					markdownDescription: nls.localize('editor.suggest.showColors', "When enabled IntelliSense shows `color`-suggestions.")
				},
				'editor.suggest.showFiles': {
					type: 'boolean',
					default: true,
					markdownDescription: nls.localize('editor.suggest.showFiles', "When enabled IntelliSense shows `file`-suggestions.")
				},
				'editor.suggest.showReferences': {
					type: 'boolean',
					default: true,
					markdownDescription: nls.localize('editor.suggest.showReferences', "When enabled IntelliSense shows `reference`-suggestions.")
				},
				'editor.suggest.showCustomcolors': {
					type: 'boolean',
					default: true,
					markdownDescription: nls.localize('editor.suggest.showCustomcolors', "When enabled IntelliSense shows `customcolor`-suggestions.")
				},
				'editor.suggest.showFolders': {
					type: 'boolean',
					default: true,
					markdownDescription: nls.localize('editor.suggest.showFolders', "When enabled IntelliSense shows `folder`-suggestions.")
				},
				'editor.suggest.showTypeParameters': {
					type: 'boolean',
					default: true,
					markdownDescription: nls.localize('editor.suggest.showTypeParameters', "When enabled IntelliSense shows `typeParameter`-suggestions.")
				},
				'editor.suggest.showSnippets': {
					type: 'boolean',
					default: true,
					markdownDescription: nls.localize('editor.suggest.showSnippets', "When enabled IntelliSense shows `snippet`-suggestions.")
				},
				'editor.suggest.showUsers': {
					type: 'boolean',
					default: true,
					markdownDescription: nls.localize('editor.suggest.showUsers', "When enabled IntelliSense shows `user`-suggestions.")
				},
				'editor.suggest.showIssues': {
					type: 'boolean',
					default: true,
					markdownDescription: nls.localize('editor.suggest.showIssues', "When enabled IntelliSense shows `issues`-suggestions.")
				}
			}
		);
	}

	public validate(_input: any): InternalSuggestOptions {
		if (!_input || typeof _input !== 'object') {
			return this.defaultValue;
		}
		const input = _input as ISuggestOptions;
		return {
			insertMode: stringSet(input.insertMode, this.defaultValue.insertMode, ['insert', 'replace']),
			filterGraceful: boolean(input.filterGraceful, this.defaultValue.filterGraceful),
			snippetsPreventQuickSuggestions: boolean(input.snippetsPreventQuickSuggestions, this.defaultValue.filterGraceful),
			localityBonus: boolean(input.localityBonus, this.defaultValue.localityBonus),
			shareSuggestSelections: boolean(input.shareSuggestSelections, this.defaultValue.shareSuggestSelections),
			selectionMode: stringSet(input.selectionMode, this.defaultValue.selectionMode, ['always', 'never', 'whenQuickSuggestion', 'whenTriggerCharacter']),
			showIcons: boolean(input.showIcons, this.defaultValue.showIcons),
			showStatusBar: boolean(input.showStatusBar, this.defaultValue.showStatusBar),
			preview: boolean(input.preview, this.defaultValue.preview),
			previewMode: stringSet(input.previewMode, this.defaultValue.previewMode, ['prefix', 'subword', 'subwordSmart']),
			showInlineDetails: boolean(input.showInlineDetails, this.defaultValue.showInlineDetails),
			showMethods: boolean(input.showMethods, this.defaultValue.showMethods),
			showFunctions: boolean(input.showFunctions, this.defaultValue.showFunctions),
			showConstructors: boolean(input.showConstructors, this.defaultValue.showConstructors),
			showDeprecated: boolean(input.showDeprecated, this.defaultValue.showDeprecated),
			matchOnWordStartOnly: boolean(input.matchOnWordStartOnly, this.defaultValue.matchOnWordStartOnly),
			showFields: boolean(input.showFields, this.defaultValue.showFields),
			showVariables: boolean(input.showVariables, this.defaultValue.showVariables),
			showClasses: boolean(input.showClasses, this.defaultValue.showClasses),
			showStructs: boolean(input.showStructs, this.defaultValue.showStructs),
			showInterfaces: boolean(input.showInterfaces, this.defaultValue.showInterfaces),
			showModules: boolean(input.showModules, this.defaultValue.showModules),
			showProperties: boolean(input.showProperties, this.defaultValue.showProperties),
			showEvents: boolean(input.showEvents, this.defaultValue.showEvents),
			showOperators: boolean(input.showOperators, this.defaultValue.showOperators),
			showUnits: boolean(input.showUnits, this.defaultValue.showUnits),
			showValues: boolean(input.showValues, this.defaultValue.showValues),
			showConstants: boolean(input.showConstants, this.defaultValue.showConstants),
			showEnums: boolean(input.showEnums, this.defaultValue.showEnums),
			showEnumMembers: boolean(input.showEnumMembers, this.defaultValue.showEnumMembers),
			showKeywords: boolean(input.showKeywords, this.defaultValue.showKeywords),
			showWords: boolean(input.showWords, this.defaultValue.showWords),
			showColors: boolean(input.showColors, this.defaultValue.showColors),
			showFiles: boolean(input.showFiles, this.defaultValue.showFiles),
			showReferences: boolean(input.showReferences, this.defaultValue.showReferences),
			showFolders: boolean(input.showFolders, this.defaultValue.showFolders),
			showTypeParameters: boolean(input.showTypeParameters, this.defaultValue.showTypeParameters),
			showSnippets: boolean(input.showSnippets, this.defaultValue.showSnippets),
			showUsers: boolean(input.showUsers, this.defaultValue.showUsers),
			showIssues: boolean(input.showIssues, this.defaultValue.showIssues),
		};
	}
}

//#endregion

//#region smart select

export interface ISmartSelectOptions {
	selectLeadingAndTrailingWhitespace?: boolean;
	selectSubwords?: boolean;
}

/**
 * @internal
 */
export type SmartSelectOptions = Readonly<Required<ISmartSelectOptions>>;

class SmartSelect extends BaseEditorOption<EditorOption.smartSelect, ISmartSelectOptions, SmartSelectOptions> {

	constructor() {
		super(
			EditorOption.smartSelect, 'smartSelect',
			{
				selectLeadingAndTrailingWhitespace: true,
				selectSubwords: true,
			},
			{
				'editor.smartSelect.selectLeadingAndTrailingWhitespace': {
					description: nls.localize('selectLeadingAndTrailingWhitespace', "Whether leading and trailing whitespace should always be selected."),
					default: true,
					type: 'boolean'
				},
				'editor.smartSelect.selectSubwords': {
					description: nls.localize('selectSubwords', "Whether subwords (like 'foo' in 'fooBar' or 'foo_bar') should be selected."),
					default: true,
					type: 'boolean'
				}
			}
		);
	}

	public validate(input: any): Readonly<Required<ISmartSelectOptions>> {
		if (!input || typeof input !== 'object') {
			return this.defaultValue;
		}
		return {
			selectLeadingAndTrailingWhitespace: boolean((input as ISmartSelectOptions).selectLeadingAndTrailingWhitespace, this.defaultValue.selectLeadingAndTrailingWhitespace),
			selectSubwords: boolean((input as ISmartSelectOptions).selectSubwords, this.defaultValue.selectSubwords),
		};
	}
}

//#endregion

//#region wrappingIndent

/**
 * Describes how to indent wrapped lines.
 */
export const enum WrappingIndent {
	/**
	 * No indentation => wrapped lines begin at column 1.
	 */
	None = 0,
	/**
	 * Same => wrapped lines get the same indentation as the parent.
	 */
	Same = 1,
	/**
	 * Indent => wrapped lines get +1 indentation toward the parent.
	 */
	Indent = 2,
	/**
	 * DeepIndent => wrapped lines get +2 indentation toward the parent.
	 */
	DeepIndent = 3
}

class WrappingIndentOption extends BaseEditorOption<EditorOption.wrappingIndent, 'none' | 'same' | 'indent' | 'deepIndent', WrappingIndent> {

	constructor() {
		super(EditorOption.wrappingIndent, 'wrappingIndent', WrappingIndent.Same,
			{
				'editor.wrappingIndent': {
					type: 'string',
					enum: ['none', 'same', 'indent', 'deepIndent'],
					enumDescriptions: [
						nls.localize('wrappingIndent.none', "No indentation. Wrapped lines begin at column 1."),
						nls.localize('wrappingIndent.same', "Wrapped lines get the same indentation as the parent."),
						nls.localize('wrappingIndent.indent', "Wrapped lines get +1 indentation toward the parent."),
						nls.localize('wrappingIndent.deepIndent', "Wrapped lines get +2 indentation toward the parent."),
					],
					description: nls.localize('wrappingIndent', "Controls the indentation of wrapped lines."),
					default: 'same'
				}
			}
		);
	}

	public validate(input: any): WrappingIndent {
		switch (input) {
			case 'none': return WrappingIndent.None;
			case 'same': return WrappingIndent.Same;
			case 'indent': return WrappingIndent.Indent;
			case 'deepIndent': return WrappingIndent.DeepIndent;
		}
		return WrappingIndent.Same;
	}

	public override compute(env: IEnvironmentalOptions, options: IComputedEditorOptions, value: WrappingIndent): WrappingIndent {
		const accessibilitySupport = options.get(EditorOption.accessibilitySupport);
		if (accessibilitySupport === AccessibilitySupport.Enabled) {
			// if we know for a fact that a screen reader is attached, we use no indent wrapping to
			// help that the editor's wrapping points match the textarea's wrapping points
			return WrappingIndent.None;
		}
		return value;
	}
}

//#endregion

//#region wrappingInfo

export interface EditorWrappingInfo {
	readonly isDominatedByLongLines: boolean;
	readonly isWordWrapMinified: boolean;
	readonly isViewportWrapping: boolean;
	readonly wrappingColumn: number;
}

class EditorWrappingInfoComputer extends ComputedEditorOption<EditorOption.wrappingInfo, EditorWrappingInfo> {

	constructor() {
		super(EditorOption.wrappingInfo);
	}

	public compute(env: IEnvironmentalOptions, options: IComputedEditorOptions, _: EditorWrappingInfo): EditorWrappingInfo {
		const layoutInfo = options.get(EditorOption.layoutInfo);

		return {
			isDominatedByLongLines: env.isDominatedByLongLines,
			isWordWrapMinified: layoutInfo.isWordWrapMinified,
			isViewportWrapping: layoutInfo.isViewportWrapping,
			wrappingColumn: layoutInfo.wrappingColumn,
		};
	}
}

//#endregion

//#region dropIntoEditor

/**
 * Configuration options for editor drop into behavior
 */
export interface IDropIntoEditorOptions {
	/**
	 * Enable dropping into editor.
	 * Defaults to true.
	 */
	enabled?: boolean;

	/**
	 * Controls if a widget is shown after a drop.
	 * Defaults to 'afterDrop'.
	 */
	showDropSelector?: 'afterDrop' | 'never';
}

/**
 * @internal
 */
export type EditorDropIntoEditorOptions = Readonly<Required<IDropIntoEditorOptions>>;

class EditorDropIntoEditor extends BaseEditorOption<EditorOption.dropIntoEditor, IDropIntoEditorOptions, EditorDropIntoEditorOptions> {

	constructor() {
		const defaults: EditorDropIntoEditorOptions = { enabled: true, showDropSelector: 'afterDrop' };
		super(
			EditorOption.dropIntoEditor, 'dropIntoEditor', defaults,
			{
				'editor.dropIntoEditor.enabled': {
					type: 'boolean',
					default: defaults.enabled,
					markdownDescription: nls.localize('dropIntoEditor.enabled', "Controls whether you can drag and drop a file into a text editor by holding down `shift` (instead of opening the file in an editor)."),
				},
				'editor.dropIntoEditor.showDropSelector': {
					type: 'string',
					markdownDescription: nls.localize('dropIntoEditor.showDropSelector', "Controls if a widget is shown when dropping files into the editor. This widget lets you control how the file is dropped."),
					enum: [
						'afterDrop',
						'never'
					],
					enumDescriptions: [
						nls.localize('dropIntoEditor.showDropSelector.afterDrop', "Show the drop selector widget after a file is dropped into the editor."),
						nls.localize('dropIntoEditor.showDropSelector.never', "Never show the drop selector widget. Instead the default drop provider is always used."),
					],
					default: 'afterDrop',
				},
			}
		);
	}

	public validate(_input: any): EditorDropIntoEditorOptions {
		if (!_input || typeof _input !== 'object') {
			return this.defaultValue;
		}
		const input = _input as IDropIntoEditorOptions;
		return {
			enabled: boolean(input.enabled, this.defaultValue.enabled),
			showDropSelector: stringSet(input.showDropSelector, this.defaultValue.showDropSelector, ['afterDrop', 'never']),
		};
	}
}

//#endregion

//#region pasteAs

/**
 * Configuration options for editor pasting as into behavior
 */
export interface IPasteAsOptions {
	/**
	 * Enable paste as functionality in editors.
	 * Defaults to true.
	 */
	enabled?: boolean;

	/**
	 * Controls if a widget is shown after a drop.
	 * Defaults to 'afterPaste'.
	 */
	showPasteSelector?: 'afterPaste' | 'never';
}

/**
 * @internal
 */
export type EditorPasteAsOptions = Readonly<Required<IPasteAsOptions>>;

class EditorPasteAs extends BaseEditorOption<EditorOption.pasteAs, IPasteAsOptions, EditorPasteAsOptions> {

	constructor() {
		const defaults: EditorPasteAsOptions = { enabled: true, showPasteSelector: 'afterPaste' };
		super(
			EditorOption.pasteAs, 'pasteAs', defaults,
			{
				'editor.pasteAs.enabled': {
					type: 'boolean',
					default: defaults.enabled,
					markdownDescription: nls.localize('pasteAs.enabled', "Controls whether you can paste content in different ways."),
				},
				'editor.pasteAs.showPasteSelector': {
					type: 'string',
					markdownDescription: nls.localize('pasteAs.showPasteSelector', "Controls if a widget is shown when pasting content in to the editor. This widget lets you control how the file is pasted."),
					enum: [
						'afterPaste',
						'never'
					],
					enumDescriptions: [
						nls.localize('pasteAs.showPasteSelector.afterPaste', "Show the paste selector widget after content is pasted into the editor."),
						nls.localize('pasteAs.showPasteSelector.never', "Never show the paste selector widget. Instead the default pasting behavior is always used."),
					],
					default: 'afterPaste',
				},
			}
		);
	}

	public validate(_input: any): EditorPasteAsOptions {
		if (!_input || typeof _input !== 'object') {
			return this.defaultValue;
		}
		const input = _input as IPasteAsOptions;
		return {
			enabled: boolean(input.enabled, this.defaultValue.enabled),
			showPasteSelector: stringSet(input.showPasteSelector, this.defaultValue.showPasteSelector, ['afterPaste', 'never']),
		};
	}
}

//#endregion

const DEFAULT_WINDOWS_FONT_FAMILY = 'Consolas, \'Courier New\', monospace';
const DEFAULT_MAC_FONT_FAMILY = 'Menlo, Monaco, \'Courier New\', monospace';
const DEFAULT_LINUX_FONT_FAMILY = '\'Droid Sans Mono\', \'monospace\', monospace';

/**
 * @internal
 */
export const EDITOR_FONT_DEFAULTS = {
	fontFamily: (
		platform.isMacintosh ? DEFAULT_MAC_FONT_FAMILY : (platform.isLinux ? DEFAULT_LINUX_FONT_FAMILY : DEFAULT_WINDOWS_FONT_FAMILY)
	),
	fontWeight: 'normal',
	fontSize: (
		platform.isMacintosh ? 12 : 14
	),
	lineHeight: 0,
	letterSpacing: 0,
};

/**
 * @internal
 */
export const editorOptionsRegistry: IEditorOption<EditorOption, any>[] = [];

function register<K extends EditorOption, V>(option: IEditorOption<K, V>): IEditorOption<K, V> {
	editorOptionsRegistry[option.id] = option;
	return option;
}

export const enum EditorOption {
	acceptSuggestionOnCommitCharacter,
	acceptSuggestionOnEnter,
	accessibilitySupport,
	accessibilityPageSize,
	ariaLabel,
	ariaRequired,
	autoClosingBrackets,
	screenReaderAnnounceInlineSuggestion,
	autoClosingDelete,
	autoClosingOvertype,
	autoClosingQuotes,
	autoIndent,
	automaticLayout,
	autoSurround,
	bracketPairColorization,
	guides,
	codeLens,
	codeLensFontFamily,
	codeLensFontSize,
	colorDecorators,
	colorDecoratorsLimit,
	columnSelection,
	comments,
	contextmenu,
	copyWithSyntaxHighlighting,
	cursorBlinking,
	cursorSmoothCaretAnimation,
	cursorStyle,
	cursorSurroundingLines,
	cursorSurroundingLinesStyle,
	cursorWidth,
	disableLayerHinting,
	disableMonospaceOptimizations,
	domReadOnly,
	dragAndDrop,
	dropIntoEditor,
	emptySelectionClipboard,
	experimentalWhitespaceRendering,
	extraEditorClassName,
	fastScrollSensitivity,
	find,
	fixedOverflowWidgets,
	folding,
	foldingStrategy,
	foldingHighlight,
	foldingImportsByDefault,
	foldingMaximumRegions,
	unfoldOnClickAfterEndOfLine,
	fontFamily,
	fontInfo,
	fontLigatures,
	fontSize,
	fontWeight,
	fontVariations,
	formatOnPaste,
	formatOnType,
	glyphMargin,
	gotoLocation,
	hideCursorInOverviewRuler,
	hover,
	inDiffEditor,
	inlineSuggest,
	letterSpacing,
	lightbulb,
	lineDecorationsWidth,
	lineHeight,
	lineNumbers,
	lineNumbersMinChars,
	linkedEditing,
	links,
	matchBrackets,
	minimap,
	mouseStyle,
	mouseWheelScrollSensitivity,
	mouseWheelZoom,
	multiCursorMergeOverlapping,
	multiCursorModifier,
	multiCursorPaste,
	multiCursorLimit,
	occurrencesHighlight,
	overviewRulerBorder,
	overviewRulerLanes,
	padding,
	pasteAs,
	parameterHints,
	peekWidgetDefaultFocus,
	definitionLinkOpensInPeek,
	quickSuggestions,
	quickSuggestionsDelay,
	readOnly,
	readOnlyMessage,
	renameOnType,
	renderControlCharacters,
	renderFinalNewline,
	renderLineHighlight,
	renderLineHighlightOnlyWhenFocus,
	renderValidationDecorations,
	renderWhitespace,
	revealHorizontalRightPadding,
	roundedSelection,
	rulers,
	scrollbar,
	scrollBeyondLastColumn,
	scrollBeyondLastLine,
	scrollPredominantAxis,
	selectionClipboard,
	selectionHighlight,
	selectOnLineNumbers,
	showFoldingControls,
	showUnused,
	snippetSuggestions,
	smartSelect,
	smoothScrolling,
	stickyScroll,
	stickyTabStops,
	stopRenderingLineAfter,
	suggest,
	suggestFontSize,
	suggestLineHeight,
	suggestOnTriggerCharacters,
	suggestSelection,
	tabCompletion,
	tabIndex,
	unicodeHighlighting,
	unusualLineTerminators,
	useShadowDOM,
	useTabStops,
	wordBreak,
	wordSeparators,
	wordWrap,
	wordWrapBreakAfterCharacters,
	wordWrapBreakBeforeCharacters,
	wordWrapColumn,
	wordWrapOverride1,
	wordWrapOverride2,
	wrappingIndent,
	wrappingStrategy,
	showDeprecated,
	inlayHints,
	// Leave these at the end (because they have dependencies!)
	editorClassName,
	pixelRatio,
	tabFocusMode,
	layoutInfo,
	wrappingInfo,
	defaultColorDecorators,
	colorDecoratorsActivatedOn,
	inlineCompletionsAccessibilityVerbose
}

export const EditorOptions = {
	acceptSuggestionOnCommitCharacter: register(new EditorBooleanOption(
		EditorOption.acceptSuggestionOnCommitCharacter, 'acceptSuggestionOnCommitCharacter', true,
		{ markdownDescription: nls.localize('acceptSuggestionOnCommitCharacter', "Controls whether suggestions should be accepted on commit characters. For example, in JavaScript, the semi-colon (`;`) can be a commit character that accepts a suggestion and types that character.") }
	)),
	acceptSuggestionOnEnter: register(new EditorStringEnumOption(
		EditorOption.acceptSuggestionOnEnter, 'acceptSuggestionOnEnter',
		'on' as 'on' | 'smart' | 'off',
		['on', 'smart', 'off'] as const,
		{
			markdownEnumDescriptions: [
				'',
				nls.localize('acceptSuggestionOnEnterSmart', "Only accept a suggestion with `Enter` when it makes a textual change."),
				''
			],
			markdownDescription: nls.localize('acceptSuggestionOnEnter', "Controls whether suggestions should be accepted on `Enter`, in addition to `Tab`. Helps to avoid ambiguity between inserting new lines or accepting suggestions.")
		}
	)),
	accessibilitySupport: register(new EditorAccessibilitySupport()),
	accessibilityPageSize: register(new EditorIntOption(EditorOption.accessibilityPageSize, 'accessibilityPageSize', 10, 1, Constants.MAX_SAFE_SMALL_INTEGER,
		{
			description: nls.localize('accessibilityPageSize', "Controls the number of lines in the editor that can be read out by a screen reader at once. When we detect a screen reader we automatically set the default to be 500. Warning: this has a performance implication for numbers larger than the default."),
			tags: ['accessibility']
		})),
	ariaLabel: register(new EditorStringOption(
		EditorOption.ariaLabel, 'ariaLabel', nls.localize('editorViewAccessibleLabel', "Editor content")
	)),
	ariaRequired: register(new EditorBooleanOption(
		EditorOption.ariaRequired, 'ariaRequired', false, undefined
	)),
	screenReaderAnnounceInlineSuggestion: register(new EditorBooleanOption(
		EditorOption.screenReaderAnnounceInlineSuggestion, 'screenReaderAnnounceInlineSuggestion', true,
		{
			description: nls.localize('screenReaderAnnounceInlineSuggestion', "Control whether inline suggestions are announced by a screen reader."),
			tags: ['accessibility']
		}
	)),
	autoClosingBrackets: register(new EditorStringEnumOption(
		EditorOption.autoClosingBrackets, 'autoClosingBrackets',
		'languageDefined' as 'always' | 'languageDefined' | 'beforeWhitespace' | 'never',
		['always', 'languageDefined', 'beforeWhitespace', 'never'] as const,
		{
			enumDescriptions: [
				'',
				nls.localize('editor.autoClosingBrackets.languageDefined', "Use language configurations to determine when to autoclose brackets."),
				nls.localize('editor.autoClosingBrackets.beforeWhitespace', "Autoclose brackets only when the cursor is to the left of whitespace."),
				'',
			],
			description: nls.localize('autoClosingBrackets', "Controls whether the editor should automatically close brackets after the user adds an opening bracket.")
		}
	)),
	autoClosingDelete: register(new EditorStringEnumOption(
		EditorOption.autoClosingDelete, 'autoClosingDelete',
		'auto' as 'always' | 'auto' | 'never',
		['always', 'auto', 'never'] as const,
		{
			enumDescriptions: [
				'',
				nls.localize('editor.autoClosingDelete.auto', "Remove adjacent closing quotes or brackets only if they were automatically inserted."),
				'',
			],
			description: nls.localize('autoClosingDelete', "Controls whether the editor should remove adjacent closing quotes or brackets when deleting.")
		}
	)),
	autoClosingOvertype: register(new EditorStringEnumOption(
		EditorOption.autoClosingOvertype, 'autoClosingOvertype',
		'auto' as 'always' | 'auto' | 'never',
		['always', 'auto', 'never'] as const,
		{
			enumDescriptions: [
				'',
				nls.localize('editor.autoClosingOvertype.auto', "Type over closing quotes or brackets only if they were automatically inserted."),
				'',
			],
			description: nls.localize('autoClosingOvertype', "Controls whether the editor should type over closing quotes or brackets.")
		}
	)),
	autoClosingQuotes: register(new EditorStringEnumOption(
		EditorOption.autoClosingQuotes, 'autoClosingQuotes',
		'languageDefined' as 'always' | 'languageDefined' | 'beforeWhitespace' | 'never',
		['always', 'languageDefined', 'beforeWhitespace', 'never'] as const,
		{
			enumDescriptions: [
				'',
				nls.localize('editor.autoClosingQuotes.languageDefined', "Use language configurations to determine when to autoclose quotes."),
				nls.localize('editor.autoClosingQuotes.beforeWhitespace', "Autoclose quotes only when the cursor is to the left of whitespace."),
				'',
			],
			description: nls.localize('autoClosingQuotes', "Controls whether the editor should automatically close quotes after the user adds an opening quote.")
		}
	)),
	autoIndent: register(new EditorEnumOption(
		EditorOption.autoIndent, 'autoIndent',
		EditorAutoIndentStrategy.Full, 'full',
		['none', 'keep', 'brackets', 'advanced', 'full'],
		_autoIndentFromString,
		{
			enumDescriptions: [
				nls.localize('editor.autoIndent.none', "The editor will not insert indentation automatically."),
				nls.localize('editor.autoIndent.keep', "The editor will keep the current line's indentation."),
				nls.localize('editor.autoIndent.brackets', "The editor will keep the current line's indentation and honor language defined brackets."),
				nls.localize('editor.autoIndent.advanced', "The editor will keep the current line's indentation, honor language defined brackets and invoke special onEnterRules defined by languages."),
				nls.localize('editor.autoIndent.full', "The editor will keep the current line's indentation, honor language defined brackets, invoke special onEnterRules defined by languages, and honor indentationRules defined by languages."),
			],
			description: nls.localize('autoIndent', "Controls whether the editor should automatically adjust the indentation when users type, paste, move or indent lines.")
		}
	)),
	automaticLayout: register(new EditorBooleanOption(
		EditorOption.automaticLayout, 'automaticLayout', false,
	)),
	autoSurround: register(new EditorStringEnumOption(
		EditorOption.autoSurround, 'autoSurround',
		'languageDefined' as 'languageDefined' | 'quotes' | 'brackets' | 'never',
		['languageDefined', 'quotes', 'brackets', 'never'] as const,
		{
			enumDescriptions: [
				nls.localize('editor.autoSurround.languageDefined', "Use language configurations to determine when to automatically surround selections."),
				nls.localize('editor.autoSurround.quotes', "Surround with quotes but not brackets."),
				nls.localize('editor.autoSurround.brackets', "Surround with brackets but not quotes."),
				''
			],
			description: nls.localize('autoSurround', "Controls whether the editor should automatically surround selections when typing quotes or brackets.")
		}
	)),
	bracketPairColorization: register(new BracketPairColorization()),
	bracketPairGuides: register(new GuideOptions()),
	stickyTabStops: register(new EditorBooleanOption(
		EditorOption.stickyTabStops, 'stickyTabStops', false,
		{ description: nls.localize('stickyTabStops', "Emulate selection behavior of tab characters when using spaces for indentation. Selection will stick to tab stops.") }
	)),
	codeLens: register(new EditorBooleanOption(
		EditorOption.codeLens, 'codeLens', true,
		{ description: nls.localize('codeLens', "Controls whether the editor shows CodeLens.") }
	)),
	codeLensFontFamily: register(new EditorStringOption(
		EditorOption.codeLensFontFamily, 'codeLensFontFamily', '',
		{ description: nls.localize('codeLensFontFamily', "Controls the font family for CodeLens.") }
	)),
	codeLensFontSize: register(new EditorIntOption(EditorOption.codeLensFontSize, 'codeLensFontSize', 0, 0, 100, {
		type: 'number',
		default: 0,
		minimum: 0,
		maximum: 100,
		markdownDescription: nls.localize('codeLensFontSize', "Controls the font size in pixels for CodeLens. When set to 0, 90% of `#editor.fontSize#` is used.")
	})),
	colorDecorators: register(new EditorBooleanOption(
		EditorOption.colorDecorators, 'colorDecorators', true,
		{ description: nls.localize('colorDecorators', "Controls whether the editor should render the inline color decorators and color picker.") }
	)),
	colorDecoratorActivatedOn: register(new EditorStringEnumOption(EditorOption.colorDecoratorsActivatedOn, 'colorDecoratorsActivatedOn', 'clickAndHover' as 'clickAndHover' | 'hover' | 'click', ['clickAndHover', 'hover', 'click'] as const, {
		enumDescriptions: [
			nls.localize('editor.colorDecoratorActivatedOn.clickAndHover', "Make the color picker appear both on click and hover of the color decorator"),
			nls.localize('editor.colorDecoratorActivatedOn.hover', "Make the color picker appear on hover of the color decorator"),
			nls.localize('editor.colorDecoratorActivatedOn.click', "Make the color picker appear on click of the color decorator")
		],
		description: nls.localize('colorDecoratorActivatedOn', "Controls the condition to make a color picker appear from a color decorator")
	})),
	colorDecoratorsLimit: register(new EditorIntOption(
		EditorOption.colorDecoratorsLimit, 'colorDecoratorsLimit', 500, 1, 1000000,
		{
			markdownDescription: nls.localize('colorDecoratorsLimit', "Controls the max number of color decorators that can be rendered in an editor at once.")
		}
	)),
	columnSelection: register(new EditorBooleanOption(
		EditorOption.columnSelection, 'columnSelection', false,
		{ description: nls.localize('columnSelection', "Enable that the selection with the mouse and keys is doing column selection.") }
	)),
	comments: register(new EditorComments()),
	contextmenu: register(new EditorBooleanOption(
		EditorOption.contextmenu, 'contextmenu', true,
	)),
	copyWithSyntaxHighlighting: register(new EditorBooleanOption(
		EditorOption.copyWithSyntaxHighlighting, 'copyWithSyntaxHighlighting', true,
		{ description: nls.localize('copyWithSyntaxHighlighting', "Controls whether syntax highlighting should be copied into the clipboard.") }
	)),
	cursorBlinking: register(new EditorEnumOption(
		EditorOption.cursorBlinking, 'cursorBlinking',
		TextEditorCursorBlinkingStyle.Blink, 'blink',
		['blink', 'smooth', 'phase', 'expand', 'solid'],
		_cursorBlinkingStyleFromString,
		{ description: nls.localize('cursorBlinking', "Control the cursor animation style.") }
	)),
	cursorSmoothCaretAnimation: register(new EditorStringEnumOption(
		EditorOption.cursorSmoothCaretAnimation, 'cursorSmoothCaretAnimation',
		'off' as 'off' | 'explicit' | 'on',
		['off', 'explicit', 'on'] as const,
		{
			enumDescriptions: [
				nls.localize('cursorSmoothCaretAnimation.off', "Smooth caret animation is disabled."),
				nls.localize('cursorSmoothCaretAnimation.explicit', "Smooth caret animation is enabled only when the user moves the cursor with an explicit gesture."),
				nls.localize('cursorSmoothCaretAnimation.on', "Smooth caret animation is always enabled.")
			],
			description: nls.localize('cursorSmoothCaretAnimation', "Controls whether the smooth caret animation should be enabled.")
		}
	)),
	cursorStyle: register(new EditorEnumOption(
		EditorOption.cursorStyle, 'cursorStyle',
		TextEditorCursorStyle.Line, 'line',
		['line', 'block', 'underline', 'line-thin', 'block-outline', 'underline-thin'],
		_cursorStyleFromString,
		{ description: nls.localize('cursorStyle', "Controls the cursor style.") }
	)),
	cursorSurroundingLines: register(new EditorIntOption(
		EditorOption.cursorSurroundingLines, 'cursorSurroundingLines',
		0, 0, Constants.MAX_SAFE_SMALL_INTEGER,
		{ description: nls.localize('cursorSurroundingLines', "Controls the minimal number of visible leading lines (minimum 0) and trailing lines (minimum 1) surrounding the cursor. Known as 'scrollOff' or 'scrollOffset' in some other editors.") }
	)),
	cursorSurroundingLinesStyle: register(new EditorStringEnumOption(
		EditorOption.cursorSurroundingLinesStyle, 'cursorSurroundingLinesStyle',
		'default' as 'default' | 'all',
		['default', 'all'] as const,
		{
			enumDescriptions: [
				nls.localize('cursorSurroundingLinesStyle.default', "`cursorSurroundingLines` is enforced only when triggered via the keyboard or API."),
				nls.localize('cursorSurroundingLinesStyle.all', "`cursorSurroundingLines` is enforced always.")
			],
			description: nls.localize('cursorSurroundingLinesStyle', "Controls when `cursorSurroundingLines` should be enforced.")
		}
	)),
	cursorWidth: register(new EditorIntOption(
		EditorOption.cursorWidth, 'cursorWidth',
		0, 0, Constants.MAX_SAFE_SMALL_INTEGER,
		{ markdownDescription: nls.localize('cursorWidth', "Controls the width of the cursor when `#editor.cursorStyle#` is set to `line`.") }
	)),
	disableLayerHinting: register(new EditorBooleanOption(
		EditorOption.disableLayerHinting, 'disableLayerHinting', false,
	)),
	disableMonospaceOptimizations: register(new EditorBooleanOption(
		EditorOption.disableMonospaceOptimizations, 'disableMonospaceOptimizations', false
	)),
	domReadOnly: register(new EditorBooleanOption(
		EditorOption.domReadOnly, 'domReadOnly', false,
	)),
	dragAndDrop: register(new EditorBooleanOption(
		EditorOption.dragAndDrop, 'dragAndDrop', true,
		{ description: nls.localize('dragAndDrop', "Controls whether the editor should allow moving selections via drag and drop.") }
	)),
	emptySelectionClipboard: register(new EditorEmptySelectionClipboard()),
	dropIntoEditor: register(new EditorDropIntoEditor()),
	stickyScroll: register(new EditorStickyScroll()),
	experimentalWhitespaceRendering: register(new EditorStringEnumOption(
		EditorOption.experimentalWhitespaceRendering, 'experimentalWhitespaceRendering',
		'svg' as 'svg' | 'font' | 'off',
		['svg', 'font', 'off'] as const,
		{
			enumDescriptions: [
				nls.localize('experimentalWhitespaceRendering.svg', "Use a new rendering method with svgs."),
				nls.localize('experimentalWhitespaceRendering.font', "Use a new rendering method with font characters."),
				nls.localize('experimentalWhitespaceRendering.off', "Use the stable rendering method."),
			],
			description: nls.localize('experimentalWhitespaceRendering', "Controls whether whitespace is rendered with a new, experimental method.")
		}
	)),
	extraEditorClassName: register(new EditorStringOption(
		EditorOption.extraEditorClassName, 'extraEditorClassName', '',
	)),
	fastScrollSensitivity: register(new EditorFloatOption(
		EditorOption.fastScrollSensitivity, 'fastScrollSensitivity',
		5, x => (x <= 0 ? 5 : x),
		{ markdownDescription: nls.localize('fastScrollSensitivity', "Scrolling speed multiplier when pressing `Alt`.") }
	)),
	find: register(new EditorFind()),
	fixedOverflowWidgets: register(new EditorBooleanOption(
		EditorOption.fixedOverflowWidgets, 'fixedOverflowWidgets', false,
	)),
	folding: register(new EditorBooleanOption(
		EditorOption.folding, 'folding', true,
		{ description: nls.localize('folding', "Controls whether the editor has code folding enabled.") }
	)),
	foldingStrategy: register(new EditorStringEnumOption(
		EditorOption.foldingStrategy, 'foldingStrategy',
		'auto' as 'auto' | 'indentation',
		['auto', 'indentation'] as const,
		{
			enumDescriptions: [
				nls.localize('foldingStrategy.auto', "Use a language-specific folding strategy if available, else the indentation-based one."),
				nls.localize('foldingStrategy.indentation', "Use the indentation-based folding strategy."),
			],
			description: nls.localize('foldingStrategy', "Controls the strategy for computing folding ranges.")
		}
	)),
	foldingHighlight: register(new EditorBooleanOption(
		EditorOption.foldingHighlight, 'foldingHighlight', true,
		{ description: nls.localize('foldingHighlight', "Controls whether the editor should highlight folded ranges.") }
	)),
	foldingImportsByDefault: register(new EditorBooleanOption(
		EditorOption.foldingImportsByDefault, 'foldingImportsByDefault', false,
		{ description: nls.localize('foldingImportsByDefault', "Controls whether the editor automatically collapses import ranges.") }
	)),
	foldingMaximumRegions: register(new EditorIntOption(
		EditorOption.foldingMaximumRegions, 'foldingMaximumRegions',
		5000, 10, 65000, // limit must be less than foldingRanges MAX_FOLDING_REGIONS
		{ description: nls.localize('foldingMaximumRegions', "The maximum number of foldable regions. Increasing this value may result in the editor becoming less responsive when the current source has a large number of foldable regions.") }
	)),
	unfoldOnClickAfterEndOfLine: register(new EditorBooleanOption(
		EditorOption.unfoldOnClickAfterEndOfLine, 'unfoldOnClickAfterEndOfLine', false,
		{ description: nls.localize('unfoldOnClickAfterEndOfLine', "Controls whether clicking on the empty content after a folded line will unfold the line.") }
	)),
	fontFamily: register(new EditorStringOption(
		EditorOption.fontFamily, 'fontFamily', EDITOR_FONT_DEFAULTS.fontFamily,
		{ description: nls.localize('fontFamily', "Controls the font family.") }
	)),
	fontInfo: register(new EditorFontInfo()),
	fontLigatures2: register(new EditorFontLigatures()),
	fontSize: register(new EditorFontSize()),
	fontWeight: register(new EditorFontWeight()),
	fontVariations: register(new EditorFontVariations()),
	formatOnPaste: register(new EditorBooleanOption(
		EditorOption.formatOnPaste, 'formatOnPaste', false,
		{ description: nls.localize('formatOnPaste', "Controls whether the editor should automatically format the pasted content. A formatter must be available and the formatter should be able to format a range in a document.") }
	)),
	formatOnType: register(new EditorBooleanOption(
		EditorOption.formatOnType, 'formatOnType', false,
		{ description: nls.localize('formatOnType', "Controls whether the editor should automatically format the line after typing.") }
	)),
	glyphMargin: register(new EditorBooleanOption(
		EditorOption.glyphMargin, 'glyphMargin', true,
		{ description: nls.localize('glyphMargin', "Controls whether the editor should render the vertical glyph margin. Glyph margin is mostly used for debugging.") }
	)),
	gotoLocation: register(new EditorGoToLocation()),
	hideCursorInOverviewRuler: register(new EditorBooleanOption(
		EditorOption.hideCursorInOverviewRuler, 'hideCursorInOverviewRuler', false,
		{ description: nls.localize('hideCursorInOverviewRuler', "Controls whether the cursor should be hidden in the overview ruler.") }
	)),
	hover: register(new EditorHover()),
	inDiffEditor: register(new EditorBooleanOption(
		EditorOption.inDiffEditor, 'inDiffEditor', false
	)),
	letterSpacing: register(new EditorFloatOption(
		EditorOption.letterSpacing, 'letterSpacing',
		EDITOR_FONT_DEFAULTS.letterSpacing, x => EditorFloatOption.clamp(x, -5, 20),
		{ description: nls.localize('letterSpacing', "Controls the letter spacing in pixels.") }
	)),
	lightbulb: register(new EditorLightbulb()),
	lineDecorationsWidth: register(new EditorLineDecorationsWidth()),
	lineHeight: register(new EditorLineHeight()),
	lineNumbers: register(new EditorRenderLineNumbersOption()),
	lineNumbersMinChars: register(new EditorIntOption(
		EditorOption.lineNumbersMinChars, 'lineNumbersMinChars',
		5, 1, 300
	)),
	linkedEditing: register(new EditorBooleanOption(
		EditorOption.linkedEditing, 'linkedEditing', false,
		{ description: nls.localize('linkedEditing', "Controls whether the editor has linked editing enabled. Depending on the language, related symbols such as HTML tags, are updated while editing.") }
	)),
	links: register(new EditorBooleanOption(
		EditorOption.links, 'links', true,
		{ description: nls.localize('links', "Controls whether the editor should detect links and make them clickable.") }
	)),
	matchBrackets: register(new EditorStringEnumOption(
		EditorOption.matchBrackets, 'matchBrackets',
		'always' as 'never' | 'near' | 'always',
		['always', 'near', 'never'] as const,
		{ description: nls.localize('matchBrackets', "Highlight matching brackets.") }
	)),
	minimap: register(new EditorMinimap()),
	mouseStyle: register(new EditorStringEnumOption(
		EditorOption.mouseStyle, 'mouseStyle',
		'text' as 'text' | 'default' | 'copy',
		['text', 'default', 'copy'] as const,
	)),
	mouseWheelScrollSensitivity: register(new EditorFloatOption(
		EditorOption.mouseWheelScrollSensitivity, 'mouseWheelScrollSensitivity',
		1, x => (x === 0 ? 1 : x),
		{ markdownDescription: nls.localize('mouseWheelScrollSensitivity', "A multiplier to be used on the `deltaX` and `deltaY` of mouse wheel scroll events.") }
	)),
	mouseWheelZoom: register(new EditorBooleanOption(
		EditorOption.mouseWheelZoom, 'mouseWheelZoom', false,
		{ markdownDescription: nls.localize('mouseWheelZoom', "Zoom the font of the editor when using mouse wheel and holding `Ctrl`.") }
	)),
	multiCursorMergeOverlapping: register(new EditorBooleanOption(
		EditorOption.multiCursorMergeOverlapping, 'multiCursorMergeOverlapping', true,
		{ description: nls.localize('multiCursorMergeOverlapping', "Merge multiple cursors when they are overlapping.") }
	)),
	multiCursorModifier: register(new EditorEnumOption(
		EditorOption.multiCursorModifier, 'multiCursorModifier',
		'altKey', 'alt',
		['ctrlCmd', 'alt'],
		_multiCursorModifierFromString,
		{
			markdownEnumDescriptions: [
				nls.localize('multiCursorModifier.ctrlCmd', "Maps to `Control` on Windows and Linux and to `Command` on macOS."),
				nls.localize('multiCursorModifier.alt', "Maps to `Alt` on Windows and Linux and to `Option` on macOS.")
			],
			markdownDescription: nls.localize({
				key: 'multiCursorModifier',
				comment: [
					'- `ctrlCmd` refers to a value the setting can take and should not be localized.',
					'- `Control` and `Command` refer to the modifier keys Ctrl or Cmd on the keyboard and can be localized.'
				]
			}, "The modifier to be used to add multiple cursors with the mouse. The Go to Definition and Open Link mouse gestures will adapt such that they do not conflict with the [multicursor modifier](https://code.visualstudio.com/docs/editor/codebasics#_multicursor-modifier).")
		}
	)),
	multiCursorPaste: register(new EditorStringEnumOption(
		EditorOption.multiCursorPaste, 'multiCursorPaste',
		'spread' as 'spread' | 'full',
		['spread', 'full'] as const,
		{
			markdownEnumDescriptions: [
				nls.localize('multiCursorPaste.spread', "Each cursor pastes a single line of the text."),
				nls.localize('multiCursorPaste.full', "Each cursor pastes the full text.")
			],
			markdownDescription: nls.localize('multiCursorPaste', "Controls pasting when the line count of the pasted text matches the cursor count.")
		}
	)),
	multiCursorLimit: register(new EditorIntOption(
		EditorOption.multiCursorLimit, 'multiCursorLimit', 10000, 1, 100000,
		{
			markdownDescription: nls.localize('multiCursorLimit', "Controls the max number of cursors that can be in an active editor at once.")
		}
	)),
	occurrencesHighlight: register(new EditorBooleanOption(
		EditorOption.occurrencesHighlight, 'occurrencesHighlight', true,
		{ description: nls.localize('occurrencesHighlight', "Controls whether the editor should highlight semantic symbol occurrences.") }
	)),
	overviewRulerBorder: register(new EditorBooleanOption(
		EditorOption.overviewRulerBorder, 'overviewRulerBorder', true,
		{ description: nls.localize('overviewRulerBorder', "Controls whether a border should be drawn around the overview ruler.") }
	)),
	overviewRulerLanes: register(new EditorIntOption(
		EditorOption.overviewRulerLanes, 'overviewRulerLanes',
		3, 0, 3
	)),
	padding: register(new EditorPadding()),
	pasteAs: register(new EditorPasteAs()),
	parameterHints: register(new EditorParameterHints()),
	peekWidgetDefaultFocus: register(new EditorStringEnumOption(
		EditorOption.peekWidgetDefaultFocus, 'peekWidgetDefaultFocus',
		'tree' as 'tree' | 'editor',
		['tree', 'editor'] as const,
		{
			enumDescriptions: [
				nls.localize('peekWidgetDefaultFocus.tree', "Focus the tree when opening peek"),
				nls.localize('peekWidgetDefaultFocus.editor', "Focus the editor when opening peek")
			],
			description: nls.localize('peekWidgetDefaultFocus', "Controls whether to focus the inline editor or the tree in the peek widget.")
		}
	)),
	definitionLinkOpensInPeek: register(new EditorBooleanOption(
		EditorOption.definitionLinkOpensInPeek, 'definitionLinkOpensInPeek', false,
		{ description: nls.localize('definitionLinkOpensInPeek', "Controls whether the Go to Definition mouse gesture always opens the peek widget.") }
	)),
	quickSuggestions: register(new EditorQuickSuggestions()),
	quickSuggestionsDelay: register(new EditorIntOption(
		EditorOption.quickSuggestionsDelay, 'quickSuggestionsDelay',
		10, 0, Constants.MAX_SAFE_SMALL_INTEGER,
		{ description: nls.localize('quickSuggestionsDelay', "Controls the delay in milliseconds after which quick suggestions will show up.") }
	)),
	readOnly: register(new EditorBooleanOption(
		EditorOption.readOnly, 'readOnly', false,
	)),
	readOnlyMessage: register(new ReadonlyMessage()),
	renameOnType: register(new EditorBooleanOption(
		EditorOption.renameOnType, 'renameOnType', false,
		{ description: nls.localize('renameOnType', "Controls whether the editor auto renames on type."), markdownDeprecationMessage: nls.localize('renameOnTypeDeprecate', "Deprecated, use `editor.linkedEditing` instead.") }
	)),
	renderControlCharacters: register(new EditorBooleanOption(
		EditorOption.renderControlCharacters, 'renderControlCharacters', true,
		{ description: nls.localize('renderControlCharacters', "Controls whether the editor should render control characters."), restricted: true }
	)),
	renderFinalNewline: register(new EditorStringEnumOption(
		EditorOption.renderFinalNewline, 'renderFinalNewline',
		(platform.isLinux ? 'dimmed' : 'on') as 'off' | 'on' | 'dimmed',
		['off', 'on', 'dimmed'] as const,
		{ description: nls.localize('renderFinalNewline', "Render last line number when the file ends with a newline.") }
	)),
	renderLineHighlight: register(new EditorStringEnumOption(
		EditorOption.renderLineHighlight, 'renderLineHighlight',
		'line' as 'none' | 'gutter' | 'line' | 'all',
		['none', 'gutter', 'line', 'all'] as const,
		{
			enumDescriptions: [
				'',
				'',
				'',
				nls.localize('renderLineHighlight.all', "Highlights both the gutter and the current line."),
			],
			description: nls.localize('renderLineHighlight', "Controls how the editor should render the current line highlight.")
		}
	)),
	renderLineHighlightOnlyWhenFocus: register(new EditorBooleanOption(
		EditorOption.renderLineHighlightOnlyWhenFocus, 'renderLineHighlightOnlyWhenFocus', false,
		{ description: nls.localize('renderLineHighlightOnlyWhenFocus', "Controls if the editor should render the current line highlight only when the editor is focused.") }
	)),
	renderValidationDecorations: register(new EditorStringEnumOption(
		EditorOption.renderValidationDecorations, 'renderValidationDecorations',
		'editable' as 'editable' | 'on' | 'off',
		['editable', 'on', 'off'] as const
	)),
	renderWhitespace: register(new EditorStringEnumOption(
		EditorOption.renderWhitespace, 'renderWhitespace',
		'selection' as 'selection' | 'none' | 'boundary' | 'trailing' | 'all',
		['none', 'boundary', 'selection', 'trailing', 'all'] as const,
		{
			enumDescriptions: [
				'',
				nls.localize('renderWhitespace.boundary', "Render whitespace characters except for single spaces between words."),
				nls.localize('renderWhitespace.selection', "Render whitespace characters only on selected text."),
				nls.localize('renderWhitespace.trailing', "Render only trailing whitespace characters."),
				''
			],
			description: nls.localize('renderWhitespace', "Controls how the editor should render whitespace characters.")
		}
	)),
	revealHorizontalRightPadding: register(new EditorIntOption(
		EditorOption.revealHorizontalRightPadding, 'revealHorizontalRightPadding',
		15, 0, 1000,
	)),
	roundedSelection: register(new EditorBooleanOption(
		EditorOption.roundedSelection, 'roundedSelection', true,
		{ description: nls.localize('roundedSelection', "Controls whether selections should have rounded corners.") }
	)),
	rulers: register(new EditorRulers()),
	scrollbar: register(new EditorScrollbar()),
	scrollBeyondLastColumn: register(new EditorIntOption(
		EditorOption.scrollBeyondLastColumn, 'scrollBeyondLastColumn',
		4, 0, Constants.MAX_SAFE_SMALL_INTEGER,
		{ description: nls.localize('scrollBeyondLastColumn', "Controls the number of extra characters beyond which the editor will scroll horizontally.") }
	)),
	scrollBeyondLastLine: register(new EditorBooleanOption(
		EditorOption.scrollBeyondLastLine, 'scrollBeyondLastLine', true,
		{ description: nls.localize('scrollBeyondLastLine', "Controls whether the editor will scroll beyond the last line.") }
	)),
	scrollPredominantAxis: register(new EditorBooleanOption(
		EditorOption.scrollPredominantAxis, 'scrollPredominantAxis', true,
		{ description: nls.localize('scrollPredominantAxis', "Scroll only along the predominant axis when scrolling both vertically and horizontally at the same time. Prevents horizontal drift when scrolling vertically on a trackpad.") }
	)),
	selectionClipboard: register(new EditorBooleanOption(
		EditorOption.selectionClipboard, 'selectionClipboard', true,
		{
			description: nls.localize('selectionClipboard', "Controls whether the Linux primary clipboard should be supported."),
			included: platform.isLinux
		}
	)),
	selectionHighlight: register(new EditorBooleanOption(
		EditorOption.selectionHighlight, 'selectionHighlight', true,
		{ description: nls.localize('selectionHighlight', "Controls whether the editor should highlight matches similar to the selection.") }
	)),
	selectOnLineNumbers: register(new EditorBooleanOption(
		EditorOption.selectOnLineNumbers, 'selectOnLineNumbers', true,
	)),
	showFoldingControls: register(new EditorStringEnumOption(
		EditorOption.showFoldingControls, 'showFoldingControls',
		'mouseover' as 'always' | 'never' | 'mouseover',
		['always', 'never', 'mouseover'] as const,
		{
			enumDescriptions: [
				nls.localize('showFoldingControls.always', "Always show the folding controls."),
				nls.localize('showFoldingControls.never', "Never show the folding controls and reduce the gutter size."),
				nls.localize('showFoldingControls.mouseover', "Only show the folding controls when the mouse is over the gutter."),
			],
			description: nls.localize('showFoldingControls', "Controls when the folding controls on the gutter are shown.")
		}
	)),
	showUnused: register(new EditorBooleanOption(
		EditorOption.showUnused, 'showUnused', true,
		{ description: nls.localize('showUnused', "Controls fading out of unused code.") }
	)),
	showDeprecated: register(new EditorBooleanOption(
		EditorOption.showDeprecated, 'showDeprecated', true,
		{ description: nls.localize('showDeprecated', "Controls strikethrough deprecated variables.") }
	)),
	inlayHints: register(new EditorInlayHints()),
	snippetSuggestions: register(new EditorStringEnumOption(
		EditorOption.snippetSuggestions, 'snippetSuggestions',
		'inline' as 'top' | 'bottom' | 'inline' | 'none',
		['top', 'bottom', 'inline', 'none'] as const,
		{
			enumDescriptions: [
				nls.localize('snippetSuggestions.top', "Show snippet suggestions on top of other suggestions."),
				nls.localize('snippetSuggestions.bottom', "Show snippet suggestions below other suggestions."),
				nls.localize('snippetSuggestions.inline', "Show snippets suggestions with other suggestions."),
				nls.localize('snippetSuggestions.none', "Do not show snippet suggestions."),
			],
			description: nls.localize('snippetSuggestions', "Controls whether snippets are shown with other suggestions and how they are sorted.")
		}
	)),
	smartSelect: register(new SmartSelect()),
	smoothScrolling: register(new EditorBooleanOption(
		EditorOption.smoothScrolling, 'smoothScrolling', false,
		{ description: nls.localize('smoothScrolling', "Controls whether the editor will scroll using an animation.") }
	)),
	stopRenderingLineAfter: register(new EditorIntOption(
		EditorOption.stopRenderingLineAfter, 'stopRenderingLineAfter',
		10000, -1, Constants.MAX_SAFE_SMALL_INTEGER,
	)),
	suggest: register(new EditorSuggest()),
	inlineSuggest: register(new InlineEditorSuggest()),
	inlineCompletionsAccessibilityVerbose: register(new EditorBooleanOption(EditorOption.inlineCompletionsAccessibilityVerbose, 'inlineCompletionsAccessibilityVerbose', false,
		{ description: nls.localize('inlineCompletionsAccessibilityVerbose', "Controls whether the accessibility hint should be provided to screen reader users when an inline completion is shown.") })),
	suggestFontSize: register(new EditorIntOption(
		EditorOption.suggestFontSize, 'suggestFontSize',
		0, 0, 1000,
		{ markdownDescription: nls.localize('suggestFontSize', "Font size for the suggest widget. When set to {0}, the value of {1} is used.", '`0`', '`#editor.fontSize#`') }
	)),
	suggestLineHeight: register(new EditorIntOption(
		EditorOption.suggestLineHeight, 'suggestLineHeight',
		0, 0, 1000,
		{ markdownDescription: nls.localize('suggestLineHeight', "Line height for the suggest widget. When set to {0}, the value of {1} is used. The minimum value is 8.", '`0`', '`#editor.lineHeight#`') }
	)),
	suggestOnTriggerCharacters: register(new EditorBooleanOption(
		EditorOption.suggestOnTriggerCharacters, 'suggestOnTriggerCharacters', true,
		{ description: nls.localize('suggestOnTriggerCharacters', "Controls whether suggestions should automatically show up when typing trigger characters.") }
	)),
	suggestSelection: register(new EditorStringEnumOption(
		EditorOption.suggestSelection, 'suggestSelection',
		'first' as 'first' | 'recentlyUsed' | 'recentlyUsedByPrefix',
		['first', 'recentlyUsed', 'recentlyUsedByPrefix'] as const,
		{
			markdownEnumDescriptions: [
				nls.localize('suggestSelection.first', "Always select the first suggestion."),
				nls.localize('suggestSelection.recentlyUsed', "Select recent suggestions unless further typing selects one, e.g. `console.| -> console.log` because `log` has been completed recently."),
				nls.localize('suggestSelection.recentlyUsedByPrefix', "Select suggestions based on previous prefixes that have completed those suggestions, e.g. `co -> console` and `con -> const`."),
			],
			description: nls.localize('suggestSelection', "Controls how suggestions are pre-selected when showing the suggest list.")
		}
	)),
	tabCompletion: register(new EditorStringEnumOption(
		EditorOption.tabCompletion, 'tabCompletion',
		'off' as 'on' | 'off' | 'onlySnippets',
		['on', 'off', 'onlySnippets'] as const,
		{
			enumDescriptions: [
				nls.localize('tabCompletion.on', "Tab complete will insert the best matching suggestion when pressing tab."),
				nls.localize('tabCompletion.off', "Disable tab completions."),
				nls.localize('tabCompletion.onlySnippets', "Tab complete snippets when their prefix match. Works best when 'quickSuggestions' aren't enabled."),
			],
			description: nls.localize('tabCompletion', "Enables tab completions.")
		}
	)),
	tabIndex: register(new EditorIntOption(
		EditorOption.tabIndex, 'tabIndex',
		0, -1, Constants.MAX_SAFE_SMALL_INTEGER
	)),
	unicodeHighlight: register(new UnicodeHighlight()),
	unusualLineTerminators: register(new EditorStringEnumOption(
		EditorOption.unusualLineTerminators, 'unusualLineTerminators',
		'prompt' as 'auto' | 'off' | 'prompt',
		['auto', 'off', 'prompt'] as const,
		{
			enumDescriptions: [
				nls.localize('unusualLineTerminators.auto', "Unusual line terminators are automatically removed."),
				nls.localize('unusualLineTerminators.off', "Unusual line terminators are ignored."),
				nls.localize('unusualLineTerminators.prompt', "Unusual line terminators prompt to be removed."),
			],
			description: nls.localize('unusualLineTerminators', "Remove unusual line terminators that might cause problems.")
		}
	)),
	useShadowDOM: register(new EditorBooleanOption(
		EditorOption.useShadowDOM, 'useShadowDOM', true
	)),
	useTabStops: register(new EditorBooleanOption(
		EditorOption.useTabStops, 'useTabStops', true,
		{ description: nls.localize('useTabStops', "Inserting and deleting whitespace follows tab stops.") }
	)),
	wordBreak: register(new EditorStringEnumOption(
		EditorOption.wordBreak, 'wordBreak',
		'normal' as 'normal' | 'keepAll',
		['normal', 'keepAll'] as const,
		{
			markdownEnumDescriptions: [
				nls.localize('wordBreak.normal', "Use the default line break rule."),
				nls.localize('wordBreak.keepAll', "Word breaks should not be used for Chinese/Japanese/Korean (CJK) text. Non-CJK text behavior is the same as for normal."),
			],
			description: nls.localize('wordBreak', "Controls the word break rules used for Chinese/Japanese/Korean (CJK) text.")
		}
	)),
	wordSeparators: register(new EditorStringOption(
		EditorOption.wordSeparators, 'wordSeparators', USUAL_WORD_SEPARATORS,
		{ description: nls.localize('wordSeparators', "Characters that will be used as word separators when doing word related navigations or operations.") }
	)),
	wordWrap: register(new EditorStringEnumOption(
		EditorOption.wordWrap, 'wordWrap',
		'off' as 'off' | 'on' | 'wordWrapColumn' | 'bounded',
		['off', 'on', 'wordWrapColumn', 'bounded'] as const,
		{
			markdownEnumDescriptions: [
				nls.localize('wordWrap.off', "Lines will never wrap."),
				nls.localize('wordWrap.on', "Lines will wrap at the viewport width."),
				nls.localize({
					key: 'wordWrap.wordWrapColumn',
					comment: [
						'- `editor.wordWrapColumn` refers to a different setting and should not be localized.'
					]
				}, "Lines will wrap at `#editor.wordWrapColumn#`."),
				nls.localize({
					key: 'wordWrap.bounded',
					comment: [
						'- viewport means the edge of the visible window size.',
						'- `editor.wordWrapColumn` refers to a different setting and should not be localized.'
					]
				}, "Lines will wrap at the minimum of viewport and `#editor.wordWrapColumn#`."),
			],
			description: nls.localize({
				key: 'wordWrap',
				comment: [
					'- \'off\', \'on\', \'wordWrapColumn\' and \'bounded\' refer to values the setting can take and should not be localized.',
					'- `editor.wordWrapColumn` refers to a different setting and should not be localized.'
				]
			}, "Controls how lines should wrap.")
		}
	)),
	wordWrapBreakAfterCharacters: register(new EditorStringOption(
		EditorOption.wordWrapBreakAfterCharacters, 'wordWrapBreakAfterCharacters',
		// allow-any-unicode-next-line
		' \t})]?|/&.,;¢°′″‰℃、。｡､￠，．：；？！％・･ゝゞヽヾーァィゥェォッャュョヮヵヶぁぃぅぇぉっゃゅょゎゕゖㇰㇱㇲㇳㇴㇵㇶㇷㇸㇹㇺㇻㇼㇽㇾㇿ々〻ｧｨｩｪｫｬｭｮｯｰ”〉》」』】〕）］｝｣',
	)),
	wordWrapBreakBeforeCharacters: register(new EditorStringOption(
		EditorOption.wordWrapBreakBeforeCharacters, 'wordWrapBreakBeforeCharacters',
		// allow-any-unicode-next-line
		'([{‘“〈《「『【〔（［｛｢£¥＄￡￥+＋'
	)),
	wordWrapColumn: register(new EditorIntOption(
		EditorOption.wordWrapColumn, 'wordWrapColumn',
		80, 1, Constants.MAX_SAFE_SMALL_INTEGER,
		{
			markdownDescription: nls.localize({
				key: 'wordWrapColumn',
				comment: [
					'- `editor.wordWrap` refers to a different setting and should not be localized.',
					'- \'wordWrapColumn\' and \'bounded\' refer to values the different setting can take and should not be localized.'
				]
			}, "Controls the wrapping column of the editor when `#editor.wordWrap#` is `wordWrapColumn` or `bounded`.")
		}
	)),
	wordWrapOverride1: register(new EditorStringEnumOption(
		EditorOption.wordWrapOverride1, 'wordWrapOverride1',
		'inherit' as 'off' | 'on' | 'inherit',
		['off', 'on', 'inherit'] as const
	)),
	wordWrapOverride2: register(new EditorStringEnumOption(
		EditorOption.wordWrapOverride2, 'wordWrapOverride2',
		'inherit' as 'off' | 'on' | 'inherit',
		['off', 'on', 'inherit'] as const
	)),

	// Leave these at the end (because they have dependencies!)
	editorClassName: register(new EditorClassName()),
	defaultColorDecorators: register(new EditorBooleanOption(
		EditorOption.defaultColorDecorators, 'defaultColorDecorators', false,
		{ markdownDescription: nls.localize('defaultColorDecorators', "Controls whether inline color decorations should be shown using the default document color provider") }
	)),
	pixelRatio: register(new EditorPixelRatio()),
	tabFocusMode: register(new EditorBooleanOption(EditorOption.tabFocusMode, 'tabFocusMode', false,
		{ markdownDescription: nls.localize('tabFocusMode', "Controls whether the editor receives tabs or defers them to the workbench for navigation.") }
	)),
	layoutInfo: register(new EditorLayoutInfoComputer()),
	wrappingInfo: register(new EditorWrappingInfoComputer()),
	wrappingIndent: register(new WrappingIndentOption()),
	wrappingStrategy: register(new WrappingStrategy())
};

<<<<<<< HEAD
/**
 * @internal
 */
export const EDITOR_DEFAULTS: IValidatedEditorOptions = {
	inDiffEditor: false,
	wordSeparators: USUAL_WORD_SEPARATORS,
	lineNumbersMinChars: 5,
	lineDecorationsWidth: 10,
	readOnly: false,
	mouseStyle: 'text',
	disableLayerHinting: false,
	automaticLayout: false,
	wordWrap: 'off',
	wordWrapColumn: 80,
	wordWrapMinified: true,
	wrappingIndent: WrappingIndent.Same,
	wordWrapBreakBeforeCharacters: '([{‘“〈《「『【〔（［｛｢£¥＄￡￥+＋',
	wordWrapBreakAfterCharacters: ' \t})]?|/&,;¢°′″‰℃、。｡､￠，．：；？！％・･ゝゞヽヾーァィゥェォッャュョヮヵヶぁぃぅぇぉっゃゅょゎゕゖㇰㇱㇲㇳㇴㇵㇶㇷㇸㇹㇺㇻㇼㇽㇾㇿ々〻ｧｨｩｪｫｬｭｮｯｰ”〉》」』】〕）］｝｣',
	wordWrapBreakObtrusiveCharacters: '.',
	autoClosingBrackets: 'languageDefined',
	autoClosingComments: 'languageDefined',
	autoClosingQuotes: 'languageDefined',
	autoSurround: 'languageDefined',
	autoIndent: true,
	dragAndDrop: true,
	emptySelectionClipboard: true,
	copyWithSyntaxHighlighting: true,
	useTabStops: true,
	multiCursorModifier: 'altKey',
	multiCursorMergeOverlapping: true,
	accessibilitySupport: 'auto',
	showUnused: true,

	viewInfo: {
		extraEditorClassName: '',
		disableMonospaceOptimizations: false,
		rulers: [],
		ariaLabel: nls.localize('editorViewAccessibleLabel', "Editor content"),
		renderLineNumbers: RenderLineNumbersType.On,
		renderCustomLineNumbers: null,
		renderFinalNewline: true,
		selectOnLineNumbers: true,
		glyphMargin: true,
		revealHorizontalRightPadding: 30,
		roundedSelection: true,
		overviewRulerLanes: 2,
		overviewRulerBorder: true,
		cursorBlinking: TextEditorCursorBlinkingStyle.Blink,
		mouseWheelZoom: false,
		cursorSmoothCaretAnimation: false,
		cursorStyle: TextEditorCursorStyle.Line,
		cursorWidth: 0,
		hideCursorInOverviewRuler: false,
		scrollBeyondLastLine: true,
		scrollBeyondLastColumn: 5,
		smoothScrolling: false,
		stopRenderingLineAfter: 10000,
		renderWhitespace: 'none',
		renderControlCharacters: false,
		fontLigatures: false,
		renderIndentGuides: true,
		highlightActiveIndentGuide: true,
		renderLineHighlight: 'line',
		scrollbar: {
			vertical: ScrollbarVisibility.Auto,
			horizontal: ScrollbarVisibility.Auto,
			arrowSize: 11,
			useShadows: true,
			verticalHasArrows: false,
			horizontalHasArrows: false,
			horizontalScrollbarSize: 10,
			horizontalSliderSize: 10,
			verticalScrollbarSize: 14,
			verticalSliderSize: 14,
			handleMouseWheel: true,
			mouseWheelScrollSensitivity: 1,
			fastScrollSensitivity: 5,
		},
		minimap: {
			enabled: true,
			side: 'right',
			showSlider: 'mouseover',
			renderCharacters: true,
			maxColumn: 120
		},
		fixedOverflowWidgets: false,
	},

	contribInfo: {
		selectionClipboard: true,
		hover: {
			enabled: true,
			delay: 300,
			sticky: true
		},
		links: true,
		contextmenu: true,
		quickSuggestions: { other: true, comments: false, strings: false },
		quickSuggestionsDelay: 10,
		parameterHints: {
			enabled: true,
			cycle: false
		},
		formatOnType: false,
		formatOnPaste: false,
		suggestOnTriggerCharacters: true,
		acceptSuggestionOnEnter: 'on',
		acceptSuggestionOnCommitCharacter: true,
		wordBasedSuggestions: true,
		suggestSelection: 'recentlyUsed',
		suggestFontSize: 0,
		suggestLineHeight: 0,
		tabCompletion: 'off',
		suggest: {
			filterGraceful: true,
			snippets: 'inline',
			snippetsPreventQuickSuggestions: true,
			localityBonus: false,
			shareSuggestSelections: false,
			showIcons: true,
			maxVisibleSuggestions: 12,
			filteredTypes: Object.create(null)
		},
		gotoLocation: {
			multiple: 'peek'
		},
		selectionHighlight: true,
		occurrencesHighlight: true,
		codeLens: true,
		folding: true,
		foldingStrategy: 'auto',
		showFoldingControls: 'mouseover',
		matchBrackets: true,
		find: {
			seedSearchStringFromSelection: true,
			autoFindInSelection: false,
			globalFindClipboard: false,
			addExtraSpaceOnTop: true
		},
		colorDecorators: true,
		lightbulbEnabled: true,
		codeActionsOnSave: {},
		codeActionsOnSaveTimeout: 750
	},
};
=======
type EditorOptionsType = typeof EditorOptions;
type FindEditorOptionsKeyById<T extends EditorOption> = { [K in keyof EditorOptionsType]: EditorOptionsType[K]['id'] extends T ? K : never }[keyof EditorOptionsType];
type ComputedEditorOptionValue<T extends IEditorOption<any, any>> = T extends IEditorOption<any, infer R> ? R : never;
export type FindComputedEditorOptionValueById<T extends EditorOption> = NonNullable<ComputedEditorOptionValue<EditorOptionsType[FindEditorOptionsKeyById<T>]>>;
>>>>>>> b506b0ce
<|MERGE_RESOLUTION|>--- conflicted
+++ resolved
@@ -897,30 +897,6 @@
 /**
  * @internal
  */
-<<<<<<< HEAD
-export interface IValidatedEditorOptions {
-	readonly inDiffEditor: boolean;
-	readonly wordSeparators: string;
-	readonly lineNumbersMinChars: number;
-	readonly lineDecorationsWidth: number | string;
-	readonly readOnly: boolean;
-	readonly mouseStyle: 'text' | 'default' | 'copy';
-	readonly disableLayerHinting: boolean;
-	readonly automaticLayout: boolean;
-	readonly wordWrap: 'off' | 'on' | 'wordWrapColumn' | 'bounded';
-	readonly wordWrapColumn: number;
-	readonly wordWrapMinified: boolean;
-	readonly wrappingIndent: WrappingIndent;
-	readonly wordWrapBreakBeforeCharacters: string;
-	readonly wordWrapBreakAfterCharacters: string;
-	readonly wordWrapBreakObtrusiveCharacters: string;
-	readonly autoClosingBrackets: EditorAutoClosingStrategy;
-	readonly autoClosingComments: EditorAutoClosingStrategy;
-	readonly autoClosingQuotes: EditorAutoClosingStrategy;
-	readonly autoSurround: EditorAutoSurroundStrategy;
-	readonly autoIndent: boolean;
-	readonly dragAndDrop: boolean;
-=======
 export interface IEnvironmentalOptions {
 	readonly memory: ComputeOptionsMemory | null;
 	readonly outerWidth: number;
@@ -930,7 +906,6 @@
 	readonly isDominatedByLongLines: boolean;
 	readonly viewLineCount: number;
 	readonly lineNumbersDigitCount: number;
->>>>>>> b506b0ce
 	readonly emptySelectionClipboard: boolean;
 	readonly pixelRatio: number;
 	readonly tabFocusMode: boolean;
@@ -943,37 +918,9 @@
  */
 export class ComputeOptionsMemory {
 
-<<<<<<< HEAD
-	readonly canUseLayerHinting: boolean;
-	readonly pixelRatio: number;
-	readonly editorClassName: string;
-	readonly lineHeight: number;
-	readonly readOnly: boolean;
-	/**
-	 * @internal
-	 */
-	readonly accessibilitySupport: AccessibilitySupport;
-	readonly multiCursorModifier: 'altKey' | 'ctrlKey' | 'metaKey';
-	readonly multiCursorMergeOverlapping: boolean;
-	readonly showUnused: boolean;
-
-	// ---- cursor options
-	readonly wordSeparators: string;
-	readonly autoClosingBrackets: EditorAutoClosingStrategy;
-	readonly autoClosingComments: EditorAutoClosingStrategy;
-	readonly autoClosingQuotes: EditorAutoClosingStrategy;
-	readonly autoSurround: EditorAutoSurroundStrategy;
-	readonly autoIndent: boolean;
-	readonly useTabStops: boolean;
-	readonly tabFocusMode: boolean;
-	readonly dragAndDrop: boolean;
-	readonly emptySelectionClipboard: boolean;
-	readonly copyWithSyntaxHighlighting: boolean;
-=======
 	public stableMinimapLayoutInput: IMinimapLayoutInput | null;
 	public stableFitMaxMinimapScale: number;
 	public stableFitRemainingWidth: number;
->>>>>>> b506b0ce
 
 	constructor() {
 		this.stableMinimapLayoutInput = null;
@@ -989,136 +936,15 @@
 	/**
 	 * @internal
 	 */
-<<<<<<< HEAD
-	constructor(source: {
-		canUseLayerHinting: boolean;
-		pixelRatio: number;
-		editorClassName: string;
-		lineHeight: number;
-		readOnly: boolean;
-		accessibilitySupport: AccessibilitySupport;
-		multiCursorModifier: 'altKey' | 'ctrlKey' | 'metaKey';
-		multiCursorMergeOverlapping: boolean;
-		wordSeparators: string;
-		autoClosingBrackets: EditorAutoClosingStrategy;
-		autoClosingComments: EditorAutoClosingStrategy;
-		autoClosingQuotes: EditorAutoClosingStrategy;
-		autoSurround: EditorAutoSurroundStrategy;
-		autoIndent: boolean;
-		useTabStops: boolean;
-		tabFocusMode: boolean;
-		dragAndDrop: boolean;
-		emptySelectionClipboard: boolean;
-		copyWithSyntaxHighlighting: boolean;
-		layoutInfo: EditorLayoutInfo;
-		fontInfo: FontInfo;
-		viewInfo: InternalEditorViewOptions;
-		wrappingInfo: EditorWrappingInfo;
-		contribInfo: EditorContribOptions;
-		showUnused: boolean;
-	}) {
-		this.canUseLayerHinting = source.canUseLayerHinting;
-		this.pixelRatio = source.pixelRatio;
-		this.editorClassName = source.editorClassName;
-		this.lineHeight = source.lineHeight | 0;
-		this.readOnly = source.readOnly;
-		this.accessibilitySupport = source.accessibilitySupport;
-		this.multiCursorModifier = source.multiCursorModifier;
-		this.multiCursorMergeOverlapping = source.multiCursorMergeOverlapping;
-		this.wordSeparators = source.wordSeparators;
-		this.autoClosingBrackets = source.autoClosingBrackets;
-		this.autoClosingComments = source.autoClosingComments;
-		this.autoClosingQuotes = source.autoClosingQuotes;
-		this.autoSurround = source.autoSurround;
-		this.autoIndent = source.autoIndent;
-		this.useTabStops = source.useTabStops;
-		this.tabFocusMode = source.tabFocusMode;
-		this.dragAndDrop = source.dragAndDrop;
-		this.emptySelectionClipboard = source.emptySelectionClipboard;
-		this.copyWithSyntaxHighlighting = source.copyWithSyntaxHighlighting;
-		this.layoutInfo = source.layoutInfo;
-		this.fontInfo = source.fontInfo;
-		this.viewInfo = source.viewInfo;
-		this.wrappingInfo = source.wrappingInfo;
-		this.contribInfo = source.contribInfo;
-		this.showUnused = source.showUnused;
-	}
-
+	readonly schema: IConfigurationPropertySchema | { [path: string]: IConfigurationPropertySchema } | undefined;
 	/**
 	 * @internal
 	 */
-	public equals(other: InternalEditorOptions): boolean {
-		return (
-			this.canUseLayerHinting === other.canUseLayerHinting
-			&& this.pixelRatio === other.pixelRatio
-			&& this.editorClassName === other.editorClassName
-			&& this.lineHeight === other.lineHeight
-			&& this.readOnly === other.readOnly
-			&& this.accessibilitySupport === other.accessibilitySupport
-			&& this.multiCursorModifier === other.multiCursorModifier
-			&& this.multiCursorMergeOverlapping === other.multiCursorMergeOverlapping
-			&& this.wordSeparators === other.wordSeparators
-			&& this.autoClosingBrackets === other.autoClosingBrackets
-			&& this.autoClosingComments === other.autoClosingComments
-			&& this.autoClosingQuotes === other.autoClosingQuotes
-			&& this.autoSurround === other.autoSurround
-			&& this.autoIndent === other.autoIndent
-			&& this.useTabStops === other.useTabStops
-			&& this.tabFocusMode === other.tabFocusMode
-			&& this.dragAndDrop === other.dragAndDrop
-			&& this.showUnused === other.showUnused
-			&& this.emptySelectionClipboard === other.emptySelectionClipboard
-			&& this.copyWithSyntaxHighlighting === other.copyWithSyntaxHighlighting
-			&& InternalEditorOptions._equalsLayoutInfo(this.layoutInfo, other.layoutInfo)
-			&& this.fontInfo.equals(other.fontInfo)
-			&& InternalEditorOptions._equalsViewOptions(this.viewInfo, other.viewInfo)
-			&& InternalEditorOptions._equalsWrappingInfo(this.wrappingInfo, other.wrappingInfo)
-			&& InternalEditorOptions._equalsContribOptions(this.contribInfo, other.contribInfo)
-		);
-	}
-
+	validate(input: any): V;
 	/**
 	 * @internal
 	 */
-	public createChangeEvent(newOpts: InternalEditorOptions): IConfigurationChangedEvent {
-		return {
-			canUseLayerHinting: (this.canUseLayerHinting !== newOpts.canUseLayerHinting),
-			pixelRatio: (this.pixelRatio !== newOpts.pixelRatio),
-			editorClassName: (this.editorClassName !== newOpts.editorClassName),
-			lineHeight: (this.lineHeight !== newOpts.lineHeight),
-			readOnly: (this.readOnly !== newOpts.readOnly),
-			accessibilitySupport: (this.accessibilitySupport !== newOpts.accessibilitySupport),
-			multiCursorModifier: (this.multiCursorModifier !== newOpts.multiCursorModifier),
-			multiCursorMergeOverlapping: (this.multiCursorMergeOverlapping !== newOpts.multiCursorMergeOverlapping),
-			wordSeparators: (this.wordSeparators !== newOpts.wordSeparators),
-			autoClosingBrackets: (this.autoClosingBrackets !== newOpts.autoClosingBrackets),
-			autoClosingComments: (this.autoClosingComments !== newOpts.autoClosingComments),
-			autoClosingQuotes: (this.autoClosingQuotes !== newOpts.autoClosingQuotes),
-			autoSurround: (this.autoSurround !== newOpts.autoSurround),
-			autoIndent: (this.autoIndent !== newOpts.autoIndent),
-			useTabStops: (this.useTabStops !== newOpts.useTabStops),
-			tabFocusMode: (this.tabFocusMode !== newOpts.tabFocusMode),
-			dragAndDrop: (this.dragAndDrop !== newOpts.dragAndDrop),
-			emptySelectionClipboard: (this.emptySelectionClipboard !== newOpts.emptySelectionClipboard),
-			copyWithSyntaxHighlighting: (this.copyWithSyntaxHighlighting !== newOpts.copyWithSyntaxHighlighting),
-			layoutInfo: (!InternalEditorOptions._equalsLayoutInfo(this.layoutInfo, newOpts.layoutInfo)),
-			fontInfo: (!this.fontInfo.equals(newOpts.fontInfo)),
-			viewInfo: (!InternalEditorOptions._equalsViewOptions(this.viewInfo, newOpts.viewInfo)),
-			wrappingInfo: (!InternalEditorOptions._equalsWrappingInfo(this.wrappingInfo, newOpts.wrappingInfo)),
-			contribInfo: (!InternalEditorOptions._equalsContribOptions(this.contribInfo, newOpts.contribInfo))
-		};
-	}
-=======
-	readonly schema: IConfigurationPropertySchema | { [path: string]: IConfigurationPropertySchema } | undefined;
-	/**
-	 * @internal
-	 */
-	validate(input: any): V;
-	/**
-	 * @internal
-	 */
 	compute(env: IEnvironmentalOptions, options: IComputedEditorOptions, value: V): V;
->>>>>>> b506b0ce
 
 	/**
 	 * Might modify `value`.
@@ -1243,40 +1069,9 @@
 		return input as any;
 	}
 
-<<<<<<< HEAD
-/**
- * An event describing that the configuration of the editor has changed.
- */
-export interface IConfigurationChangedEvent {
-	readonly canUseLayerHinting: boolean;
-	readonly pixelRatio: boolean;
-	readonly editorClassName: boolean;
-	readonly lineHeight: boolean;
-	readonly readOnly: boolean;
-	readonly accessibilitySupport: boolean;
-	readonly multiCursorModifier: boolean;
-	readonly multiCursorMergeOverlapping: boolean;
-	readonly wordSeparators: boolean;
-	readonly autoClosingBrackets: boolean;
-	readonly autoClosingComments: boolean;
-	readonly autoClosingQuotes: boolean;
-	readonly autoSurround: boolean;
-	readonly autoIndent: boolean;
-	readonly useTabStops: boolean;
-	readonly tabFocusMode: boolean;
-	readonly dragAndDrop: boolean;
-	readonly emptySelectionClipboard: boolean;
-	readonly copyWithSyntaxHighlighting: boolean;
-	readonly layoutInfo: boolean;
-	readonly fontInfo: boolean;
-	readonly viewInfo: boolean;
-	readonly wrappingInfo: boolean;
-	readonly contribInfo: boolean;
-=======
 	public compute(env: IEnvironmentalOptions, options: IComputedEditorOptions, value: V): V {
 		return value;
 	}
->>>>>>> b506b0ce
 }
 
 /**
@@ -1372,57 +1167,6 @@
 		return n;
 	}
 
-<<<<<<< HEAD
-		let autoClosingBrackets: EditorAutoClosingStrategy;
-		let autoClosingComments: EditorAutoClosingStrategy;
-		let autoClosingQuotes: EditorAutoClosingStrategy;
-		let autoSurround: EditorAutoSurroundStrategy;
-		if (typeof opts.autoClosingBrackets === 'boolean' && opts.autoClosingBrackets === false) {
-			// backwards compatibility: disable all on boolean false
-			autoClosingBrackets = 'never';
-			autoClosingComments = 'never';
-			autoClosingQuotes = 'never';
-			autoSurround = 'never';
-		} else {
-			autoClosingBrackets = _stringSet<EditorAutoClosingStrategy>(opts.autoClosingBrackets, defaults.autoClosingBrackets, ['always', 'languageDefined', 'beforeWhitespace', 'never']);
-			autoClosingComments = _stringSet<EditorAutoClosingStrategy>(opts.autoClosingComments, defaults.autoClosingComments, ['always', 'languageDefined', 'beforeWhitespace', 'never']);
-			autoClosingQuotes = _stringSet<EditorAutoClosingStrategy>(opts.autoClosingQuotes, defaults.autoClosingQuotes, ['always', 'languageDefined', 'beforeWhitespace', 'never']);
-			autoSurround = _stringSet<EditorAutoSurroundStrategy>(opts.autoSurround, defaults.autoSurround, ['languageDefined', 'brackets', 'quotes', 'never']);
-		}
-
-		return {
-			inDiffEditor: _boolean(opts.inDiffEditor, defaults.inDiffEditor),
-			wordSeparators: _string(opts.wordSeparators, defaults.wordSeparators),
-			lineNumbersMinChars: _clampedInt(opts.lineNumbersMinChars, defaults.lineNumbersMinChars, 1, 10),
-			lineDecorationsWidth: (typeof opts.lineDecorationsWidth === 'undefined' ? defaults.lineDecorationsWidth : opts.lineDecorationsWidth),
-			readOnly: _boolean(opts.readOnly, defaults.readOnly),
-			mouseStyle: _stringSet<'text' | 'default' | 'copy'>(opts.mouseStyle, defaults.mouseStyle, ['text', 'default', 'copy']),
-			disableLayerHinting: _boolean(opts.disableLayerHinting, defaults.disableLayerHinting),
-			automaticLayout: _boolean(opts.automaticLayout, defaults.automaticLayout),
-			wordWrap: wordWrap,
-			wordWrapColumn: _clampedInt(opts.wordWrapColumn, defaults.wordWrapColumn, 1, Constants.MAX_SAFE_SMALL_INTEGER),
-			wordWrapMinified: _boolean(opts.wordWrapMinified, defaults.wordWrapMinified),
-			wrappingIndent: _wrappingIndentFromString(opts.wrappingIndent, defaults.wrappingIndent),
-			wordWrapBreakBeforeCharacters: _string(opts.wordWrapBreakBeforeCharacters, defaults.wordWrapBreakBeforeCharacters),
-			wordWrapBreakAfterCharacters: _string(opts.wordWrapBreakAfterCharacters, defaults.wordWrapBreakAfterCharacters),
-			wordWrapBreakObtrusiveCharacters: _string(opts.wordWrapBreakObtrusiveCharacters, defaults.wordWrapBreakObtrusiveCharacters),
-			autoClosingBrackets,
-			autoClosingComments,
-			autoClosingQuotes,
-			autoSurround,
-			autoIndent: _boolean(opts.autoIndent, defaults.autoIndent),
-			dragAndDrop: _boolean(opts.dragAndDrop, defaults.dragAndDrop),
-			emptySelectionClipboard: _boolean(opts.emptySelectionClipboard, defaults.emptySelectionClipboard),
-			copyWithSyntaxHighlighting: _boolean(opts.copyWithSyntaxHighlighting, defaults.copyWithSyntaxHighlighting),
-			useTabStops: _boolean(opts.useTabStops, defaults.useTabStops),
-			multiCursorModifier: multiCursorModifier,
-			multiCursorMergeOverlapping: _boolean(opts.multiCursorMergeOverlapping, defaults.multiCursorMergeOverlapping),
-			accessibilitySupport: _stringSet<'auto' | 'on' | 'off'>(opts.accessibilitySupport, defaults.accessibilitySupport, ['auto', 'on', 'off']),
-			showUnused: _boolean(opts.showUnused, defaults.showUnused),
-			viewInfo: viewInfo,
-			contribInfo: contribInfo,
-		};
-=======
 	public static float(value: any, defaultValue: number): number {
 		if (typeof value === 'number') {
 			return value;
@@ -1432,7 +1176,6 @@
 		}
 		const r = parseFloat(value);
 		return (isNaN(r) ? defaultValue : r);
->>>>>>> b506b0ce
 	}
 
 	public readonly validationFn: (value: number) => number;
@@ -1659,83 +1402,6 @@
 /**
  * The kind of animation in which the editor's cursor should be rendered.
  */
-<<<<<<< HEAD
-export class InternalEditorOptionsFactory {
-
-	private static _tweakValidatedOptions(opts: IValidatedEditorOptions, accessibilitySupport: AccessibilitySupport): IValidatedEditorOptions {
-		const accessibilityIsOn = (accessibilitySupport === AccessibilitySupport.Enabled);
-		const accessibilityIsOff = (accessibilitySupport === AccessibilitySupport.Disabled);
-		return {
-			inDiffEditor: opts.inDiffEditor,
-			wordSeparators: opts.wordSeparators,
-			lineNumbersMinChars: opts.lineNumbersMinChars,
-			lineDecorationsWidth: opts.lineDecorationsWidth,
-			readOnly: opts.readOnly,
-			mouseStyle: opts.mouseStyle,
-			disableLayerHinting: opts.disableLayerHinting,
-			automaticLayout: opts.automaticLayout,
-			wordWrap: opts.wordWrap,
-			wordWrapColumn: opts.wordWrapColumn,
-			wordWrapMinified: opts.wordWrapMinified,
-			wrappingIndent: opts.wrappingIndent,
-			wordWrapBreakBeforeCharacters: opts.wordWrapBreakBeforeCharacters,
-			wordWrapBreakAfterCharacters: opts.wordWrapBreakAfterCharacters,
-			wordWrapBreakObtrusiveCharacters: opts.wordWrapBreakObtrusiveCharacters,
-			autoClosingBrackets: opts.autoClosingBrackets,
-			autoClosingComments: opts.autoClosingComments,
-			autoClosingQuotes: opts.autoClosingQuotes,
-			autoSurround: opts.autoSurround,
-			autoIndent: opts.autoIndent,
-			dragAndDrop: opts.dragAndDrop,
-			emptySelectionClipboard: opts.emptySelectionClipboard,
-			copyWithSyntaxHighlighting: opts.copyWithSyntaxHighlighting,
-			useTabStops: opts.useTabStops,
-			multiCursorModifier: opts.multiCursorModifier,
-			multiCursorMergeOverlapping: opts.multiCursorMergeOverlapping,
-			accessibilitySupport: opts.accessibilitySupport,
-			showUnused: opts.showUnused,
-
-			viewInfo: {
-				extraEditorClassName: opts.viewInfo.extraEditorClassName,
-				disableMonospaceOptimizations: opts.viewInfo.disableMonospaceOptimizations,
-				rulers: opts.viewInfo.rulers,
-				ariaLabel: (accessibilityIsOff ? nls.localize('accessibilityOffAriaLabel', "The editor is not accessible at this time. Press Alt+F1 for options.") : opts.viewInfo.ariaLabel),
-				renderLineNumbers: opts.viewInfo.renderLineNumbers,
-				renderCustomLineNumbers: opts.viewInfo.renderCustomLineNumbers,
-				renderFinalNewline: opts.viewInfo.renderFinalNewline,
-				selectOnLineNumbers: opts.viewInfo.selectOnLineNumbers,
-				glyphMargin: opts.viewInfo.glyphMargin,
-				revealHorizontalRightPadding: opts.viewInfo.revealHorizontalRightPadding,
-				roundedSelection: (accessibilityIsOn ? false : opts.viewInfo.roundedSelection), // DISABLED WHEN SCREEN READER IS ATTACHED
-				overviewRulerLanes: opts.viewInfo.overviewRulerLanes,
-				overviewRulerBorder: opts.viewInfo.overviewRulerBorder,
-				cursorBlinking: opts.viewInfo.cursorBlinking,
-				mouseWheelZoom: opts.viewInfo.mouseWheelZoom,
-				cursorSmoothCaretAnimation: opts.viewInfo.cursorSmoothCaretAnimation,
-				cursorStyle: opts.viewInfo.cursorStyle,
-				cursorWidth: opts.viewInfo.cursorWidth,
-				hideCursorInOverviewRuler: opts.viewInfo.hideCursorInOverviewRuler,
-				scrollBeyondLastLine: opts.viewInfo.scrollBeyondLastLine,
-				scrollBeyondLastColumn: opts.viewInfo.scrollBeyondLastColumn,
-				smoothScrolling: opts.viewInfo.smoothScrolling,
-				stopRenderingLineAfter: opts.viewInfo.stopRenderingLineAfter,
-				renderWhitespace: (accessibilityIsOn ? 'none' : opts.viewInfo.renderWhitespace), // DISABLED WHEN SCREEN READER IS ATTACHED
-				renderControlCharacters: (accessibilityIsOn ? false : opts.viewInfo.renderControlCharacters), // DISABLED WHEN SCREEN READER IS ATTACHED
-				fontLigatures: (accessibilityIsOn ? false : opts.viewInfo.fontLigatures), // DISABLED WHEN SCREEN READER IS ATTACHED
-				renderIndentGuides: (accessibilityIsOn ? false : opts.viewInfo.renderIndentGuides), // DISABLED WHEN SCREEN READER IS ATTACHED
-				highlightActiveIndentGuide: opts.viewInfo.highlightActiveIndentGuide,
-				renderLineHighlight: opts.viewInfo.renderLineHighlight,
-				scrollbar: opts.viewInfo.scrollbar,
-				minimap: {
-					enabled: (accessibilityIsOn ? false : opts.viewInfo.minimap.enabled), // DISABLED WHEN SCREEN READER IS ATTACHED
-					side: opts.viewInfo.minimap.side,
-					renderCharacters: opts.viewInfo.minimap.renderCharacters,
-					showSlider: opts.viewInfo.minimap.showSlider,
-					maxColumn: opts.viewInfo.minimap.maxColumn
-				},
-				fixedOverflowWidgets: opts.viewInfo.fixedOverflowWidgets
-			},
-=======
 export const enum TextEditorCursorBlinkingStyle {
 	/**
 	 * Hidden
@@ -1762,7 +1428,6 @@
 	 */
 	Solid = 5
 }
->>>>>>> b506b0ce
 
 function _cursorBlinkingStyleFromString(cursorBlinkingStyle: 'blink' | 'smooth' | 'phase' | 'expand' | 'solid'): TextEditorCursorBlinkingStyle {
 	switch (cursorBlinkingStyle) {
@@ -1861,41 +1526,11 @@
 			classNames.push('showUnused');
 		}
 
-<<<<<<< HEAD
-		return new InternalEditorOptions({
-			canUseLayerHinting: opts.disableLayerHinting ? false : true,
-			pixelRatio: env.pixelRatio,
-			editorClassName: className,
-			lineHeight: env.fontInfo.lineHeight,
-			readOnly: opts.readOnly,
-			accessibilitySupport: accessibilitySupport,
-			multiCursorModifier: opts.multiCursorModifier,
-			multiCursorMergeOverlapping: opts.multiCursorMergeOverlapping,
-			wordSeparators: opts.wordSeparators,
-			autoClosingBrackets: opts.autoClosingBrackets,
-			autoClosingComments: opts.autoClosingComments,
-			autoClosingQuotes: opts.autoClosingQuotes,
-			autoSurround: opts.autoSurround,
-			autoIndent: opts.autoIndent,
-			useTabStops: opts.useTabStops,
-			tabFocusMode: opts.readOnly ? true : env.tabFocusMode,
-			dragAndDrop: opts.dragAndDrop,
-			emptySelectionClipboard: opts.emptySelectionClipboard && env.emptySelectionClipboard,
-			copyWithSyntaxHighlighting: opts.copyWithSyntaxHighlighting,
-			layoutInfo: layoutInfo,
-			fontInfo: env.fontInfo,
-			viewInfo: opts.viewInfo,
-			wrappingInfo: wrappingInfo,
-			contribInfo: opts.contribInfo,
-			showUnused: opts.showUnused,
-		});
-=======
 		if (options.get(EditorOption.showDeprecated)) {
 			classNames.push('showDeprecated');
 		}
 
 		return classNames.join(' ');
->>>>>>> b506b0ce
 	}
 }
 
@@ -5381,6 +5016,7 @@
 	ariaLabel,
 	ariaRequired,
 	autoClosingBrackets,
+	autoClosingComments,
 	screenReaderAnnounceInlineSuggestion,
 	autoClosingDelete,
 	autoClosingOvertype,
@@ -5575,6 +5211,20 @@
 			description: nls.localize('autoClosingBrackets', "Controls whether the editor should automatically close brackets after the user adds an opening bracket.")
 		}
 	)),
+	autoClosingComments: register(new EditorStringEnumOption(
+		EditorOption.autoClosingComments, 'autoClosingComments',
+		'languageDefined' as 'always' | 'languageDefined' | 'beforeWhitespace' | 'never',
+		['always', 'languageDefined', 'beforeWhitespace', 'never'] as const,
+		{
+			enumDescriptions: [
+				'',
+				nls.localize('editor.autoClosingComments.languageDefined', "Use language configurations to determine when to autoclose comments."),
+				nls.localize('editor.autoClosingComments.beforeWhitespace', "Autoclose comments only when the cursor is to the left of whitespace."),
+				'',
+			],
+			description: nls.localize('autoClosingComments', "Controls whether the editor should automatically close comments after the user adds an opening comment.")
+		}
+	)),
 	autoClosingDelete: register(new EditorStringEnumOption(
 		EditorOption.autoClosingDelete, 'autoClosingDelete',
 		'auto' as 'always' | 'auto' | 'never',
@@ -6276,155 +5926,7 @@
 	wrappingStrategy: register(new WrappingStrategy())
 };
 
-<<<<<<< HEAD
-/**
- * @internal
- */
-export const EDITOR_DEFAULTS: IValidatedEditorOptions = {
-	inDiffEditor: false,
-	wordSeparators: USUAL_WORD_SEPARATORS,
-	lineNumbersMinChars: 5,
-	lineDecorationsWidth: 10,
-	readOnly: false,
-	mouseStyle: 'text',
-	disableLayerHinting: false,
-	automaticLayout: false,
-	wordWrap: 'off',
-	wordWrapColumn: 80,
-	wordWrapMinified: true,
-	wrappingIndent: WrappingIndent.Same,
-	wordWrapBreakBeforeCharacters: '([{‘“〈《「『【〔（［｛｢£¥＄￡￥+＋',
-	wordWrapBreakAfterCharacters: ' \t})]?|/&,;¢°′″‰℃、。｡､￠，．：；？！％・･ゝゞヽヾーァィゥェォッャュョヮヵヶぁぃぅぇぉっゃゅょゎゕゖㇰㇱㇲㇳㇴㇵㇶㇷㇸㇹㇺㇻㇼㇽㇾㇿ々〻ｧｨｩｪｫｬｭｮｯｰ”〉》」』】〕）］｝｣',
-	wordWrapBreakObtrusiveCharacters: '.',
-	autoClosingBrackets: 'languageDefined',
-	autoClosingComments: 'languageDefined',
-	autoClosingQuotes: 'languageDefined',
-	autoSurround: 'languageDefined',
-	autoIndent: true,
-	dragAndDrop: true,
-	emptySelectionClipboard: true,
-	copyWithSyntaxHighlighting: true,
-	useTabStops: true,
-	multiCursorModifier: 'altKey',
-	multiCursorMergeOverlapping: true,
-	accessibilitySupport: 'auto',
-	showUnused: true,
-
-	viewInfo: {
-		extraEditorClassName: '',
-		disableMonospaceOptimizations: false,
-		rulers: [],
-		ariaLabel: nls.localize('editorViewAccessibleLabel', "Editor content"),
-		renderLineNumbers: RenderLineNumbersType.On,
-		renderCustomLineNumbers: null,
-		renderFinalNewline: true,
-		selectOnLineNumbers: true,
-		glyphMargin: true,
-		revealHorizontalRightPadding: 30,
-		roundedSelection: true,
-		overviewRulerLanes: 2,
-		overviewRulerBorder: true,
-		cursorBlinking: TextEditorCursorBlinkingStyle.Blink,
-		mouseWheelZoom: false,
-		cursorSmoothCaretAnimation: false,
-		cursorStyle: TextEditorCursorStyle.Line,
-		cursorWidth: 0,
-		hideCursorInOverviewRuler: false,
-		scrollBeyondLastLine: true,
-		scrollBeyondLastColumn: 5,
-		smoothScrolling: false,
-		stopRenderingLineAfter: 10000,
-		renderWhitespace: 'none',
-		renderControlCharacters: false,
-		fontLigatures: false,
-		renderIndentGuides: true,
-		highlightActiveIndentGuide: true,
-		renderLineHighlight: 'line',
-		scrollbar: {
-			vertical: ScrollbarVisibility.Auto,
-			horizontal: ScrollbarVisibility.Auto,
-			arrowSize: 11,
-			useShadows: true,
-			verticalHasArrows: false,
-			horizontalHasArrows: false,
-			horizontalScrollbarSize: 10,
-			horizontalSliderSize: 10,
-			verticalScrollbarSize: 14,
-			verticalSliderSize: 14,
-			handleMouseWheel: true,
-			mouseWheelScrollSensitivity: 1,
-			fastScrollSensitivity: 5,
-		},
-		minimap: {
-			enabled: true,
-			side: 'right',
-			showSlider: 'mouseover',
-			renderCharacters: true,
-			maxColumn: 120
-		},
-		fixedOverflowWidgets: false,
-	},
-
-	contribInfo: {
-		selectionClipboard: true,
-		hover: {
-			enabled: true,
-			delay: 300,
-			sticky: true
-		},
-		links: true,
-		contextmenu: true,
-		quickSuggestions: { other: true, comments: false, strings: false },
-		quickSuggestionsDelay: 10,
-		parameterHints: {
-			enabled: true,
-			cycle: false
-		},
-		formatOnType: false,
-		formatOnPaste: false,
-		suggestOnTriggerCharacters: true,
-		acceptSuggestionOnEnter: 'on',
-		acceptSuggestionOnCommitCharacter: true,
-		wordBasedSuggestions: true,
-		suggestSelection: 'recentlyUsed',
-		suggestFontSize: 0,
-		suggestLineHeight: 0,
-		tabCompletion: 'off',
-		suggest: {
-			filterGraceful: true,
-			snippets: 'inline',
-			snippetsPreventQuickSuggestions: true,
-			localityBonus: false,
-			shareSuggestSelections: false,
-			showIcons: true,
-			maxVisibleSuggestions: 12,
-			filteredTypes: Object.create(null)
-		},
-		gotoLocation: {
-			multiple: 'peek'
-		},
-		selectionHighlight: true,
-		occurrencesHighlight: true,
-		codeLens: true,
-		folding: true,
-		foldingStrategy: 'auto',
-		showFoldingControls: 'mouseover',
-		matchBrackets: true,
-		find: {
-			seedSearchStringFromSelection: true,
-			autoFindInSelection: false,
-			globalFindClipboard: false,
-			addExtraSpaceOnTop: true
-		},
-		colorDecorators: true,
-		lightbulbEnabled: true,
-		codeActionsOnSave: {},
-		codeActionsOnSaveTimeout: 750
-	},
-};
-=======
 type EditorOptionsType = typeof EditorOptions;
 type FindEditorOptionsKeyById<T extends EditorOption> = { [K in keyof EditorOptionsType]: EditorOptionsType[K]['id'] extends T ? K : never }[keyof EditorOptionsType];
 type ComputedEditorOptionValue<T extends IEditorOption<any, any>> = T extends IEditorOption<any, infer R> ? R : never;
-export type FindComputedEditorOptionValueById<T extends EditorOption> = NonNullable<ComputedEditorOptionValue<EditorOptionsType[FindEditorOptionsKeyById<T>]>>;
->>>>>>> b506b0ce
+export type FindComputedEditorOptionValueById<T extends EditorOption> = NonNullable<ComputedEditorOptionValue<EditorOptionsType[FindEditorOptionsKeyById<T>]>>;