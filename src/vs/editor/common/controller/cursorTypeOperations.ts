--- conflicted
+++ resolved
@@ -23,953 +23,940 @@
 
 export class TypeOperations {
 
-	public static indent(config: CursorConfiguration, model: ICursorSimpleModel, selections: Selection[]): ICommand[] {
-		let commands: ICommand[] = [];
-		for (let i = 0, len = selections.length; i < len; i++) {
-			commands[i] = new ShiftCommand(selections[i], {
-				isUnshift: false,
-				tabSize: config.tabSize,
-				oneIndent: config.oneIndent,
-				useTabStops: config.useTabStops
-			});
-		}
-		return commands;
-	}
-
-	public static outdent(config: CursorConfiguration, model: ICursorSimpleModel, selections: Selection[]): ICommand[] {
-		let commands: ICommand[] = [];
-		for (let i = 0, len = selections.length; i < len; i++) {
-			commands[i] = new ShiftCommand(selections[i], {
-				isUnshift: true,
-				tabSize: config.tabSize,
-				oneIndent: config.oneIndent,
-				useTabStops: config.useTabStops
-			});
-		}
-		return commands;
-	}
-
-	public static shiftIndent(config: CursorConfiguration, indentation: string, count?: number): string {
-		count = count || 1;
-		let desiredIndentCount = ShiftCommand.shiftIndentCount(indentation, indentation.length + count, config.tabSize);
-		let newIndentation = '';
-		for (let i = 0; i < desiredIndentCount; i++) {
-			newIndentation += '\t';
-		}
-
-		return newIndentation;
-	}
-
-	public static unshiftIndent(config: CursorConfiguration, indentation: string, count?: number): string {
-		count = count || 1;
-		let desiredIndentCount = ShiftCommand.unshiftIndentCount(indentation, indentation.length + count, config.tabSize);
-		let newIndentation = '';
-		for (let i = 0; i < desiredIndentCount; i++) {
-			newIndentation += '\t';
-		}
-
-		return newIndentation;
-	}
-
-	private static _distributedPaste(config: CursorConfiguration, model: ICursorSimpleModel, selections: Selection[], text: string[]): EditOperationResult {
-		let commands: ICommand[] = [];
-		for (let i = 0, len = selections.length; i < len; i++) {
-			commands[i] = new ReplaceCommand(selections[i], text[i]);
-		}
-		return new EditOperationResult(EditOperationType.Other, commands, {
-			shouldPushStackElementBefore: true,
-			shouldPushStackElementAfter: true
-		});
-	}
-
-	private static _simplePaste(config: CursorConfiguration, model: ICursorSimpleModel, selections: Selection[], text: string, pasteOnNewLine: boolean): EditOperationResult {
-		let commands: ICommand[] = [];
-		for (let i = 0, len = selections.length; i < len; i++) {
-			const selection = selections[i];
-			let position = selection.getPosition();
-
-			if (pasteOnNewLine && text.indexOf('\n') !== text.length - 1) {
-				pasteOnNewLine = false;
-			}
-			if (pasteOnNewLine && selection.startLineNumber !== selection.endLineNumber) {
-				pasteOnNewLine = false;
-			}
-			if (pasteOnNewLine && selection.startColumn === model.getLineMinColumn(selection.startLineNumber) && selection.endColumn === model.getLineMaxColumn(selection.startLineNumber)) {
-				pasteOnNewLine = false;
-			}
-
-			if (pasteOnNewLine) {
-				// Paste entire line at the beginning of line
-				let typeSelection = new Range(position.lineNumber, 1, position.lineNumber, 1);
-				commands[i] = new ReplaceCommand(typeSelection, text);
-			} else {
-				commands[i] = new ReplaceCommand(selection, text);
-			}
-		}
-		return new EditOperationResult(EditOperationType.Other, commands, {
-			shouldPushStackElementBefore: true,
-			shouldPushStackElementAfter: true
-		});
-	}
-
-	private static _distributePasteToCursors(selections: Selection[], text: string, pasteOnNewLine: boolean, multicursorText: string[]): string[] {
-		if (pasteOnNewLine) {
-			return null;
-		}
-
-		if (selections.length === 1) {
-			return null;
-		}
-
-		if (multicursorText && multicursorText.length === selections.length) {
-			return multicursorText;
-		}
-
-		// Remove trailing \n if present
-		if (text.charCodeAt(text.length - 1) === CharCode.LineFeed) {
-			text = text.substr(0, text.length - 1);
-		}
-		let lines = text.split(/\r\n|\r|\n/);
-		if (lines.length === selections.length) {
-			return lines;
-		}
-
-		return null;
-	}
-
-	public static paste(config: CursorConfiguration, model: ICursorSimpleModel, selections: Selection[], text: string, pasteOnNewLine: boolean, multicursorText: string[]): EditOperationResult {
-		const distributedPaste = this._distributePasteToCursors(selections, text, pasteOnNewLine, multicursorText);
-
-		if (distributedPaste) {
-			selections = selections.sort(Range.compareRangesUsingStarts);
-			return this._distributedPaste(config, model, selections, distributedPaste);
-		} else {
-			return this._simplePaste(config, model, selections, text, pasteOnNewLine);
-		}
-	}
-
-	private static _goodIndentForLine(config: CursorConfiguration, model: ITextModel, lineNumber: number): string {
-		let action: IndentAction | EnterAction;
-		let indentation: string;
-
-		let expectedIndentAction = config.autoIndent ? LanguageConfigurationRegistry.getInheritIndentForLine(model, lineNumber, false) : null;
-		if (expectedIndentAction) {
-			action = expectedIndentAction.action;
-			indentation = expectedIndentAction.indentation;
-		} else if (lineNumber > 1) {
-			let lastLineNumber = lineNumber - 1;
-			for (lastLineNumber = lineNumber - 1; lastLineNumber >= 1; lastLineNumber--) {
-				let lineText = model.getLineContent(lastLineNumber);
-				let nonWhitespaceIdx = strings.lastNonWhitespaceIndex(lineText);
-				if (nonWhitespaceIdx >= 0) {
-					break;
-				}
-			}
-
-			if (lastLineNumber < 1) {
-				// No previous line with content found
-				return null;
-			}
-
-			let maxColumn = model.getLineMaxColumn(lastLineNumber);
-			let expectedEnterAction = LanguageConfigurationRegistry.getEnterAction(model, new Range(lastLineNumber, maxColumn, lastLineNumber, maxColumn));
-			if (expectedEnterAction) {
-				indentation = expectedEnterAction.indentation;
-				action = expectedEnterAction.enterAction;
-				if (action) {
-					indentation += action.appendText;
-				}
-			}
-		}
-
-		if (action) {
-			if (action === IndentAction.Indent) {
-				indentation = TypeOperations.shiftIndent(config, indentation);
-			}
-
-			if (action === IndentAction.Outdent) {
-				indentation = TypeOperations.unshiftIndent(config, indentation);
-			}
-
-			indentation = config.normalizeIndentation(indentation);
-		}
-
-		if (!indentation) {
-			return null;
-		}
-
-		return indentation;
-	}
-
-	private static _replaceJumpToNextIndent(config: CursorConfiguration, model: ICursorSimpleModel, selection: Selection, insertsAutoWhitespace: boolean): ReplaceCommand {
-		let typeText = '';
-
-		let position = selection.getStartPosition();
-		if (config.insertSpaces) {
-			let visibleColumnFromColumn = CursorColumns.visibleColumnFromColumn2(config, model, position);
-			let tabSize = config.tabSize;
-			let spacesCnt = tabSize - (visibleColumnFromColumn % tabSize);
-			for (let i = 0; i < spacesCnt; i++) {
-				typeText += ' ';
-			}
-		} else {
-			typeText = '\t';
-		}
-
-		return new ReplaceCommand(selection, typeText, insertsAutoWhitespace);
-	}
-
-	public static tab(config: CursorConfiguration, model: ITextModel, selections: Selection[]): ICommand[] {
-		let commands: ICommand[] = [];
-		for (let i = 0, len = selections.length; i < len; i++) {
-			const selection = selections[i];
-
-			if (selection.isEmpty()) {
-
-				let lineText = model.getLineContent(selection.startLineNumber);
-
-				if (/^\s*$/.test(lineText) && model.isCheapToTokenize(selection.startLineNumber)) {
-					let goodIndent = this._goodIndentForLine(config, model, selection.startLineNumber);
-					goodIndent = goodIndent || '\t';
-					let possibleTypeText = config.normalizeIndentation(goodIndent);
-					if (!strings.startsWith(lineText, possibleTypeText)) {
-						commands[i] = new ReplaceCommand(new Range(selection.startLineNumber, 1, selection.startLineNumber, lineText.length + 1), possibleTypeText, true);
-						continue;
-					}
-				}
-
-				commands[i] = this._replaceJumpToNextIndent(config, model, selection, true);
-			} else {
-				if (selection.startLineNumber === selection.endLineNumber) {
-					let lineMaxColumn = model.getLineMaxColumn(selection.startLineNumber);
-					if (selection.startColumn !== 1 || selection.endColumn !== lineMaxColumn) {
-						// This is a single line selection that is not the entire line
-						commands[i] = this._replaceJumpToNextIndent(config, model, selection, false);
-						continue;
-					}
-				}
-
-				commands[i] = new ShiftCommand(selection, {
-					isUnshift: false,
-					tabSize: config.tabSize,
-					oneIndent: config.oneIndent,
-					useTabStops: config.useTabStops
-				});
-			}
-		}
-		return commands;
-	}
-
-	public static replacePreviousChar(prevEditOperationType: EditOperationType, config: CursorConfiguration, model: ITextModel, selections: Selection[], txt: string, replaceCharCnt: number): EditOperationResult {
-		let commands: ICommand[] = [];
-		for (let i = 0, len = selections.length; i < len; i++) {
-			const selection = selections[i];
-			if (!selection.isEmpty()) {
-				// looks like https://github.com/Microsoft/vscode/issues/2773
-				// where a cursor operation occurred before a canceled composition
-				// => ignore composition
-				commands[i] = null;
-				continue;
-			}
-			let pos = selection.getPosition();
-			let startColumn = Math.max(1, pos.column - replaceCharCnt);
-			let range = new Range(pos.lineNumber, startColumn, pos.lineNumber, pos.column);
-			commands[i] = new ReplaceCommand(range, txt);
-		}
-		return new EditOperationResult(EditOperationType.Typing, commands, {
-			shouldPushStackElementBefore: (prevEditOperationType !== EditOperationType.Typing),
-			shouldPushStackElementAfter: false
-		});
-	}
-
-	private static _typeCommand(range: Range, text: string, keepPosition: boolean): ICommand {
-		if (keepPosition) {
-			return new ReplaceCommandWithoutChangingPosition(range, text, true);
-		} else {
-			return new ReplaceCommand(range, text, true);
-		}
-	}
-
-	private static _enter(config: CursorConfiguration, model: ITextModel, keepPosition: boolean, range: Range): ICommand {
-		if (!model.isCheapToTokenize(range.getStartPosition().lineNumber)) {
-			let lineText = model.getLineContent(range.startLineNumber);
-			let indentation = strings.getLeadingWhitespace(lineText).substring(0, range.startColumn - 1);
-			return TypeOperations._typeCommand(range, '\n' + config.normalizeIndentation(indentation), keepPosition);
-		}
-
-		let r = LanguageConfigurationRegistry.getEnterAction(model, range);
-		if (r) {
-			let enterAction = r.enterAction;
-			let indentation = r.indentation;
-
-			if (enterAction.indentAction === IndentAction.None) {
-				// Nothing special
-				return TypeOperations._typeCommand(range, '\n' + config.normalizeIndentation(indentation + enterAction.appendText), keepPosition);
-
-			} else if (enterAction.indentAction === IndentAction.Indent) {
-				// Indent once
-				return TypeOperations._typeCommand(range, '\n' + config.normalizeIndentation(indentation + enterAction.appendText), keepPosition);
-
-			} else if (enterAction.indentAction === IndentAction.IndentOutdent) {
-				// Ultra special
-				let normalIndent = config.normalizeIndentation(indentation);
-				let increasedIndent = config.normalizeIndentation(indentation + enterAction.appendText);
-
-				let typeText = '\n' + increasedIndent + '\n' + normalIndent;
-
-				if (keepPosition) {
-					return new ReplaceCommandWithoutChangingPosition(range, typeText, true);
-				} else {
-					return new ReplaceCommandWithOffsetCursorState(range, typeText, -1, increasedIndent.length - normalIndent.length, true);
-				}
-			} else if (enterAction.indentAction === IndentAction.Outdent) {
-				let actualIndentation = TypeOperations.unshiftIndent(config, indentation);
-				return TypeOperations._typeCommand(range, '\n' + config.normalizeIndentation(actualIndentation + enterAction.appendText), keepPosition);
-			}
-		}
-
-		// no enter rules applied, we should check indentation rules then.
-		if (!config.autoIndent) {
-			// Nothing special
-			let lineText = model.getLineContent(range.startLineNumber);
-			let indentation = strings.getLeadingWhitespace(lineText).substring(0, range.startColumn - 1);
-			return TypeOperations._typeCommand(range, '\n' + config.normalizeIndentation(indentation), keepPosition);
-		}
-
-		let ir = LanguageConfigurationRegistry.getIndentForEnter(model, range, {
-			unshiftIndent: (indent) => {
-				return TypeOperations.unshiftIndent(config, indent);
-			},
-			shiftIndent: (indent) => {
-				return TypeOperations.shiftIndent(config, indent);
-			},
-			normalizeIndentation: (indent) => {
-				return config.normalizeIndentation(indent);
-			}
-		}, config.autoIndent);
-
-		let lineText = model.getLineContent(range.startLineNumber);
-		let indentation = strings.getLeadingWhitespace(lineText).substring(0, range.startColumn - 1);
-
-		if (ir) {
-			let oldEndViewColumn = CursorColumns.visibleColumnFromColumn2(config, model, range.getEndPosition());
-			let oldEndColumn = range.endColumn;
-
-			let beforeText = '\n';
-			if (indentation !== config.normalizeIndentation(ir.beforeEnter)) {
-				beforeText = config.normalizeIndentation(ir.beforeEnter) + lineText.substring(indentation.length, range.startColumn - 1) + '\n';
-				range = new Range(range.startLineNumber, 1, range.endLineNumber, range.endColumn);
-			}
-
-			let newLineContent = model.getLineContent(range.endLineNumber);
-			let firstNonWhitespace = strings.firstNonWhitespaceIndex(newLineContent);
-			if (firstNonWhitespace >= 0) {
-				range = range.setEndPosition(range.endLineNumber, Math.max(range.endColumn, firstNonWhitespace + 1));
-			} else {
-				range = range.setEndPosition(range.endLineNumber, model.getLineMaxColumn(range.endLineNumber));
-			}
-
-			if (keepPosition) {
-				return new ReplaceCommandWithoutChangingPosition(range, beforeText + config.normalizeIndentation(ir.afterEnter), true);
-			} else {
-				let offset = 0;
-				if (oldEndColumn <= firstNonWhitespace + 1) {
-					if (!config.insertSpaces) {
-						oldEndViewColumn = Math.ceil(oldEndViewColumn / config.tabSize);
-					}
-					offset = Math.min(oldEndViewColumn + 1 - config.normalizeIndentation(ir.afterEnter).length - 1, 0);
-				}
-				return new ReplaceCommandWithOffsetCursorState(range, beforeText + config.normalizeIndentation(ir.afterEnter), 0, offset, true);
-			}
-
-		} else {
-			return TypeOperations._typeCommand(range, '\n' + config.normalizeIndentation(indentation), keepPosition);
-		}
-	}
-
-	private static _isAutoIndentType(config: CursorConfiguration, model: ITextModel, selections: Selection[]): boolean {
-		if (!config.autoIndent) {
-			return false;
-		}
-
-		for (let i = 0, len = selections.length; i < len; i++) {
-			if (!model.isCheapToTokenize(selections[i].getEndPosition().lineNumber)) {
-				return false;
-			}
-		}
-
-		return true;
-	}
-
-	private static _runAutoIndentType(config: CursorConfiguration, model: ITextModel, range: Range, ch: string): ICommand {
-		let currentIndentation = LanguageConfigurationRegistry.getIndentationAtPosition(model, range.startLineNumber, range.startColumn);
-		let actualIndentation = LanguageConfigurationRegistry.getIndentActionForType(model, range, ch, {
-			shiftIndent: (indentation) => {
-				return TypeOperations.shiftIndent(config, indentation);
-			},
-			unshiftIndent: (indentation) => {
-				return TypeOperations.unshiftIndent(config, indentation);
-			},
-		});
-
-		if (actualIndentation === null) {
-			return null;
-		}
-
-		if (actualIndentation !== config.normalizeIndentation(currentIndentation)) {
-			let firstNonWhitespace = model.getLineFirstNonWhitespaceColumn(range.startLineNumber);
-			if (firstNonWhitespace === 0) {
-				return TypeOperations._typeCommand(
-					new Range(range.startLineNumber, 0, range.endLineNumber, range.endColumn),
-					config.normalizeIndentation(actualIndentation) + ch,
-					false
-				);
-			} else {
-				return TypeOperations._typeCommand(
-					new Range(range.startLineNumber, 0, range.endLineNumber, range.endColumn),
-					config.normalizeIndentation(actualIndentation) +
-					model.getLineContent(range.startLineNumber).substring(firstNonWhitespace - 1, range.startColumn - 1) + ch,
-					false
-				);
-			}
-		}
-
-		return null;
-	}
-
-	private static _isAutoClosingCloseCharType(config: CursorConfiguration, model: ITextModel, selections: Selection[], ch: string): boolean {
-		const autoCloseConfig = isQuote(ch) ? config.autoClosingQuotes : config.autoClosingBrackets;
-
-		if (autoCloseConfig === 'never' || !config.autoClosingPairsClose.hasOwnProperty(ch)) {
-			return false;
-		}
-
-		const isEqualPair = (ch === config.autoClosingPairsClose[ch]);
-
-		for (let i = 0, len = selections.length; i < len; i++) {
-			const selection = selections[i];
-
-			if (!selection.isEmpty()) {
-				return false;
-			}
-
-			const position = selection.getPosition();
-			const lineText = model.getLineContent(position.lineNumber);
-			const afterCharacter = lineText.charAt(position.column - 1);
-
-			if (afterCharacter !== ch) {
-				return false;
-			}
-
-			if (isEqualPair) {
-				const lineTextBeforeCursor = lineText.substr(0, position.column - 1);
-				const chCntBefore = this._countNeedlesInHaystack(lineTextBeforeCursor, ch);
-				if (chCntBefore % 2 === 0) {
-					return false;
-				}
-			}
-		}
-
-		return true;
-	}
-
-	private static _countNeedlesInHaystack(haystack: string, needle: string): number {
-		let cnt = 0;
-		let lastIndex = -1;
-		while ((lastIndex = haystack.indexOf(needle, lastIndex + 1)) !== -1) {
-			cnt++;
-		}
-		return cnt;
-	}
-
-	private static _runAutoClosingCloseCharType(prevEditOperationType: EditOperationType, config: CursorConfiguration, model: ITextModel, selections: Selection[], ch: string): EditOperationResult {
-		let commands: ICommand[] = [];
-		for (let i = 0, len = selections.length; i < len; i++) {
-			const selection = selections[i];
-			const position = selection.getPosition();
-			const typeSelection = new Range(position.lineNumber, position.column, position.lineNumber, position.column + 1);
-			commands[i] = new ReplaceCommand(typeSelection, ch);
-		}
-		return new EditOperationResult(EditOperationType.Typing, commands, {
-			shouldPushStackElementBefore: (prevEditOperationType !== EditOperationType.Typing),
-			shouldPushStackElementAfter: false
-		});
-	}
-
-	private static _isBeforeClosingBrace(config: CursorConfiguration, ch: string, characterAfter: string) {
-		const thisBraceIsSymmetric = (config.autoClosingPairsOpen[ch] === ch);
-		let isBeforeCloseBrace = false;
-		for (let otherCloseBrace in config.autoClosingPairsClose) {
-			const otherBraceIsSymmetric = (config.autoClosingPairsOpen[otherCloseBrace] === otherCloseBrace);
-			if (!thisBraceIsSymmetric && otherBraceIsSymmetric) {
-				continue;
-			}
-			if (characterAfter === otherCloseBrace) {
-				isBeforeCloseBrace = true;
-				break;
-			}
-		}
-
-		return isBeforeCloseBrace;
-	}
-
-	private static _isAutoClosingOpenCharType(config: CursorConfiguration, model: ITextModel, selections: Selection[], ch: string): boolean {
-		const chIsQuote = isQuote(ch);
-		const autoCloseConfig = chIsQuote ? config.autoClosingQuotes : config.autoClosingBrackets;
-
-		if (autoCloseConfig === 'never' || !config.autoClosingPairsOpen.hasOwnProperty(ch)) {
-			return false;
-		}
-
-		let shouldAutoCloseBefore = chIsQuote ? config.shouldAutoCloseBefore.quote : config.shouldAutoCloseBefore.bracket;
-
-		for (let i = 0, len = selections.length; i < len; i++) {
-			const selection = selections[i];
-			if (!selection.isEmpty()) {
-				return false;
-			}
-
-			const position = selection.getPosition();
-			const lineText = model.getLineContent(position.lineNumber);
-
-			// Do not auto-close ' or " after a word character
-			if (chIsQuote && position.column > 1) {
-				const wordSeparators = getMapForWordSeparators(config.wordSeparators);
-				const characterBeforeCode = lineText.charCodeAt(position.column - 2);
-				const characterBeforeType = wordSeparators.get(characterBeforeCode);
-				if (characterBeforeType === WordCharacterClass.Regular) {
-					return false;
-				}
-			}
-
-			// Only consider auto closing the pair if a space follows or if another autoclosed pair follows
-			// if (currentTokenType == modes.StandardTokenType.String)
-			const characterAfter = lineText.charAt(position.column - 1);
-<<<<<<< HEAD
-=======
-			if (characterAfter) {
-				let isBeforeCloseBrace = TypeOperations._isBeforeClosingBrace(config, ch, characterAfter);
-
-				if (!isBeforeCloseBrace && !shouldAutoCloseBefore(characterAfter)) {
-					return false;
-				}
-			}
->>>>>>> a75f4bcf
-
-			if (!model.isCheapToTokenize(position.lineNumber)) {
-				// Do not force tokenization
-				return false;
-			}
-
-			model.forceTokenization(position.lineNumber);
-			const lineTokens = model.getLineTokens(position.lineNumber);
-			const currentTokenIndex = lineTokens.findTokenIndexAtOffset(position.column - 2);
-			const currentTokenType = lineTokens.getStandardTokenType(currentTokenIndex);
-
-			if (characterAfter) {
-				let isBeforeCloseBrace = TypeOperations._isBeforeClosingBrace(config, ch, characterAfter);
-
-				//*** Allow autocompletion in strings without needing a space after the cursor (allows for autocomplete interpolation)
-				if (!isBeforeCloseBrace && !/\s/.test(characterAfter) && currentTokenType !== modes.StandardTokenType.String) {
-					return false;
-				}
-			}
-
-			// const lineTokens = model.getLineTokens(position.lineNumber);
-
-			let shouldAutoClosePair = false;
-
-			try {
-				shouldAutoClosePair = LanguageConfigurationRegistry.shouldAutoClosePair(ch, lineTokens, position.column);
-			} catch (e) {
-				onUnexpectedError(e);
-			}
-
-			if (!shouldAutoClosePair) {
-				return false;
-			}
-		}
-
-		return true;
-	}
-
-	private static _runAutoClosingOpenCharType(prevEditOperationType: EditOperationType, config: CursorConfiguration, model: ITextModel, selections: Selection[], ch: string): EditOperationResult {
-		let commands: ICommand[] = [];
-		for (let i = 0, len = selections.length; i < len; i++) {
-			const selection = selections[i];
-
-			//*** Added code to check if position of cursor needs to be changed (as specified by user) after autocompletion is done
-			let lineTokens = null;
-			const position = selection.getPosition();
-
-			if (model.isCheapToTokenize(position.lineNumber)) {
-				model.forceTokenization(position.lineNumber);
-				lineTokens = model.getLineTokens(position.lineNumber);
-			}
-
-			const newCursorPosition = LanguageConfigurationRegistry.shouldChangeCursorPositionAfterAutocomplete(ch, lineTokens, position.column, false);
-
-			const closeCharacter = config.autoClosingPairsOpen[ch];
-			if (newCursorPosition) {
-				commands[i] = new ReplaceCommandWithOffsetCursorState(selection, ch + closeCharacter, 0, (-closeCharacter.length + newCursorPosition));
-			} else {
-				commands[i] = new ReplaceCommandWithOffsetCursorState(selection, ch + closeCharacter, 0, -closeCharacter.length);
-			}
-		}
-		return new EditOperationResult(EditOperationType.Typing, commands, {
-			shouldPushStackElementBefore: true,
-			shouldPushStackElementAfter: false
-		});
-	}
-
-	private static _shouldSurroundChar(config: CursorConfiguration, ch: string): boolean {
-		if (isQuote(ch)) {
-			return (config.autoSurround === 'quotes' || config.autoSurround === 'languageDefined');
-		} else {
-			// Character is a bracket
-			return (config.autoSurround === 'brackets' || config.autoSurround === 'languageDefined');
-		}
-	}
-
-	private static _isSurroundSelectionType(config: CursorConfiguration, model: ITextModel, selections: Selection[], ch: string): boolean {
-		if (!TypeOperations._shouldSurroundChar(config, ch) || !config.surroundingPairs.hasOwnProperty(ch)) {
-			return false;
-		}
-
-		const isTypingAQuoteCharacter = isQuote(ch);
-
-		for (let i = 0, len = selections.length; i < len; i++) {
-			const selection = selections[i];
-
-			if (selection.isEmpty()) {
-				return false;
-			}
-
-			let selectionContainsOnlyWhitespace = true;
-
-			for (let lineNumber = selection.startLineNumber; lineNumber <= selection.endLineNumber; lineNumber++) {
-				const lineText = model.getLineContent(lineNumber);
-				const startIndex = (lineNumber === selection.startLineNumber ? selection.startColumn - 1 : 0);
-				const endIndex = (lineNumber === selection.endLineNumber ? selection.endColumn - 1 : lineText.length);
-				const selectedText = lineText.substring(startIndex, endIndex);
-				if (/[^ \t]/.test(selectedText)) {
-					// this selected text contains something other than whitespace
-					selectionContainsOnlyWhitespace = false;
-					break;
-				}
-			}
-
-			if (selectionContainsOnlyWhitespace) {
-				return false;
-			}
-
-			if (isTypingAQuoteCharacter && selection.startLineNumber === selection.endLineNumber && selection.startColumn + 1 === selection.endColumn) {
-				const selectionText = model.getValueInRange(selection);
-				if (isQuote(selectionText)) {
-					// Typing a quote character on top of another quote character
-					// => disable surround selection type
-					return false;
-				}
-			}
-		}
-
-		return true;
-	}
-
-	private static _runSurroundSelectionType(prevEditOperationType: EditOperationType, config: CursorConfiguration, model: ITextModel, selections: Selection[], ch: string): EditOperationResult {
-		let commands: ICommand[] = [];
-		for (let i = 0, len = selections.length; i < len; i++) {
-			const selection = selections[i];
-			const closeCharacter = config.surroundingPairs[ch];
-			commands[i] = new SurroundSelectionCommand(selection, ch, closeCharacter);
-		}
-		return new EditOperationResult(EditOperationType.Other, commands, {
-			shouldPushStackElementBefore: true,
-			shouldPushStackElementAfter: true
-		});
-	}
-
-	private static _isTypeInterceptorElectricChar(config: CursorConfiguration, model: ITextModel, selections: Selection[]) {
-		if (selections.length === 1 && model.isCheapToTokenize(selections[0].getEndPosition().lineNumber)) {
-			return true;
-		}
-		return false;
-	}
-
-	private static _typeInterceptorElectricChar(prevEditOperationType: EditOperationType, config: CursorConfiguration, model: ITextModel, selection: Selection, ch: string): EditOperationResult {
-		if (!config.electricChars.hasOwnProperty(ch) || !selection.isEmpty()) {
-			return null;
-		}
-
-		let position = selection.getPosition();
-		model.forceTokenization(position.lineNumber);
-		let lineTokens = model.getLineTokens(position.lineNumber);
-
-		let electricAction: IElectricAction;
-		try {
-			electricAction = LanguageConfigurationRegistry.onElectricCharacter(ch, lineTokens, position.column);
-		} catch (e) {
-			onUnexpectedError(e);
-		}
-
-		if (!electricAction) {
-			return null;
-		}
-
-		if (electricAction.appendText) {
-			const newCursorPosition = LanguageConfigurationRegistry.shouldChangeCursorPositionAfterAutocomplete(ch, lineTokens, position.column, true);
-			let command;
-
-			//*** Added support for (user input) cursorPosition for complexAutoClosePairs
-			if (newCursorPosition) {
-				command = new ReplaceCommandWithOffsetCursorState(selection, ch + electricAction.appendText, 0, (-electricAction.appendText.length + newCursorPosition));
-			} else {
-				command = new ReplaceCommandWithOffsetCursorState(selection, ch + electricAction.appendText, 0, -electricAction.appendText.length);
-			}
-
-			if (command) {
-				return new EditOperationResult(EditOperationType.Typing, [command], {
-					shouldPushStackElementBefore: false,
-					shouldPushStackElementAfter: true
-				});
-			}
-		}
-
-		if (electricAction.matchOpenBracket) {
-			let endColumn = (lineTokens.getLineContent() + ch).lastIndexOf(electricAction.matchOpenBracket) + 1;
-			let match = model.findMatchingBracketUp(electricAction.matchOpenBracket, {
-				lineNumber: position.lineNumber,
-				column: endColumn
-			});
-
-			if (match) {
-				if (match.startLineNumber === position.lineNumber) {
-					// matched something on the same line => no change in indentation
-					return null;
-				}
-				let matchLine = model.getLineContent(match.startLineNumber);
-				let matchLineIndentation = strings.getLeadingWhitespace(matchLine);
-				let newIndentation = config.normalizeIndentation(matchLineIndentation);
-
-				let lineText = model.getLineContent(position.lineNumber);
-				let lineFirstNonBlankColumn = model.getLineFirstNonWhitespaceColumn(position.lineNumber) || position.column;
-
-				let prefix = lineText.substring(lineFirstNonBlankColumn - 1, position.column - 1);
-				let typeText = newIndentation + prefix + ch;
-
-				let typeSelection = new Range(position.lineNumber, 1, position.lineNumber, position.column);
-
-				const command = new ReplaceCommand(typeSelection, typeText);
-				return new EditOperationResult(EditOperationType.Typing, [command], {
-					shouldPushStackElementBefore: false,
-					shouldPushStackElementAfter: true
-				});
-			}
-		}
-
-		return null;
-	}
-
-	public static compositionEndWithInterceptors(prevEditOperationType: EditOperationType, config: CursorConfiguration, model: ITextModel, selections: Selection[]): EditOperationResult {
-		if (config.autoClosingQuotes === 'never') {
-			return null;
-		}
-
-		let commands: ICommand[] = [];
-
-		for (let i = 0; i < selections.length; i++) {
-			if (!selections[i].isEmpty()) {
-				continue;
-			}
-			const position = selections[i].getPosition();
-			const lineText = model.getLineContent(position.lineNumber);
-			const ch = lineText.charAt(position.column - 2);
-
-			if (config.autoClosingPairsClose.hasOwnProperty(ch)) { // first of all, it's a closing tag
-				if (ch === config.autoClosingPairsClose[ch] /** isEqualPair */) {
-					const lineTextBeforeCursor = lineText.substr(0, position.column - 2);
-					const chCntBefore = this._countNeedlesInHaystack(lineTextBeforeCursor, ch);
-
-					if (chCntBefore % 2 === 1) {
-						continue; // it pairs with the opening tag.
-					}
-				}
-			}
-
-			// As we are not typing in a new character, so we don't need to run `_runAutoClosingCloseCharType`
-			// Next step, let's try to check if it's an open char.
-			if (config.autoClosingPairsOpen.hasOwnProperty(ch)) {
-				if (isQuote(ch) && position.column > 2) {
-					const wordSeparators = getMapForWordSeparators(config.wordSeparators);
-					const characterBeforeCode = lineText.charCodeAt(position.column - 3);
-					const characterBeforeType = wordSeparators.get(characterBeforeCode);
-					if (characterBeforeType === WordCharacterClass.Regular) {
-						continue;
-					}
-				}
-
-				const characterAfter = lineText.charAt(position.column - 1);
-
-				model.forceTokenization(position.lineNumber);
-				const lineTokens = model.getLineTokens(position.lineNumber);
-				const currentTokenIndex = lineTokens.findTokenIndexAtOffset(position.column - 2);
-				const currentTokenType = lineTokens.getStandardTokenType(currentTokenIndex);
-
-				if (characterAfter) {
-					let isBeforeCloseBrace = TypeOperations._isBeforeClosingBrace(config, ch, characterAfter);
-<<<<<<< HEAD
-					//*** Allow autocompletion in strings without needing a space after the cursor (for interpolation)
-					if (!isBeforeCloseBrace && !/\s/.test(characterAfter) && currentTokenType !== modes.StandardTokenType.String) {
-=======
-					let shouldAutoCloseBefore = isQuote(ch) ? config.shouldAutoCloseBefore.quote : config.shouldAutoCloseBefore.bracket;
-					if (isBeforeCloseBrace) {
-						// In normal auto closing logic, we will auto close if the cursor is even before a closing brace intentionally.
-						// However for composition mode, we do nothing here as users might clear all the characters for composition and we don't want to do a unnecessary auto close.
-						// Related: microsoft/vscode#57250.
-						continue;
-					}
-					if (!shouldAutoCloseBefore(characterAfter)) {
->>>>>>> a75f4bcf
-						continue;
-					}
-				}
-
-				if (!model.isCheapToTokenize(position.lineNumber)) {
-					// Do not force tokenization
-					continue;
-				}
-
-				let shouldAutoClosePair = false;
-
-				try {
-					shouldAutoClosePair = LanguageConfigurationRegistry.shouldAutoClosePair(ch, lineTokens, position.column - 1);
-				} catch (e) {
-					onUnexpectedError(e);
-				}
-
-				if (shouldAutoClosePair) {
-					const closeCharacter = config.autoClosingPairsOpen[ch];
-					commands[i] = new ReplaceCommandWithOffsetCursorState(selections[i], closeCharacter, 0, -closeCharacter.length);
-				}
-			}
-		}
-
-		return new EditOperationResult(EditOperationType.Typing, commands, {
-			shouldPushStackElementBefore: true,
-			shouldPushStackElementAfter: false
-		});
-	}
-
-	public static typeWithInterceptors(prevEditOperationType: EditOperationType, config: CursorConfiguration, model: ITextModel, selections: Selection[], ch: string): EditOperationResult {
-
-		if (ch === '\n') {
-			let commands: ICommand[] = [];
-			for (let i = 0, len = selections.length; i < len; i++) {
-				commands[i] = TypeOperations._enter(config, model, false, selections[i]);
-			}
-			return new EditOperationResult(EditOperationType.Typing, commands, {
-				shouldPushStackElementBefore: true,
-				shouldPushStackElementAfter: false,
-			});
-		}
-
-		if (this._isAutoIndentType(config, model, selections)) {
-			let commands: ICommand[] = [];
-			let autoIndentFails = false;
-			for (let i = 0, len = selections.length; i < len; i++) {
-				commands[i] = this._runAutoIndentType(config, model, selections[i], ch);
-				if (!commands[i]) {
-					autoIndentFails = true;
-					break;
-				}
-			}
-			if (!autoIndentFails) {
-				return new EditOperationResult(EditOperationType.Typing, commands, {
-					shouldPushStackElementBefore: true,
-					shouldPushStackElementAfter: false,
-				});
-			}
-		}
-
-		if (this._isAutoClosingCloseCharType(config, model, selections, ch)) {
-			return this._runAutoClosingCloseCharType(prevEditOperationType, config, model, selections, ch);
-		}
-
-		if (this._isAutoClosingOpenCharType(config, model, selections, ch)) {
-			return this._runAutoClosingOpenCharType(prevEditOperationType, config, model, selections, ch);
-		}
-
-		if (this._isSurroundSelectionType(config, model, selections, ch)) {
-			return this._runSurroundSelectionType(prevEditOperationType, config, model, selections, ch);
-		}
-
-		// Electric characters make sense only when dealing with a single cursor,
-		// as multiple cursors typing brackets for example would interfer with bracket matching
-		if (this._isTypeInterceptorElectricChar(config, model, selections)) {
-			const r = this._typeInterceptorElectricChar(prevEditOperationType, config, model, selections[0], ch);
-			if (r) {
-				return r;
-			}
-		}
-
-		// A simple character type
-		let commands: ICommand[] = [];
-		for (let i = 0, len = selections.length; i < len; i++) {
-			commands[i] = new ReplaceCommand(selections[i], ch);
-		}
-		let shouldPushStackElementBefore = (prevEditOperationType !== EditOperationType.Typing);
-		if (ch === ' ') {
-			shouldPushStackElementBefore = true;
-		}
-		return new EditOperationResult(EditOperationType.Typing, commands, {
-			shouldPushStackElementBefore: shouldPushStackElementBefore,
-			shouldPushStackElementAfter: false
-		});
-	}
-
-	public static typeWithoutInterceptors(prevEditOperationType: EditOperationType, config: CursorConfiguration, model: ITextModel, selections: Selection[], str: string): EditOperationResult {
-		let commands: ICommand[] = [];
-		for (let i = 0, len = selections.length; i < len; i++) {
-			commands[i] = new ReplaceCommand(selections[i], str);
-		}
-		return new EditOperationResult(EditOperationType.Typing, commands, {
-			shouldPushStackElementBefore: (prevEditOperationType !== EditOperationType.Typing),
-			shouldPushStackElementAfter: false
-		});
-	}
-
-	public static lineInsertBefore(config: CursorConfiguration, model: ITextModel, selections: Selection[]): ICommand[] {
-		let commands: ICommand[] = [];
-		for (let i = 0, len = selections.length; i < len; i++) {
-			let lineNumber = selections[i].positionLineNumber;
-
-			if (lineNumber === 1) {
-				commands[i] = new ReplaceCommandWithoutChangingPosition(new Range(1, 1, 1, 1), '\n');
-			} else {
-				lineNumber--;
-				let column = model.getLineMaxColumn(lineNumber);
-
-				commands[i] = this._enter(config, model, false, new Range(lineNumber, column, lineNumber, column));
-			}
-		}
-		return commands;
-	}
-
-	public static lineInsertAfter(config: CursorConfiguration, model: ITextModel, selections: Selection[]): ICommand[] {
-		let commands: ICommand[] = [];
-		for (let i = 0, len = selections.length; i < len; i++) {
-			const lineNumber = selections[i].positionLineNumber;
-			let column = model.getLineMaxColumn(lineNumber);
-			commands[i] = this._enter(config, model, false, new Range(lineNumber, column, lineNumber, column));
-		}
-		return commands;
-	}
-
-	public static lineBreakInsert(config: CursorConfiguration, model: ITextModel, selections: Selection[]): ICommand[] {
-		let commands: ICommand[] = [];
-		for (let i = 0, len = selections.length; i < len; i++) {
-			commands[i] = this._enter(config, model, true, selections[i]);
-		}
-		return commands;
-	}
+  public static indent(config: CursorConfiguration, model: ICursorSimpleModel, selections: Selection[]): ICommand[] {
+    let commands: ICommand[] = [];
+    for (let i = 0, len = selections.length; i < len; i++) {
+      commands[i] = new ShiftCommand(selections[i], {
+        isUnshift: false,
+        tabSize: config.tabSize,
+        oneIndent: config.oneIndent,
+        useTabStops: config.useTabStops
+      });
+    }
+    return commands;
+  }
+
+  public static outdent(config: CursorConfiguration, model: ICursorSimpleModel, selections: Selection[]): ICommand[] {
+    let commands: ICommand[] = [];
+    for (let i = 0, len = selections.length; i < len; i++) {
+      commands[i] = new ShiftCommand(selections[i], {
+        isUnshift: true,
+        tabSize: config.tabSize,
+        oneIndent: config.oneIndent,
+        useTabStops: config.useTabStops
+      });
+    }
+    return commands;
+  }
+
+  public static shiftIndent(config: CursorConfiguration, indentation: string, count?: number): string {
+    count = count || 1;
+    let desiredIndentCount = ShiftCommand.shiftIndentCount(indentation, indentation.length + count, config.tabSize);
+    let newIndentation = '';
+    for (let i = 0; i < desiredIndentCount; i++) {
+      newIndentation += '\t';
+    }
+
+    return newIndentation;
+  }
+
+  public static unshiftIndent(config: CursorConfiguration, indentation: string, count?: number): string {
+    count = count || 1;
+    let desiredIndentCount = ShiftCommand.unshiftIndentCount(indentation, indentation.length + count, config.tabSize);
+    let newIndentation = '';
+    for (let i = 0; i < desiredIndentCount; i++) {
+      newIndentation += '\t';
+    }
+
+    return newIndentation;
+  }
+
+  private static _distributedPaste(config: CursorConfiguration, model: ICursorSimpleModel, selections: Selection[], text: string[]): EditOperationResult {
+    let commands: ICommand[] = [];
+    for (let i = 0, len = selections.length; i < len; i++) {
+      commands[i] = new ReplaceCommand(selections[i], text[i]);
+    }
+    return new EditOperationResult(EditOperationType.Other, commands, {
+      shouldPushStackElementBefore: true,
+      shouldPushStackElementAfter: true
+    });
+  }
+
+  private static _simplePaste(config: CursorConfiguration, model: ICursorSimpleModel, selections: Selection[], text: string, pasteOnNewLine: boolean): EditOperationResult {
+    let commands: ICommand[] = [];
+    for (let i = 0, len = selections.length; i < len; i++) {
+      const selection = selections[i];
+      let position = selection.getPosition();
+
+      if (pasteOnNewLine && text.indexOf('\n') !== text.length - 1) {
+        pasteOnNewLine = false;
+      }
+      if (pasteOnNewLine && selection.startLineNumber !== selection.endLineNumber) {
+        pasteOnNewLine = false;
+      }
+      if (pasteOnNewLine && selection.startColumn === model.getLineMinColumn(selection.startLineNumber) && selection.endColumn === model.getLineMaxColumn(selection.startLineNumber)) {
+        pasteOnNewLine = false;
+      }
+
+      if (pasteOnNewLine) {
+        // Paste entire line at the beginning of line
+        let typeSelection = new Range(position.lineNumber, 1, position.lineNumber, 1);
+        commands[i] = new ReplaceCommand(typeSelection, text);
+      } else {
+        commands[i] = new ReplaceCommand(selection, text);
+      }
+    }
+    return new EditOperationResult(EditOperationType.Other, commands, {
+      shouldPushStackElementBefore: true,
+      shouldPushStackElementAfter: true
+    });
+  }
+
+  private static _distributePasteToCursors(selections: Selection[], text: string, pasteOnNewLine: boolean, multicursorText: string[]): string[] {
+    if (pasteOnNewLine) {
+      return null;
+    }
+
+    if (selections.length === 1) {
+      return null;
+    }
+
+    if (multicursorText && multicursorText.length === selections.length) {
+      return multicursorText;
+    }
+
+    // Remove trailing \n if present
+    if (text.charCodeAt(text.length - 1) === CharCode.LineFeed) {
+      text = text.substr(0, text.length - 1);
+    }
+    let lines = text.split(/\r\n|\r|\n/);
+    if (lines.length === selections.length) {
+      return lines;
+    }
+
+    return null;
+  }
+
+  public static paste(config: CursorConfiguration, model: ICursorSimpleModel, selections: Selection[], text: string, pasteOnNewLine: boolean, multicursorText: string[]): EditOperationResult {
+    const distributedPaste = this._distributePasteToCursors(selections, text, pasteOnNewLine, multicursorText);
+
+    if (distributedPaste) {
+      selections = selections.sort(Range.compareRangesUsingStarts);
+      return this._distributedPaste(config, model, selections, distributedPaste);
+    } else {
+      return this._simplePaste(config, model, selections, text, pasteOnNewLine);
+    }
+  }
+
+  private static _goodIndentForLine(config: CursorConfiguration, model: ITextModel, lineNumber: number): string {
+    let action: IndentAction | EnterAction;
+    let indentation: string;
+
+    let expectedIndentAction = config.autoIndent ? LanguageConfigurationRegistry.getInheritIndentForLine(model, lineNumber, false) : null;
+    if (expectedIndentAction) {
+      action = expectedIndentAction.action;
+      indentation = expectedIndentAction.indentation;
+    } else if (lineNumber > 1) {
+      let lastLineNumber = lineNumber - 1;
+      for (lastLineNumber = lineNumber - 1; lastLineNumber >= 1; lastLineNumber--) {
+        let lineText = model.getLineContent(lastLineNumber);
+        let nonWhitespaceIdx = strings.lastNonWhitespaceIndex(lineText);
+        if (nonWhitespaceIdx >= 0) {
+          break;
+        }
+      }
+
+      if (lastLineNumber < 1) {
+        // No previous line with content found
+        return null;
+      }
+
+      let maxColumn = model.getLineMaxColumn(lastLineNumber);
+      let expectedEnterAction = LanguageConfigurationRegistry.getEnterAction(model, new Range(lastLineNumber, maxColumn, lastLineNumber, maxColumn));
+      if (expectedEnterAction) {
+        indentation = expectedEnterAction.indentation;
+        action = expectedEnterAction.enterAction;
+        if (action) {
+          indentation += action.appendText;
+        }
+      }
+    }
+
+    if (action) {
+      if (action === IndentAction.Indent) {
+        indentation = TypeOperations.shiftIndent(config, indentation);
+      }
+
+      if (action === IndentAction.Outdent) {
+        indentation = TypeOperations.unshiftIndent(config, indentation);
+      }
+
+      indentation = config.normalizeIndentation(indentation);
+    }
+
+    if (!indentation) {
+      return null;
+    }
+
+    return indentation;
+  }
+
+  private static _replaceJumpToNextIndent(config: CursorConfiguration, model: ICursorSimpleModel, selection: Selection, insertsAutoWhitespace: boolean): ReplaceCommand {
+    let typeText = '';
+
+    let position = selection.getStartPosition();
+    if (config.insertSpaces) {
+      let visibleColumnFromColumn = CursorColumns.visibleColumnFromColumn2(config, model, position);
+      let tabSize = config.tabSize;
+      let spacesCnt = tabSize - (visibleColumnFromColumn % tabSize);
+      for (let i = 0; i < spacesCnt; i++) {
+        typeText += ' ';
+      }
+    } else {
+      typeText = '\t';
+    }
+
+    return new ReplaceCommand(selection, typeText, insertsAutoWhitespace);
+  }
+
+  public static tab(config: CursorConfiguration, model: ITextModel, selections: Selection[]): ICommand[] {
+    let commands: ICommand[] = [];
+    for (let i = 0, len = selections.length; i < len; i++) {
+      const selection = selections[i];
+
+      if (selection.isEmpty()) {
+
+        let lineText = model.getLineContent(selection.startLineNumber);
+
+        if (/^\s*$/.test(lineText) && model.isCheapToTokenize(selection.startLineNumber)) {
+          let goodIndent = this._goodIndentForLine(config, model, selection.startLineNumber);
+          goodIndent = goodIndent || '\t';
+          let possibleTypeText = config.normalizeIndentation(goodIndent);
+          if (!strings.startsWith(lineText, possibleTypeText)) {
+            commands[i] = new ReplaceCommand(new Range(selection.startLineNumber, 1, selection.startLineNumber, lineText.length + 1), possibleTypeText, true);
+            continue;
+          }
+        }
+
+        commands[i] = this._replaceJumpToNextIndent(config, model, selection, true);
+      } else {
+        if (selection.startLineNumber === selection.endLineNumber) {
+          let lineMaxColumn = model.getLineMaxColumn(selection.startLineNumber);
+          if (selection.startColumn !== 1 || selection.endColumn !== lineMaxColumn) {
+            // This is a single line selection that is not the entire line
+            commands[i] = this._replaceJumpToNextIndent(config, model, selection, false);
+            continue;
+          }
+        }
+
+        commands[i] = new ShiftCommand(selection, {
+          isUnshift: false,
+          tabSize: config.tabSize,
+          oneIndent: config.oneIndent,
+          useTabStops: config.useTabStops
+        });
+      }
+    }
+    return commands;
+  }
+
+  public static replacePreviousChar(prevEditOperationType: EditOperationType, config: CursorConfiguration, model: ITextModel, selections: Selection[], txt: string, replaceCharCnt: number): EditOperationResult {
+    let commands: ICommand[] = [];
+    for (let i = 0, len = selections.length; i < len; i++) {
+      const selection = selections[i];
+      if (!selection.isEmpty()) {
+        // looks like https://github.com/Microsoft/vscode/issues/2773
+        // where a cursor operation occurred before a canceled composition
+        // => ignore composition
+        commands[i] = null;
+        continue;
+      }
+      let pos = selection.getPosition();
+      let startColumn = Math.max(1, pos.column - replaceCharCnt);
+      let range = new Range(pos.lineNumber, startColumn, pos.lineNumber, pos.column);
+      commands[i] = new ReplaceCommand(range, txt);
+    }
+    return new EditOperationResult(EditOperationType.Typing, commands, {
+      shouldPushStackElementBefore: (prevEditOperationType !== EditOperationType.Typing),
+      shouldPushStackElementAfter: false
+    });
+  }
+
+  private static _typeCommand(range: Range, text: string, keepPosition: boolean): ICommand {
+    if (keepPosition) {
+      return new ReplaceCommandWithoutChangingPosition(range, text, true);
+    } else {
+      return new ReplaceCommand(range, text, true);
+    }
+  }
+
+  private static _enter(config: CursorConfiguration, model: ITextModel, keepPosition: boolean, range: Range): ICommand {
+    if (!model.isCheapToTokenize(range.getStartPosition().lineNumber)) {
+      let lineText = model.getLineContent(range.startLineNumber);
+      let indentation = strings.getLeadingWhitespace(lineText).substring(0, range.startColumn - 1);
+      return TypeOperations._typeCommand(range, '\n' + config.normalizeIndentation(indentation), keepPosition);
+    }
+
+    let r = LanguageConfigurationRegistry.getEnterAction(model, range);
+    if (r) {
+      let enterAction = r.enterAction;
+      let indentation = r.indentation;
+
+      if (enterAction.indentAction === IndentAction.None) {
+        // Nothing special
+        return TypeOperations._typeCommand(range, '\n' + config.normalizeIndentation(indentation + enterAction.appendText), keepPosition);
+
+      } else if (enterAction.indentAction === IndentAction.Indent) {
+        // Indent once
+        return TypeOperations._typeCommand(range, '\n' + config.normalizeIndentation(indentation + enterAction.appendText), keepPosition);
+
+      } else if (enterAction.indentAction === IndentAction.IndentOutdent) {
+        // Ultra special
+        let normalIndent = config.normalizeIndentation(indentation);
+        let increasedIndent = config.normalizeIndentation(indentation + enterAction.appendText);
+
+        let typeText = '\n' + increasedIndent + '\n' + normalIndent;
+
+        if (keepPosition) {
+          return new ReplaceCommandWithoutChangingPosition(range, typeText, true);
+        } else {
+          return new ReplaceCommandWithOffsetCursorState(range, typeText, -1, increasedIndent.length - normalIndent.length, true);
+        }
+      } else if (enterAction.indentAction === IndentAction.Outdent) {
+        let actualIndentation = TypeOperations.unshiftIndent(config, indentation);
+        return TypeOperations._typeCommand(range, '\n' + config.normalizeIndentation(actualIndentation + enterAction.appendText), keepPosition);
+      }
+    }
+
+    // no enter rules applied, we should check indentation rules then.
+    if (!config.autoIndent) {
+      // Nothing special
+      let lineText = model.getLineContent(range.startLineNumber);
+      let indentation = strings.getLeadingWhitespace(lineText).substring(0, range.startColumn - 1);
+      return TypeOperations._typeCommand(range, '\n' + config.normalizeIndentation(indentation), keepPosition);
+    }
+
+    let ir = LanguageConfigurationRegistry.getIndentForEnter(model, range, {
+      unshiftIndent: (indent) => {
+        return TypeOperations.unshiftIndent(config, indent);
+      },
+      shiftIndent: (indent) => {
+        return TypeOperations.shiftIndent(config, indent);
+      },
+      normalizeIndentation: (indent) => {
+        return config.normalizeIndentation(indent);
+      }
+    }, config.autoIndent);
+
+    let lineText = model.getLineContent(range.startLineNumber);
+    let indentation = strings.getLeadingWhitespace(lineText).substring(0, range.startColumn - 1);
+
+    if (ir) {
+      let oldEndViewColumn = CursorColumns.visibleColumnFromColumn2(config, model, range.getEndPosition());
+      let oldEndColumn = range.endColumn;
+
+      let beforeText = '\n';
+      if (indentation !== config.normalizeIndentation(ir.beforeEnter)) {
+        beforeText = config.normalizeIndentation(ir.beforeEnter) + lineText.substring(indentation.length, range.startColumn - 1) + '\n';
+        range = new Range(range.startLineNumber, 1, range.endLineNumber, range.endColumn);
+      }
+
+      let newLineContent = model.getLineContent(range.endLineNumber);
+      let firstNonWhitespace = strings.firstNonWhitespaceIndex(newLineContent);
+      if (firstNonWhitespace >= 0) {
+        range = range.setEndPosition(range.endLineNumber, Math.max(range.endColumn, firstNonWhitespace + 1));
+      } else {
+        range = range.setEndPosition(range.endLineNumber, model.getLineMaxColumn(range.endLineNumber));
+      }
+
+      if (keepPosition) {
+        return new ReplaceCommandWithoutChangingPosition(range, beforeText + config.normalizeIndentation(ir.afterEnter), true);
+      } else {
+        let offset = 0;
+        if (oldEndColumn <= firstNonWhitespace + 1) {
+          if (!config.insertSpaces) {
+            oldEndViewColumn = Math.ceil(oldEndViewColumn / config.tabSize);
+          }
+          offset = Math.min(oldEndViewColumn + 1 - config.normalizeIndentation(ir.afterEnter).length - 1, 0);
+        }
+        return new ReplaceCommandWithOffsetCursorState(range, beforeText + config.normalizeIndentation(ir.afterEnter), 0, offset, true);
+      }
+
+    } else {
+      return TypeOperations._typeCommand(range, '\n' + config.normalizeIndentation(indentation), keepPosition);
+    }
+  }
+
+  private static _isAutoIndentType(config: CursorConfiguration, model: ITextModel, selections: Selection[]): boolean {
+    if (!config.autoIndent) {
+      return false;
+    }
+
+    for (let i = 0, len = selections.length; i < len; i++) {
+      if (!model.isCheapToTokenize(selections[i].getEndPosition().lineNumber)) {
+        return false;
+      }
+    }
+
+    return true;
+  }
+
+  private static _runAutoIndentType(config: CursorConfiguration, model: ITextModel, range: Range, ch: string): ICommand {
+    let currentIndentation = LanguageConfigurationRegistry.getIndentationAtPosition(model, range.startLineNumber, range.startColumn);
+    let actualIndentation = LanguageConfigurationRegistry.getIndentActionForType(model, range, ch, {
+      shiftIndent: (indentation) => {
+        return TypeOperations.shiftIndent(config, indentation);
+      },
+      unshiftIndent: (indentation) => {
+        return TypeOperations.unshiftIndent(config, indentation);
+      },
+    });
+
+    if (actualIndentation === null) {
+      return null;
+    }
+
+    if (actualIndentation !== config.normalizeIndentation(currentIndentation)) {
+      let firstNonWhitespace = model.getLineFirstNonWhitespaceColumn(range.startLineNumber);
+      if (firstNonWhitespace === 0) {
+        return TypeOperations._typeCommand(
+          new Range(range.startLineNumber, 0, range.endLineNumber, range.endColumn),
+          config.normalizeIndentation(actualIndentation) + ch,
+          false
+        );
+      } else {
+        return TypeOperations._typeCommand(
+          new Range(range.startLineNumber, 0, range.endLineNumber, range.endColumn),
+          config.normalizeIndentation(actualIndentation) +
+          model.getLineContent(range.startLineNumber).substring(firstNonWhitespace - 1, range.startColumn - 1) + ch,
+          false
+        );
+      }
+    }
+
+    return null;
+  }
+
+  private static _isAutoClosingCloseCharType(config: CursorConfiguration, model: ITextModel, selections: Selection[], ch: string): boolean {
+    const autoCloseConfig = isQuote(ch) ? config.autoClosingQuotes : config.autoClosingBrackets;
+
+    if (autoCloseConfig === 'never' || !config.autoClosingPairsClose.hasOwnProperty(ch)) {
+      return false;
+    }
+
+    const isEqualPair = (ch === config.autoClosingPairsClose[ch]);
+
+    for (let i = 0, len = selections.length; i < len; i++) {
+      const selection = selections[i];
+
+      if (!selection.isEmpty()) {
+        return false;
+      }
+
+      const position = selection.getPosition();
+      const lineText = model.getLineContent(position.lineNumber);
+      const afterCharacter = lineText.charAt(position.column - 1);
+
+      if (afterCharacter !== ch) {
+        return false;
+      }
+
+      if (isEqualPair) {
+        const lineTextBeforeCursor = lineText.substr(0, position.column - 1);
+        const chCntBefore = this._countNeedlesInHaystack(lineTextBeforeCursor, ch);
+        if (chCntBefore % 2 === 0) {
+          return false;
+        }
+      }
+    }
+
+    return true;
+  }
+
+  private static _countNeedlesInHaystack(haystack: string, needle: string): number {
+    let cnt = 0;
+    let lastIndex = -1;
+    while ((lastIndex = haystack.indexOf(needle, lastIndex + 1)) !== -1) {
+      cnt++;
+    }
+    return cnt;
+  }
+
+  private static _runAutoClosingCloseCharType(prevEditOperationType: EditOperationType, config: CursorConfiguration, model: ITextModel, selections: Selection[], ch: string): EditOperationResult {
+    let commands: ICommand[] = [];
+    for (let i = 0, len = selections.length; i < len; i++) {
+      const selection = selections[i];
+      const position = selection.getPosition();
+      const typeSelection = new Range(position.lineNumber, position.column, position.lineNumber, position.column + 1);
+      commands[i] = new ReplaceCommand(typeSelection, ch);
+    }
+    return new EditOperationResult(EditOperationType.Typing, commands, {
+      shouldPushStackElementBefore: (prevEditOperationType !== EditOperationType.Typing),
+      shouldPushStackElementAfter: false
+    });
+  }
+
+  private static _isBeforeClosingBrace(config: CursorConfiguration, ch: string, characterAfter: string) {
+    const thisBraceIsSymmetric = (config.autoClosingPairsOpen[ch] === ch);
+    let isBeforeCloseBrace = false;
+    for (let otherCloseBrace in config.autoClosingPairsClose) {
+      const otherBraceIsSymmetric = (config.autoClosingPairsOpen[otherCloseBrace] === otherCloseBrace);
+      if (!thisBraceIsSymmetric && otherBraceIsSymmetric) {
+        continue;
+      }
+      if (characterAfter === otherCloseBrace) {
+        isBeforeCloseBrace = true;
+        break;
+      }
+    }
+
+    return isBeforeCloseBrace;
+  }
+
+  private static _isAutoClosingOpenCharType(config: CursorConfiguration, model: ITextModel, selections: Selection[], ch: string): boolean {
+    const chIsQuote = isQuote(ch);
+    const autoCloseConfig = chIsQuote ? config.autoClosingQuotes : config.autoClosingBrackets;
+
+    if (autoCloseConfig === 'never' || !config.autoClosingPairsOpen.hasOwnProperty(ch)) {
+      return false;
+    }
+
+    let shouldAutoCloseBefore = chIsQuote ? config.shouldAutoCloseBefore.quote : config.shouldAutoCloseBefore.bracket;
+
+    for (let i = 0, len = selections.length; i < len; i++) {
+      const selection = selections[i];
+      if (!selection.isEmpty()) {
+        return false;
+      }
+
+      const position = selection.getPosition();
+      const lineText = model.getLineContent(position.lineNumber);
+
+      // Do not auto-close ' or " after a word character
+      if (chIsQuote && position.column > 1) {
+        const wordSeparators = getMapForWordSeparators(config.wordSeparators);
+        const characterBeforeCode = lineText.charCodeAt(position.column - 2);
+        const characterBeforeType = wordSeparators.get(characterBeforeCode);
+        if (characterBeforeType === WordCharacterClass.Regular) {
+          return false;
+        }
+      }
+
+      if (!model.isCheapToTokenize(position.lineNumber)) {
+        // Do not force tokenization
+        return false;
+      }
+
+      model.forceTokenization(position.lineNumber);
+      const lineTokens = model.getLineTokens(position.lineNumber);
+      const currentTokenIndex = lineTokens.findTokenIndexAtOffset(position.column - 2);
+      const currentTokenType = lineTokens.getStandardTokenType(currentTokenIndex);
+
+      // Only consider auto closing the pair if a space follows or if another autoclosed pair follows
+      // if (currentTokenType == modes.StandardTokenType.String)
+      const characterAfter = lineText.charAt(position.column - 1);
+      if (characterAfter) {
+        let isBeforeCloseBrace = TypeOperations._isBeforeClosingBrace(config, ch, characterAfter);
+
+        //*** Allow autocompletion in strings without needing a space after the cursor (allows for autocomplete interpolation)
+        if (!isBeforeCloseBrace && !shouldAutoCloseBefore(characterAfter) && currentTokenType !== modes.StandardTokenType.String) {
+          return false;
+        }
+        // if (!isBeforeCloseBrace && !/\s/.test(characterAfter) && currentTokenType !== modes.StandardTokenType.String) {
+        // 	return false;
+        // }
+      }
+
+      // const lineTokens = model.getLineTokens(position.lineNumber);
+
+      let shouldAutoClosePair = false;
+
+      try {
+        shouldAutoClosePair = LanguageConfigurationRegistry.shouldAutoClosePair(ch, lineTokens, position.column);
+      } catch (e) {
+        onUnexpectedError(e);
+      }
+
+      if (!shouldAutoClosePair) {
+        return false;
+      }
+    }
+
+    return true;
+  }
+
+  private static _runAutoClosingOpenCharType(prevEditOperationType: EditOperationType, config: CursorConfiguration, model: ITextModel, selections: Selection[], ch: string): EditOperationResult {
+    let commands: ICommand[] = [];
+    for (let i = 0, len = selections.length; i < len; i++) {
+      const selection = selections[i];
+
+      //*** Added code to check if position of cursor needs to be changed (as specified by user) after autocompletion is done
+      let lineTokens = null;
+      const position = selection.getPosition();
+
+      if (model.isCheapToTokenize(position.lineNumber)) {
+        model.forceTokenization(position.lineNumber);
+        lineTokens = model.getLineTokens(position.lineNumber);
+      }
+
+      const newCursorPosition = LanguageConfigurationRegistry.shouldChangeCursorPositionAfterAutocomplete(ch, lineTokens, position.column, false);
+
+      const closeCharacter = config.autoClosingPairsOpen[ch];
+      if (newCursorPosition) {
+        commands[i] = new ReplaceCommandWithOffsetCursorState(selection, ch + closeCharacter, 0, (-closeCharacter.length + newCursorPosition));
+      } else {
+        commands[i] = new ReplaceCommandWithOffsetCursorState(selection, ch + closeCharacter, 0, -closeCharacter.length);
+      }
+    }
+    return new EditOperationResult(EditOperationType.Typing, commands, {
+      shouldPushStackElementBefore: true,
+      shouldPushStackElementAfter: false
+    });
+  }
+
+  private static _shouldSurroundChar(config: CursorConfiguration, ch: string): boolean {
+    if (isQuote(ch)) {
+      return (config.autoSurround === 'quotes' || config.autoSurround === 'languageDefined');
+    } else {
+      // Character is a bracket
+      return (config.autoSurround === 'brackets' || config.autoSurround === 'languageDefined');
+    }
+  }
+
+  private static _isSurroundSelectionType(config: CursorConfiguration, model: ITextModel, selections: Selection[], ch: string): boolean {
+    if (!TypeOperations._shouldSurroundChar(config, ch) || !config.surroundingPairs.hasOwnProperty(ch)) {
+      return false;
+    }
+
+    const isTypingAQuoteCharacter = isQuote(ch);
+
+    for (let i = 0, len = selections.length; i < len; i++) {
+      const selection = selections[i];
+
+      if (selection.isEmpty()) {
+        return false;
+      }
+
+      let selectionContainsOnlyWhitespace = true;
+
+      for (let lineNumber = selection.startLineNumber; lineNumber <= selection.endLineNumber; lineNumber++) {
+        const lineText = model.getLineContent(lineNumber);
+        const startIndex = (lineNumber === selection.startLineNumber ? selection.startColumn - 1 : 0);
+        const endIndex = (lineNumber === selection.endLineNumber ? selection.endColumn - 1 : lineText.length);
+        const selectedText = lineText.substring(startIndex, endIndex);
+        if (/[^ \t]/.test(selectedText)) {
+          // this selected text contains something other than whitespace
+          selectionContainsOnlyWhitespace = false;
+          break;
+        }
+      }
+
+      if (selectionContainsOnlyWhitespace) {
+        return false;
+      }
+
+      if (isTypingAQuoteCharacter && selection.startLineNumber === selection.endLineNumber && selection.startColumn + 1 === selection.endColumn) {
+        const selectionText = model.getValueInRange(selection);
+        if (isQuote(selectionText)) {
+          // Typing a quote character on top of another quote character
+          // => disable surround selection type
+          return false;
+        }
+      }
+    }
+
+    return true;
+  }
+
+  private static _runSurroundSelectionType(prevEditOperationType: EditOperationType, config: CursorConfiguration, model: ITextModel, selections: Selection[], ch: string): EditOperationResult {
+    let commands: ICommand[] = [];
+    for (let i = 0, len = selections.length; i < len; i++) {
+      const selection = selections[i];
+      const closeCharacter = config.surroundingPairs[ch];
+      commands[i] = new SurroundSelectionCommand(selection, ch, closeCharacter);
+    }
+    return new EditOperationResult(EditOperationType.Other, commands, {
+      shouldPushStackElementBefore: true,
+      shouldPushStackElementAfter: true
+    });
+  }
+
+  private static _isTypeInterceptorElectricChar(config: CursorConfiguration, model: ITextModel, selections: Selection[]) {
+    if (selections.length === 1 && model.isCheapToTokenize(selections[0].getEndPosition().lineNumber)) {
+      return true;
+    }
+    return false;
+  }
+
+  private static _typeInterceptorElectricChar(prevEditOperationType: EditOperationType, config: CursorConfiguration, model: ITextModel, selection: Selection, ch: string): EditOperationResult {
+    if (!config.electricChars.hasOwnProperty(ch) || !selection.isEmpty()) {
+      return null;
+    }
+
+    let position = selection.getPosition();
+    model.forceTokenization(position.lineNumber);
+    let lineTokens = model.getLineTokens(position.lineNumber);
+
+    let electricAction: IElectricAction;
+    try {
+      electricAction = LanguageConfigurationRegistry.onElectricCharacter(ch, lineTokens, position.column);
+    } catch (e) {
+      onUnexpectedError(e);
+    }
+
+    if (!electricAction) {
+      return null;
+    }
+
+    if (electricAction.appendText) {
+      const newCursorPosition = LanguageConfigurationRegistry.shouldChangeCursorPositionAfterAutocomplete(ch, lineTokens, position.column, true);
+      let command;
+
+      //*** Added support for (user input) cursorPosition for complexAutoClosePairs
+      if (newCursorPosition) {
+        command = new ReplaceCommandWithOffsetCursorState(selection, ch + electricAction.appendText, 0, (-electricAction.appendText.length + newCursorPosition));
+      } else {
+        command = new ReplaceCommandWithOffsetCursorState(selection, ch + electricAction.appendText, 0, -electricAction.appendText.length);
+      }
+
+      if (command) {
+        return new EditOperationResult(EditOperationType.Typing, [command], {
+          shouldPushStackElementBefore: false,
+          shouldPushStackElementAfter: true
+        });
+      }
+    }
+
+    if (electricAction.matchOpenBracket) {
+      let endColumn = (lineTokens.getLineContent() + ch).lastIndexOf(electricAction.matchOpenBracket) + 1;
+      let match = model.findMatchingBracketUp(electricAction.matchOpenBracket, {
+        lineNumber: position.lineNumber,
+        column: endColumn
+      });
+
+      if (match) {
+        if (match.startLineNumber === position.lineNumber) {
+          // matched something on the same line => no change in indentation
+          return null;
+        }
+        let matchLine = model.getLineContent(match.startLineNumber);
+        let matchLineIndentation = strings.getLeadingWhitespace(matchLine);
+        let newIndentation = config.normalizeIndentation(matchLineIndentation);
+
+        let lineText = model.getLineContent(position.lineNumber);
+        let lineFirstNonBlankColumn = model.getLineFirstNonWhitespaceColumn(position.lineNumber) || position.column;
+
+        let prefix = lineText.substring(lineFirstNonBlankColumn - 1, position.column - 1);
+        let typeText = newIndentation + prefix + ch;
+
+        let typeSelection = new Range(position.lineNumber, 1, position.lineNumber, position.column);
+
+        const command = new ReplaceCommand(typeSelection, typeText);
+        return new EditOperationResult(EditOperationType.Typing, [command], {
+          shouldPushStackElementBefore: false,
+          shouldPushStackElementAfter: true
+        });
+      }
+    }
+
+    return null;
+  }
+
+  public static compositionEndWithInterceptors(prevEditOperationType: EditOperationType, config: CursorConfiguration, model: ITextModel, selections: Selection[]): EditOperationResult {
+    if (config.autoClosingQuotes === 'never') {
+      return null;
+    }
+
+    let commands: ICommand[] = [];
+
+    for (let i = 0; i < selections.length; i++) {
+      if (!selections[i].isEmpty()) {
+        continue;
+      }
+      const position = selections[i].getPosition();
+      const lineText = model.getLineContent(position.lineNumber);
+      const ch = lineText.charAt(position.column - 2);
+
+      if (config.autoClosingPairsClose.hasOwnProperty(ch)) { // first of all, it's a closing tag
+        if (ch === config.autoClosingPairsClose[ch] /** isEqualPair */) {
+          const lineTextBeforeCursor = lineText.substr(0, position.column - 2);
+          const chCntBefore = this._countNeedlesInHaystack(lineTextBeforeCursor, ch);
+
+          if (chCntBefore % 2 === 1) {
+            continue; // it pairs with the opening tag.
+          }
+        }
+      }
+
+      // As we are not typing in a new character, so we don't need to run `_runAutoClosingCloseCharType`
+      // Next step, let's try to check if it's an open char.
+      if (config.autoClosingPairsOpen.hasOwnProperty(ch)) {
+        if (isQuote(ch) && position.column > 2) {
+          const wordSeparators = getMapForWordSeparators(config.wordSeparators);
+          const characterBeforeCode = lineText.charCodeAt(position.column - 3);
+          const characterBeforeType = wordSeparators.get(characterBeforeCode);
+          if (characterBeforeType === WordCharacterClass.Regular) {
+            continue;
+          }
+        }
+
+        const characterAfter = lineText.charAt(position.column - 1);
+
+        model.forceTokenization(position.lineNumber);
+        const lineTokens = model.getLineTokens(position.lineNumber);
+        const currentTokenIndex = lineTokens.findTokenIndexAtOffset(position.column - 2);
+        const currentTokenType = lineTokens.getStandardTokenType(currentTokenIndex);
+
+        if (characterAfter) {
+          let isBeforeCloseBrace = TypeOperations._isBeforeClosingBrace(config, ch, characterAfter);
+          let shouldAutoCloseBefore = isQuote(ch) ? config.shouldAutoCloseBefore.quote : config.shouldAutoCloseBefore.bracket;
+          if (isBeforeCloseBrace) {
+            // In normal auto closing logic, we will auto close if the cursor is even before a closing brace intentionally.
+            // However for composition mode, we do nothing here as users might clear all the characters for composition and we don't want to do a unnecessary auto close.
+            // Related: microsoft/vscode#57250.
+            continue;
+          }
+          if (!shouldAutoCloseBefore(characterAfter) && currentTokenType !== modes.StandardTokenType.String) {
+            continue;
+          }
+        }
+
+        if (!model.isCheapToTokenize(position.lineNumber)) {
+          // Do not force tokenization
+          continue;
+        }
+
+        let shouldAutoClosePair = false;
+
+        try {
+          shouldAutoClosePair = LanguageConfigurationRegistry.shouldAutoClosePair(ch, lineTokens, position.column - 1);
+        } catch (e) {
+          onUnexpectedError(e);
+        }
+
+        if (shouldAutoClosePair) {
+          const closeCharacter = config.autoClosingPairsOpen[ch];
+          commands[i] = new ReplaceCommandWithOffsetCursorState(selections[i], closeCharacter, 0, -closeCharacter.length);
+        }
+      }
+    }
+
+    return new EditOperationResult(EditOperationType.Typing, commands, {
+      shouldPushStackElementBefore: true,
+      shouldPushStackElementAfter: false
+    });
+  }
+
+  public static typeWithInterceptors(prevEditOperationType: EditOperationType, config: CursorConfiguration, model: ITextModel, selections: Selection[], ch: string): EditOperationResult {
+
+    if (ch === '\n') {
+      let commands: ICommand[] = [];
+      for (let i = 0, len = selections.length; i < len; i++) {
+        commands[i] = TypeOperations._enter(config, model, false, selections[i]);
+      }
+      return new EditOperationResult(EditOperationType.Typing, commands, {
+        shouldPushStackElementBefore: true,
+        shouldPushStackElementAfter: false,
+      });
+    }
+
+    if (this._isAutoIndentType(config, model, selections)) {
+      let commands: ICommand[] = [];
+      let autoIndentFails = false;
+      for (let i = 0, len = selections.length; i < len; i++) {
+        commands[i] = this._runAutoIndentType(config, model, selections[i], ch);
+        if (!commands[i]) {
+          autoIndentFails = true;
+          break;
+        }
+      }
+      if (!autoIndentFails) {
+        return new EditOperationResult(EditOperationType.Typing, commands, {
+          shouldPushStackElementBefore: true,
+          shouldPushStackElementAfter: false,
+        });
+      }
+    }
+
+    if (this._isAutoClosingCloseCharType(config, model, selections, ch)) {
+      return this._runAutoClosingCloseCharType(prevEditOperationType, config, model, selections, ch);
+    }
+
+    if (this._isAutoClosingOpenCharType(config, model, selections, ch)) {
+      return this._runAutoClosingOpenCharType(prevEditOperationType, config, model, selections, ch);
+    }
+
+    if (this._isSurroundSelectionType(config, model, selections, ch)) {
+      return this._runSurroundSelectionType(prevEditOperationType, config, model, selections, ch);
+    }
+
+    // Electric characters make sense only when dealing with a single cursor,
+    // as multiple cursors typing brackets for example would interfer with bracket matching
+    if (this._isTypeInterceptorElectricChar(config, model, selections)) {
+      const r = this._typeInterceptorElectricChar(prevEditOperationType, config, model, selections[0], ch);
+      if (r) {
+        return r;
+      }
+    }
+
+    // A simple character type
+    let commands: ICommand[] = [];
+    for (let i = 0, len = selections.length; i < len; i++) {
+      commands[i] = new ReplaceCommand(selections[i], ch);
+    }
+    let shouldPushStackElementBefore = (prevEditOperationType !== EditOperationType.Typing);
+    if (ch === ' ') {
+      shouldPushStackElementBefore = true;
+    }
+    return new EditOperationResult(EditOperationType.Typing, commands, {
+      shouldPushStackElementBefore: shouldPushStackElementBefore,
+      shouldPushStackElementAfter: false
+    });
+  }
+
+  public static typeWithoutInterceptors(prevEditOperationType: EditOperationType, config: CursorConfiguration, model: ITextModel, selections: Selection[], str: string): EditOperationResult {
+    let commands: ICommand[] = [];
+    for (let i = 0, len = selections.length; i < len; i++) {
+      commands[i] = new ReplaceCommand(selections[i], str);
+    }
+    return new EditOperationResult(EditOperationType.Typing, commands, {
+      shouldPushStackElementBefore: (prevEditOperationType !== EditOperationType.Typing),
+      shouldPushStackElementAfter: false
+    });
+  }
+
+  public static lineInsertBefore(config: CursorConfiguration, model: ITextModel, selections: Selection[]): ICommand[] {
+    let commands: ICommand[] = [];
+    for (let i = 0, len = selections.length; i < len; i++) {
+      let lineNumber = selections[i].positionLineNumber;
+
+      if (lineNumber === 1) {
+        commands[i] = new ReplaceCommandWithoutChangingPosition(new Range(1, 1, 1, 1), '\n');
+      } else {
+        lineNumber--;
+        let column = model.getLineMaxColumn(lineNumber);
+
+        commands[i] = this._enter(config, model, false, new Range(lineNumber, column, lineNumber, column));
+      }
+    }
+    return commands;
+  }
+
+  public static lineInsertAfter(config: CursorConfiguration, model: ITextModel, selections: Selection[]): ICommand[] {
+    let commands: ICommand[] = [];
+    for (let i = 0, len = selections.length; i < len; i++) {
+      const lineNumber = selections[i].positionLineNumber;
+      let column = model.getLineMaxColumn(lineNumber);
+      commands[i] = this._enter(config, model, false, new Range(lineNumber, column, lineNumber, column));
+    }
+    return commands;
+  }
+
+  public static lineBreakInsert(config: CursorConfiguration, model: ITextModel, selections: Selection[]): ICommand[] {
+    let commands: ICommand[] = [];
+    for (let i = 0, len = selections.length; i < len; i++) {
+      commands[i] = this._enter(config, model, true, selections[i]);
+    }
+    return commands;
+  }
 }