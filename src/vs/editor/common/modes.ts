/*---------------------------------------------------------------------------------------------
 *  Copyright (c) Microsoft Corporation. All rights reserved.
 *  Licensed under the MIT License. See License.txt in the project root for license information.
 *--------------------------------------------------------------------------------------------*/

import { CancellationToken } from 'vs/base/common/cancellation';
import { Color } from 'vs/base/common/color';
import { Event } from 'vs/base/common/event';
import { IMarkdownString } from 'vs/base/common/htmlContent';
import { IDisposable } from 'vs/base/common/lifecycle';
import { URI, UriComponents } from 'vs/base/common/uri';
import { Position } from 'vs/editor/common/core/position';
import { IRange, Range } from 'vs/editor/common/core/range';
import { Selection } from 'vs/editor/common/core/selection';
import { TokenizationResult, TokenizationResult2 } from 'vs/editor/common/core/token';
import * as model from 'vs/editor/common/model';
import { LanguageFeatureRegistry } from 'vs/editor/common/modes/languageFeatureRegistry';
import { TokenizationRegistryImpl } from 'vs/editor/common/modes/tokenizationRegistry';
import { ExtensionIdentifier } from 'vs/platform/extensions/common/extensions';
import { IMarkerData } from 'vs/platform/markers/common/markers';
import { iconRegistry, Codicon } from 'vs/base/common/codicons';
import { ThemeIcon } from 'vs/platform/theme/common/themeService';
/**
 * Open ended enum at runtime
 * @internal
 */
export const enum LanguageId {
	Null = 0,
	PlainText = 1
}

/**
 * @internal
 */
export class LanguageIdentifier {

	/**
	 * A string identifier. Unique across languages. e.g. 'javascript'.
	 */
	public readonly language: string;

	/**
	 * A numeric identifier. Unique across languages. e.g. 5
	 * Will vary at runtime based on registration order, etc.
	 */
	public readonly id: LanguageId;

	constructor(language: string, id: LanguageId) {
		this.language = language;
		this.id = id;
	}
}

/**
 * A mode. Will soon be obsolete.
 * @internal
 */
export interface IMode {

	getId(): string;

	getLanguageIdentifier(): LanguageIdentifier;

}

/**
 * A font style. Values are 2^x such that a bit mask can be used.
 * @internal
 */
export const enum FontStyle {
	NotSet = -1,
	None = 0,
	Italic = 1,
	Bold = 2,
	Underline = 4
}

/**
 * Open ended enum at runtime
 * @internal
 */
export const enum ColorId {
	None = 0,
	DefaultForeground = 1,
	DefaultBackground = 2
}

/**
 * A standard token type. Values are 2^x such that a bit mask can be used.
 * @internal
 */
export const enum StandardTokenType {
	Other = 0,
	Comment = 1,
	String = 2,
	RegEx = 4
}

/**
 * Helpers to manage the "collapsed" metadata of an entire StackElement stack.
 * The following assumptions have been made:
 *  - languageId < 256 => needs 8 bits
 *  - unique color count < 512 => needs 9 bits
 *
 * The binary format is:
 * - -------------------------------------------
 *     3322 2222 2222 1111 1111 1100 0000 0000
 *     1098 7654 3210 9876 5432 1098 7654 3210
 * - -------------------------------------------
 *     xxxx xxxx xxxx xxxx xxxx xxxx xxxx xxxx
 *     bbbb bbbb bfff ffff ffFF FTTT LLLL LLLL
 * - -------------------------------------------
 *  - L = LanguageId (8 bits)
 *  - T = StandardTokenType (3 bits)
 *  - F = FontStyle (3 bits)
 *  - f = foreground color (9 bits)
 *  - b = background color (9 bits)
 *
 * @internal
 */
export const enum MetadataConsts {
	LANGUAGEID_MASK = 0b00000000000000000000000011111111,
	TOKEN_TYPE_MASK = 0b00000000000000000000011100000000,
	FONT_STYLE_MASK = 0b00000000000000000011100000000000,
	FOREGROUND_MASK = 0b00000000011111111100000000000000,
	BACKGROUND_MASK = 0b11111111100000000000000000000000,

	ITALIC_MASK = 0b00000000000000000000100000000000,
	BOLD_MASK = 0b00000000000000000001000000000000,
	UNDERLINE_MASK = 0b00000000000000000010000000000000,

	SEMANTIC_USE_ITALIC = 0b00000000000000000000000000000001,
	SEMANTIC_USE_BOLD = 0b00000000000000000000000000000010,
	SEMANTIC_USE_UNDERLINE = 0b00000000000000000000000000000100,
	SEMANTIC_USE_FOREGROUND = 0b00000000000000000000000000001000,
	SEMANTIC_USE_BACKGROUND = 0b00000000000000000000000000010000,

	LANGUAGEID_OFFSET = 0,
	TOKEN_TYPE_OFFSET = 8,
	FONT_STYLE_OFFSET = 11,
	FOREGROUND_OFFSET = 14,
	BACKGROUND_OFFSET = 23
}

/**
 * @internal
 */
export class TokenMetadata {

	public static getLanguageId(metadata: number): LanguageId {
		return (metadata & MetadataConsts.LANGUAGEID_MASK) >>> MetadataConsts.LANGUAGEID_OFFSET;
	}

	public static getTokenType(metadata: number): StandardTokenType {
		return (metadata & MetadataConsts.TOKEN_TYPE_MASK) >>> MetadataConsts.TOKEN_TYPE_OFFSET;
	}

	public static getFontStyle(metadata: number): FontStyle {
		return (metadata & MetadataConsts.FONT_STYLE_MASK) >>> MetadataConsts.FONT_STYLE_OFFSET;
	}

	public static getForeground(metadata: number): ColorId {
		return (metadata & MetadataConsts.FOREGROUND_MASK) >>> MetadataConsts.FOREGROUND_OFFSET;
	}

	public static getBackground(metadata: number): ColorId {
		return (metadata & MetadataConsts.BACKGROUND_MASK) >>> MetadataConsts.BACKGROUND_OFFSET;
	}

	public static getClassNameFromMetadata(metadata: number): string {
		let foreground = this.getForeground(metadata);
		let className = 'mtk' + foreground;

		let fontStyle = this.getFontStyle(metadata);
		if (fontStyle & FontStyle.Italic) {
			className += ' mtki';
		}
		if (fontStyle & FontStyle.Bold) {
			className += ' mtkb';
		}
		if (fontStyle & FontStyle.Underline) {
			className += ' mtku';
		}

		return className;
	}

	public static getInlineStyleFromMetadata(metadata: number, colorMap: string[]): string {
		const foreground = this.getForeground(metadata);
		const fontStyle = this.getFontStyle(metadata);

		let result = `color: ${colorMap[foreground]};`;
		if (fontStyle & FontStyle.Italic) {
			result += 'font-style: italic;';
		}
		if (fontStyle & FontStyle.Bold) {
			result += 'font-weight: bold;';
		}
		if (fontStyle & FontStyle.Underline) {
			result += 'text-decoration: underline;';
		}
		return result;
	}
}

/**
 * @internal
 */
export interface ITokenizationSupport {

	getInitialState(): IState;

	// add offsetDelta to each of the returned indices
	tokenize(line: string, state: IState, offsetDelta: number): TokenizationResult;

	tokenize2(line: string, state: IState, offsetDelta: number): TokenizationResult2;
}

/**
 * The state of the tokenizer between two lines.
 * It is useful to store flags such as in multiline comment, etc.
 * The model will clone the previous line's state and pass it in to tokenize the next line.
 */
export interface IState {
	clone(): IState;
	equals(other: IState): boolean;
}

/**
 * A provider result represents the values a provider, like the [`HoverProvider`](#HoverProvider),
 * may return. For once this is the actual result type `T`, like `Hover`, or a thenable that resolves
 * to that type `T`. In addition, `null` and `undefined` can be returned - either directly or from a
 * thenable.
 */
export type ProviderResult<T> = T | undefined | null | Thenable<T | undefined | null>;

/**
 * A hover represents additional information for a symbol or word. Hovers are
 * rendered in a tooltip-like widget.
 */
export interface Hover {
	/**
	 * The contents of this hover.
	 */
	contents: IMarkdownString[];

	/**
	 * The range to which this hover applies. When missing, the
	 * editor will use the range at the current position or the
	 * current position itself.
	 */
	range?: IRange;
}

/**
 * The hover provider interface defines the contract between extensions and
 * the [hover](https://code.visualstudio.com/docs/editor/intellisense)-feature.
 */
export interface HoverProvider {
	/**
	 * Provide a hover for the given position and document. Multiple hovers at the same
	 * position will be merged by the editor. A hover can have a range which defaults
	 * to the word range at the position when omitted.
	 */
	provideHover(model: model.ITextModel, position: Position, token: CancellationToken): ProviderResult<Hover>;
}

/**
 * An evaluatable expression represents additional information for an expression in a document. Evaluatable expression are
 * evaluated by a debugger or runtime and their result is rendered in a tooltip-like widget.
 * @internal
 */
export interface EvaluatableExpression {
	/**
	 * The range to which this expression applies.
	 */
	range: IRange;
	/*
	 * This expression overrides the expression extracted from the range.
	 */
	expression?: string;
}

/**
 * The hover provider interface defines the contract between extensions and
 * the [hover](https://code.visualstudio.com/docs/editor/intellisense)-feature.
 * @internal
 */
export interface EvaluatableExpressionProvider {
	/**
	 * Provide a hover for the given position and document. Multiple hovers at the same
	 * position will be merged by the editor. A hover can have a range which defaults
	 * to the word range at the position when omitted.
	 */
	provideEvaluatableExpression(model: model.ITextModel, position: Position, token: CancellationToken): ProviderResult<EvaluatableExpression>;
}

export const enum CompletionItemKind {
	Method,
	Function,
	Constructor,
	Field,
	Variable,
	Class,
	Struct,
	Interface,
	Module,
	Property,
	Event,
	Operator,
	Unit,
	Value,
	Constant,
	Enum,
	EnumMember,
	Keyword,
	Text,
	Color,
	File,
	Reference,
	Customcolor,
	Folder,
	TypeParameter,
	User,
	Issue,
	Snippet, // <- highest value (used for compare!)
}

/**
 * @internal
 */
export const completionKindToCssClass = (function () {
	let data = Object.create(null);
	data[CompletionItemKind.Method] = 'symbol-method';
	data[CompletionItemKind.Function] = 'symbol-function';
	data[CompletionItemKind.Constructor] = 'symbol-constructor';
	data[CompletionItemKind.Field] = 'symbol-field';
	data[CompletionItemKind.Variable] = 'symbol-variable';
	data[CompletionItemKind.Class] = 'symbol-class';
	data[CompletionItemKind.Struct] = 'symbol-struct';
	data[CompletionItemKind.Interface] = 'symbol-interface';
	data[CompletionItemKind.Module] = 'symbol-module';
	data[CompletionItemKind.Property] = 'symbol-property';
	data[CompletionItemKind.Event] = 'symbol-event';
	data[CompletionItemKind.Operator] = 'symbol-operator';
	data[CompletionItemKind.Unit] = 'symbol-unit';
	data[CompletionItemKind.Value] = 'symbol-value';
	data[CompletionItemKind.Constant] = 'symbol-constant';
	data[CompletionItemKind.Enum] = 'symbol-enum';
	data[CompletionItemKind.EnumMember] = 'symbol-enum-member';
	data[CompletionItemKind.Keyword] = 'symbol-keyword';
	data[CompletionItemKind.Snippet] = 'symbol-snippet';
	data[CompletionItemKind.Text] = 'symbol-text';
	data[CompletionItemKind.Color] = 'symbol-color';
	data[CompletionItemKind.File] = 'symbol-file';
	data[CompletionItemKind.Reference] = 'symbol-reference';
	data[CompletionItemKind.Customcolor] = 'symbol-customcolor';
	data[CompletionItemKind.Folder] = 'symbol-folder';
	data[CompletionItemKind.TypeParameter] = 'symbol-type-parameter';
	data[CompletionItemKind.User] = 'account';
	data[CompletionItemKind.Issue] = 'issues';

	return function (kind: CompletionItemKind): string {
		const name = data[kind];
		let codicon = name && iconRegistry.get(name);
		if (!codicon) {
			console.info('No codicon found for CompletionItemKind ' + kind);
			codicon = Codicon.symbolProperty;
		}
		return codicon.classNames;
	};
})();

/**
 * @internal
 */
export let completionKindFromString: {
	(value: string): CompletionItemKind;
	(value: string, strict: true): CompletionItemKind | undefined;
} = (function () {
	let data: Record<string, CompletionItemKind> = Object.create(null);
	data['method'] = CompletionItemKind.Method;
	data['function'] = CompletionItemKind.Function;
	data['constructor'] = <any>CompletionItemKind.Constructor;
	data['field'] = CompletionItemKind.Field;
	data['variable'] = CompletionItemKind.Variable;
	data['class'] = CompletionItemKind.Class;
	data['struct'] = CompletionItemKind.Struct;
	data['interface'] = CompletionItemKind.Interface;
	data['module'] = CompletionItemKind.Module;
	data['property'] = CompletionItemKind.Property;
	data['event'] = CompletionItemKind.Event;
	data['operator'] = CompletionItemKind.Operator;
	data['unit'] = CompletionItemKind.Unit;
	data['value'] = CompletionItemKind.Value;
	data['constant'] = CompletionItemKind.Constant;
	data['enum'] = CompletionItemKind.Enum;
	data['enum-member'] = CompletionItemKind.EnumMember;
	data['enumMember'] = CompletionItemKind.EnumMember;
	data['keyword'] = CompletionItemKind.Keyword;
	data['snippet'] = CompletionItemKind.Snippet;
	data['text'] = CompletionItemKind.Text;
	data['color'] = CompletionItemKind.Color;
	data['file'] = CompletionItemKind.File;
	data['reference'] = CompletionItemKind.Reference;
	data['customcolor'] = CompletionItemKind.Customcolor;
	data['folder'] = CompletionItemKind.Folder;
	data['type-parameter'] = CompletionItemKind.TypeParameter;
	data['typeParameter'] = CompletionItemKind.TypeParameter;
	data['account'] = CompletionItemKind.User;
	data['issue'] = CompletionItemKind.Issue;
	return function (value: string, strict?: true) {
		let res = data[value];
		if (typeof res === 'undefined' && !strict) {
			res = CompletionItemKind.Property;
		}
		return res;
	};
})();

export interface CompletionItemLabel {
	/**
	 * The function or variable. Rendered leftmost.
	 */
	name: string;

	/**
	 * The parameters without the return type. Render after `name`.
	 */
	parameters?: string;

	/**
	 * The fully qualified name, like package name or file path. Rendered after `signature`.
	 */
	qualifier?: string;

	/**
	 * The return-type of a function or type of a property/variable. Rendered rightmost.
	 */
	type?: string;
}

export const enum CompletionItemTag {
	Deprecated = 1
}

export const enum CompletionItemInsertTextRule {
	/**
	 * Adjust whitespace/indentation of multiline insert texts to
	 * match the current line indentation.
	 */
	KeepWhitespace = 0b001,

	/**
	 * `insertText` is a snippet.
	 */
	InsertAsSnippet = 0b100,
}

/**
 * A completion item represents a text snippet that is
 * proposed to complete text that is being typed.
 */
export interface CompletionItem {
	/**
	 * The label of this completion item. By default
	 * this is also the text that is inserted when selecting
	 * this completion.
	 */
	label: string | CompletionItemLabel;
	/**
	 * The kind of this completion item. Based on the kind
	 * an icon is chosen by the editor.
	 */
	kind: CompletionItemKind;
	/**
	 * A modifier to the `kind` which affect how the item
	 * is rendered, e.g. Deprecated is rendered with a strikeout
	 */
	tags?: ReadonlyArray<CompletionItemTag>;
	/**
	 * A human-readable string with additional information
	 * about this item, like type or symbol information.
	 */
	detail?: string;
	/**
	 * A human-readable string that represents a doc-comment.
	 */
	documentation?: string | IMarkdownString;
	/**
	 * A string that should be used when comparing this item
	 * with other items. When `falsy` the [label](#CompletionItem.label)
	 * is used.
	 */
	sortText?: string;
	/**
	 * A string that should be used when filtering a set of
	 * completion items. When `falsy` the [label](#CompletionItem.label)
	 * is used.
	 */
	filterText?: string;
	/**
	 * Select this item when showing. *Note* that only one completion item can be selected and
	 * that the editor decides which item that is. The rule is that the *first* item of those
	 * that match best is selected.
	 */
	preselect?: boolean;
	/**
	 * A string or snippet that should be inserted in a document when selecting
	 * this completion.
	 * is used.
	 */
	insertText: string;
	/**
	 * Addition rules (as bitmask) that should be applied when inserting
	 * this completion.
	 */
	insertTextRules?: CompletionItemInsertTextRule;
	/**
	 * A range of text that should be replaced by this completion item.
	 *
	 * Defaults to a range from the start of the [current word](#TextDocument.getWordRangeAtPosition) to the
	 * current position.
	 *
	 * *Note:* The range must be a [single line](#Range.isSingleLine) and it must
	 * [contain](#Range.contains) the position at which completion has been [requested](#CompletionItemProvider.provideCompletionItems).
	 */
	range: IRange | { insert: IRange, replace: IRange };
	/**
	 * An optional set of characters that when pressed while this completion is active will accept it first and
	 * then type that character. *Note* that all commit characters should have `length=1` and that superfluous
	 * characters will be ignored.
	 */
	commitCharacters?: string[];
	/**
	 * An optional array of additional text edits that are applied when
	 * selecting this completion. Edits must not overlap with the main edit
	 * nor with themselves.
	 */
	additionalTextEdits?: model.ISingleEditOperation[];
	/**
	 * A command that should be run upon acceptance of this item.
	 */
	command?: Command;

	/**
	 * @internal
	 */
	_id?: [number, number];
}

export interface CompletionList {
	suggestions: CompletionItem[];
	incomplete?: boolean;
	dispose?(): void;

	/**
	 * @internal
	 */
	duration?: number;
}

/**
 * How a suggest provider was triggered.
 */
export const enum CompletionTriggerKind {
	Invoke = 0,
	TriggerCharacter = 1,
	TriggerForIncompleteCompletions = 2
}
/**
 * Contains additional information about the context in which
 * [completion provider](#CompletionItemProvider.provideCompletionItems) is triggered.
 */
export interface CompletionContext {
	/**
	 * How the completion was triggered.
	 */
	triggerKind: CompletionTriggerKind;
	/**
	 * Character that triggered the completion item provider.
	 *
	 * `undefined` if provider was not triggered by a character.
	 */
	triggerCharacter?: string;
}
/**
 * The completion item provider interface defines the contract between extensions and
 * the [IntelliSense](https://code.visualstudio.com/docs/editor/intellisense).
 *
 * When computing *complete* completion items is expensive, providers can optionally implement
 * the `resolveCompletionItem`-function. In that case it is enough to return completion
 * items with a [label](#CompletionItem.label) from the
 * [provideCompletionItems](#CompletionItemProvider.provideCompletionItems)-function. Subsequently,
 * when a completion item is shown in the UI and gains focus this provider is asked to resolve
 * the item, like adding [doc-comment](#CompletionItem.documentation) or [details](#CompletionItem.detail).
 */
export interface CompletionItemProvider {

	/**
	 * @internal
	 */
	_debugDisplayName?: string;

	triggerCharacters?: string[];
	/**
	 * Provide completion items for the given position and document.
	 */
	provideCompletionItems(model: model.ITextModel, position: Position, context: CompletionContext, token: CancellationToken): ProviderResult<CompletionList>;

	/**
	 * Given a completion item fill in more data, like [doc-comment](#CompletionItem.documentation)
	 * or [details](#CompletionItem.detail).
	 *
	 * The editor will only resolve a completion item once.
	 */
	resolveCompletionItem?(item: CompletionItem, token: CancellationToken): ProviderResult<CompletionItem>;
}

export interface CodeAction {
	title: string;
	command?: Command;
	edit?: WorkspaceEdit;
	diagnostics?: IMarkerData[];
	kind?: string;
	isPreferred?: boolean;
	disabled?: string;
}

/**
 * @internal
 */
export const enum CodeActionTriggerType {
	Auto = 1,
	Manual = 2,
}

/**
 * @internal
 */
export interface CodeActionContext {
	only?: string;
	trigger: CodeActionTriggerType;
}

export interface CodeActionList extends IDisposable {
	readonly actions: ReadonlyArray<CodeAction>;
}

/**
 * The code action interface defines the contract between extensions and
 * the [light bulb](https://code.visualstudio.com/docs/editor/editingevolved#_code-action) feature.
 * @internal
 */
export interface CodeActionProvider {

	displayName?: string

	/**
	 * Provide commands for the given document and range.
	 */
	provideCodeActions(model: model.ITextModel, range: Range | Selection, context: CodeActionContext, token: CancellationToken): ProviderResult<CodeActionList>;

	/**
	 * Given a code action fill in the edit. Will only invoked when missing.
	 */
	resolveCodeAction?(codeAction: CodeAction, token: CancellationToken): ProviderResult<CodeAction>;

	/**
	 * Optional list of CodeActionKinds that this provider returns.
	 */
	readonly providedCodeActionKinds?: ReadonlyArray<string>;

	readonly documentation?: ReadonlyArray<{ readonly kind: string, readonly command: Command }>;

	/**
	 * @internal
	 */
	_getAdditionalMenuItems?(context: CodeActionContext, actions: readonly CodeAction[]): Command[];
}

/**
 * Represents a parameter of a callable-signature. A parameter can
 * have a label and a doc-comment.
 */
export interface ParameterInformation {
	/**
	 * The label of this signature. Will be shown in
	 * the UI.
	 */
	label: string | [number, number];
	/**
	 * The human-readable doc-comment of this signature. Will be shown
	 * in the UI but can be omitted.
	 */
	documentation?: string | IMarkdownString;
}
/**
 * Represents the signature of something callable. A signature
 * can have a label, like a function-name, a doc-comment, and
 * a set of parameters.
 */
export interface SignatureInformation {
	/**
	 * The label of this signature. Will be shown in
	 * the UI.
	 */
	label: string;
	/**
	 * The human-readable doc-comment of this signature. Will be shown
	 * in the UI but can be omitted.
	 */
	documentation?: string | IMarkdownString;
	/**
	 * The parameters of this signature.
	 */
	parameters: ParameterInformation[];
	/**
	 * Index of the active parameter.
	 *
	 * If provided, this is used in place of `SignatureHelp.activeSignature`.
	 */
	activeParameter?: number;
}
/**
 * Signature help represents the signature of something
 * callable. There can be multiple signatures but only one
 * active and only one active parameter.
 */
export interface SignatureHelp {
	/**
	 * One or more signatures.
	 */
	signatures: SignatureInformation[];
	/**
	 * The active signature.
	 */
	activeSignature: number;
	/**
	 * The active parameter of the active signature.
	 */
	activeParameter: number;
}

export interface SignatureHelpResult extends IDisposable {
	value: SignatureHelp;
}

export enum SignatureHelpTriggerKind {
	Invoke = 1,
	TriggerCharacter = 2,
	ContentChange = 3,
}

export interface SignatureHelpContext {
	readonly triggerKind: SignatureHelpTriggerKind;
	readonly triggerCharacter?: string;
	readonly isRetrigger: boolean;
	readonly activeSignatureHelp?: SignatureHelp;
}

/**
 * The signature help provider interface defines the contract between extensions and
 * the [parameter hints](https://code.visualstudio.com/docs/editor/intellisense)-feature.
 */
export interface SignatureHelpProvider {

	readonly signatureHelpTriggerCharacters?: ReadonlyArray<string>;
	readonly signatureHelpRetriggerCharacters?: ReadonlyArray<string>;

	/**
	 * Provide help for the signature at the given position and document.
	 */
	provideSignatureHelp(model: model.ITextModel, position: Position, token: CancellationToken, context: SignatureHelpContext): ProviderResult<SignatureHelpResult>;
}

/**
 * A document highlight kind.
 */
export enum DocumentHighlightKind {
	/**
	 * A textual occurrence.
	 */
	Text,
	/**
	 * Read-access of a symbol, like reading a variable.
	 */
	Read,
	/**
	 * Write-access of a symbol, like writing to a variable.
	 */
	Write
}
/**
 * A document highlight is a range inside a text document which deserves
 * special attention. Usually a document highlight is visualized by changing
 * the background color of its range.
 */
export interface DocumentHighlight {
	/**
	 * The range this highlight applies to.
	 */
	range: IRange;
	/**
	 * The highlight kind, default is [text](#DocumentHighlightKind.Text).
	 */
	kind?: DocumentHighlightKind;
}
/**
 * The document highlight provider interface defines the contract between extensions and
 * the word-highlight-feature.
 */
export interface DocumentHighlightProvider {
	/**
	 * Provide a set of document highlights, like all occurrences of a variable or
	 * all exit-points of a function.
	 */
	provideDocumentHighlights(model: model.ITextModel, position: Position, token: CancellationToken): ProviderResult<DocumentHighlight[]>;
}

/**
 * The linked editing range provider interface defines the contract between extensions and
 * the linked editing feature.
 */
export interface LinkedEditingRangeProvider {

	/**
	 * Provide a list of ranges that can be edited together.
	 */
	provideLinkedEditingRanges(model: model.ITextModel, position: Position, token: CancellationToken): ProviderResult<LinkedEditingRanges>;
}

/**
 * Represents a list of ranges that can be edited together along with a word pattern to describe valid contents.
 */
export interface LinkedEditingRanges {
	/**
	 * A list of ranges that can be edited together. The ranges must have
	 * identical length and text content. The ranges cannot overlap
	 */
	ranges: IRange[];

	/**
	 * An optional word pattern that describes valid contents for the given ranges.
	 * If no pattern is provided, the language configuration's word pattern will be used.
	 */
	wordPattern?: RegExp;
}

/**
 * Value-object that contains additional information when
 * requesting references.
 */
export interface ReferenceContext {
	/**
	 * Include the declaration of the current symbol.
	 */
	includeDeclaration: boolean;
}
/**
 * The reference provider interface defines the contract between extensions and
 * the [find references](https://code.visualstudio.com/docs/editor/editingevolved#_peek)-feature.
 */
export interface ReferenceProvider {
	/**
	 * Provide a set of project-wide references for the given position and document.
	 */
	provideReferences(model: model.ITextModel, position: Position, context: ReferenceContext, token: CancellationToken): ProviderResult<Location[]>;
}

/**
 * Represents a location inside a resource, such as a line
 * inside a text file.
 */
export interface Location {
	/**
	 * The resource identifier of this location.
	 */
	uri: URI;
	/**
	 * The document range of this locations.
	 */
	range: IRange;
}

export interface LocationLink {
	/**
	 * A range to select where this link originates from.
	 */
	originSelectionRange?: IRange;

	/**
	 * The target uri this link points to.
	 */
	uri: URI;

	/**
	 * The full range this link points to.
	 */
	range: IRange;

	/**
	 * A range to select this link points to. Must be contained
	 * in `LocationLink.range`.
	 */
	targetSelectionRange?: IRange;
}

/**
 * @internal
 */
export function isLocationLink(thing: any): thing is LocationLink {
	return thing
		&& URI.isUri((thing as LocationLink).uri)
		&& Range.isIRange((thing as LocationLink).range)
		&& (Range.isIRange((thing as LocationLink).originSelectionRange) || Range.isIRange((thing as LocationLink).targetSelectionRange));
}

export type Definition = Location | Location[] | LocationLink[];

/**
 * The definition provider interface defines the contract between extensions and
 * the [go to definition](https://code.visualstudio.com/docs/editor/editingevolved#_go-to-definition)
 * and peek definition features.
 */
export interface DefinitionProvider {
	/**
	 * Provide the definition of the symbol at the given position and document.
	 */
	provideDefinition(model: model.ITextModel, position: Position, token: CancellationToken): ProviderResult<Definition | LocationLink[]>;
}

/**
 * The definition provider interface defines the contract between extensions and
 * the [go to definition](https://code.visualstudio.com/docs/editor/editingevolved#_go-to-definition)
 * and peek definition features.
 */
export interface DeclarationProvider {
	/**
	 * Provide the declaration of the symbol at the given position and document.
	 */
	provideDeclaration(model: model.ITextModel, position: Position, token: CancellationToken): ProviderResult<Definition | LocationLink[]>;
}

/**
 * The implementation provider interface defines the contract between extensions and
 * the go to implementation feature.
 */
export interface ImplementationProvider {
	/**
	 * Provide the implementation of the symbol at the given position and document.
	 */
	provideImplementation(model: model.ITextModel, position: Position, token: CancellationToken): ProviderResult<Definition | LocationLink[]>;
}

/**
 * The type definition provider interface defines the contract between extensions and
 * the go to type definition feature.
 */
export interface TypeDefinitionProvider {
	/**
	 * Provide the type definition of the symbol at the given position and document.
	 */
	provideTypeDefinition(model: model.ITextModel, position: Position, token: CancellationToken): ProviderResult<Definition | LocationLink[]>;
}

/**
 * A symbol kind.
 */
export const enum SymbolKind {
	File = 0,
	Module = 1,
	Namespace = 2,
	Package = 3,
	Class = 4,
	Method = 5,
	Property = 6,
	Field = 7,
	Constructor = 8,
	Enum = 9,
	Interface = 10,
	Function = 11,
	Variable = 12,
	Constant = 13,
	String = 14,
	Number = 15,
	Boolean = 16,
	Array = 17,
	Object = 18,
	Key = 19,
	Null = 20,
	EnumMember = 21,
	Struct = 22,
	Event = 23,
	Operator = 24,
	TypeParameter = 25
}

export const enum SymbolTag {
	Deprecated = 1,
}

/**
 * @internal
 */
export namespace SymbolKinds {

	const byName = new Map<string, SymbolKind>();
	byName.set('file', SymbolKind.File);
	byName.set('module', SymbolKind.Module);
	byName.set('namespace', SymbolKind.Namespace);
	byName.set('package', SymbolKind.Package);
	byName.set('class', SymbolKind.Class);
	byName.set('method', SymbolKind.Method);
	byName.set('property', SymbolKind.Property);
	byName.set('field', SymbolKind.Field);
	byName.set('constructor', SymbolKind.Constructor);
	byName.set('enum', SymbolKind.Enum);
	byName.set('interface', SymbolKind.Interface);
	byName.set('function', SymbolKind.Function);
	byName.set('variable', SymbolKind.Variable);
	byName.set('constant', SymbolKind.Constant);
	byName.set('string', SymbolKind.String);
	byName.set('number', SymbolKind.Number);
	byName.set('boolean', SymbolKind.Boolean);
	byName.set('array', SymbolKind.Array);
	byName.set('object', SymbolKind.Object);
	byName.set('key', SymbolKind.Key);
	byName.set('null', SymbolKind.Null);
	byName.set('enum-member', SymbolKind.EnumMember);
	byName.set('struct', SymbolKind.Struct);
	byName.set('event', SymbolKind.Event);
	byName.set('operator', SymbolKind.Operator);
	byName.set('type-parameter', SymbolKind.TypeParameter);

	const byKind = new Map<SymbolKind, string>();
	byKind.set(SymbolKind.File, 'file');
	byKind.set(SymbolKind.Module, 'module');
	byKind.set(SymbolKind.Namespace, 'namespace');
	byKind.set(SymbolKind.Package, 'package');
	byKind.set(SymbolKind.Class, 'class');
	byKind.set(SymbolKind.Method, 'method');
	byKind.set(SymbolKind.Property, 'property');
	byKind.set(SymbolKind.Field, 'field');
	byKind.set(SymbolKind.Constructor, 'constructor');
	byKind.set(SymbolKind.Enum, 'enum');
	byKind.set(SymbolKind.Interface, 'interface');
	byKind.set(SymbolKind.Function, 'function');
	byKind.set(SymbolKind.Variable, 'variable');
	byKind.set(SymbolKind.Constant, 'constant');
	byKind.set(SymbolKind.String, 'string');
	byKind.set(SymbolKind.Number, 'number');
	byKind.set(SymbolKind.Boolean, 'boolean');
	byKind.set(SymbolKind.Array, 'array');
	byKind.set(SymbolKind.Object, 'object');
	byKind.set(SymbolKind.Key, 'key');
	byKind.set(SymbolKind.Null, 'null');
	byKind.set(SymbolKind.EnumMember, 'enum-member');
	byKind.set(SymbolKind.Struct, 'struct');
	byKind.set(SymbolKind.Event, 'event');
	byKind.set(SymbolKind.Operator, 'operator');
	byKind.set(SymbolKind.TypeParameter, 'type-parameter');
	/**
	 * @internal
	 */
	export function fromString(value: string): SymbolKind | undefined {
		return byName.get(value);
	}
	/**
	 * @internal
	 */
	export function toString(kind: SymbolKind): string | undefined {
		return byKind.get(kind);
	}
	/**
	 * @internal
	 */
	export function toCssClassName(kind: SymbolKind, inline?: boolean): string {
		const symbolName = byKind.get(kind);
		let codicon = symbolName && iconRegistry.get('symbol-' + symbolName);
		if (!codicon) {
			console.info('No codicon found for SymbolKind ' + kind);
			codicon = Codicon.symbolProperty;
		}
		return `${inline ? 'inline' : 'block'} ${codicon.classNames}`;
	}
}

export interface DocumentSymbol {
	name: string;
	detail: string;
	kind: SymbolKind;
	tags: ReadonlyArray<SymbolTag>;
	containerName?: string;
	range: IRange;
	selectionRange: IRange;
	children?: DocumentSymbol[];
}

/**
 * The document symbol provider interface defines the contract between extensions and
 * the [go to symbol](https://code.visualstudio.com/docs/editor/editingevolved#_go-to-symbol)-feature.
 */
export interface DocumentSymbolProvider {

	displayName?: string;

	/**
	 * Provide symbol information for the given document.
	 */
	provideDocumentSymbols(model: model.ITextModel, token: CancellationToken): ProviderResult<DocumentSymbol[]>;
}

export type TextEdit = { range: IRange; text: string; eol?: model.EndOfLineSequence; };

/**
 * Interface used to format a model
 */
export interface FormattingOptions {
	/**
	 * Size of a tab in spaces.
	 */
	tabSize: number;
	/**
	 * Prefer spaces over tabs.
	 */
	insertSpaces: boolean;
}
/**
 * The document formatting provider interface defines the contract between extensions and
 * the formatting-feature.
 */
export interface DocumentFormattingEditProvider {

	/**
	 * @internal
	 */
	readonly extensionId?: ExtensionIdentifier;

	readonly displayName?: string;

	/**
	 * Provide formatting edits for a whole document.
	 */
	provideDocumentFormattingEdits(model: model.ITextModel, options: FormattingOptions, token: CancellationToken): ProviderResult<TextEdit[]>;
}
/**
 * The document formatting provider interface defines the contract between extensions and
 * the formatting-feature.
 */
export interface DocumentRangeFormattingEditProvider {
	/**
	 * @internal
	 */
	readonly extensionId?: ExtensionIdentifier;

	readonly displayName?: string;

	/**
	 * Provide formatting edits for a range in a document.
	 *
	 * The given range is a hint and providers can decide to format a smaller
	 * or larger range. Often this is done by adjusting the start and end
	 * of the range to full syntax nodes.
	 */
	provideDocumentRangeFormattingEdits(model: model.ITextModel, range: Range, options: FormattingOptions, token: CancellationToken): ProviderResult<TextEdit[]>;
}
/**
 * The document formatting provider interface defines the contract between extensions and
 * the formatting-feature.
 */
export interface OnTypeFormattingEditProvider {


	/**
	 * @internal
	 */
	readonly extensionId?: ExtensionIdentifier;

	autoFormatTriggerCharacters: string[];

	/**
	 * Provide formatting edits after a character has been typed.
	 *
	 * The given position and character should hint to the provider
	 * what range the position to expand to, like find the matching `{`
	 * when `}` has been entered.
	 */
	provideOnTypeFormattingEdits(model: model.ITextModel, position: Position, ch: string, options: FormattingOptions, token: CancellationToken): ProviderResult<TextEdit[]>;
}

/**
 * @internal
 */
export interface IInplaceReplaceSupportResult {
	value: string;
	range: IRange;
}

/**
 * A link inside the editor.
 */
export interface ILink {
	range: IRange;
	url?: URI | string;
	tooltip?: string;
}

export interface ILinksList {
	links: ILink[];
	dispose?(): void;
}
/**
 * A provider of links.
 */
export interface LinkProvider {
	provideLinks(model: model.ITextModel, token: CancellationToken): ProviderResult<ILinksList>;
	resolveLink?: (link: ILink, token: CancellationToken) => ProviderResult<ILink>;
}

/**
 * A color in RGBA format.
 */
export interface IColor {

	/**
	 * The red component in the range [0-1].
	 */
	readonly red: number;

	/**
	 * The green component in the range [0-1].
	 */
	readonly green: number;

	/**
	 * The blue component in the range [0-1].
	 */
	readonly blue: number;

	/**
	 * The alpha component in the range [0-1].
	 */
	readonly alpha: number;
}

/**
 * String representations for a color
 */
export interface IColorPresentation {
	/**
	 * The label of this color presentation. It will be shown on the color
	 * picker header. By default this is also the text that is inserted when selecting
	 * this color presentation.
	 */
	label: string;
	/**
	 * An [edit](#TextEdit) which is applied to a document when selecting
	 * this presentation for the color.
	 */
	textEdit?: TextEdit;
	/**
	 * An optional array of additional [text edits](#TextEdit) that are applied when
	 * selecting this color presentation.
	 */
	additionalTextEdits?: TextEdit[];
}

/**
 * A color range is a range in a text model which represents a color.
 */
export interface IColorInformation {

	/**
	 * The range within the model.
	 */
	range: IRange;

	/**
	 * The color represented in this range.
	 */
	color: IColor;
}

/**
 * A provider of colors for editor models.
 */
export interface DocumentColorProvider {
	/**
	 * Provides the color ranges for a specific model.
	 */
	provideDocumentColors(model: model.ITextModel, token: CancellationToken): ProviderResult<IColorInformation[]>;
	/**
	 * Provide the string representations for a color.
	 */
	provideColorPresentations(model: model.ITextModel, colorInfo: IColorInformation, token: CancellationToken): ProviderResult<IColorPresentation[]>;
}

export interface SelectionRange {
	range: IRange;
}

export interface SelectionRangeProvider {
	/**
	 * Provide ranges that should be selected from the given position.
	 */
	provideSelectionRanges(model: model.ITextModel, positions: Position[], token: CancellationToken): ProviderResult<SelectionRange[][]>;
}

export interface FoldingContext {
}
/**
 * A provider of folding ranges for editor models.
 */
export interface FoldingRangeProvider {

	/**
<<<<<<< HEAD
	 * Provides the id of the provider.
	 */
	id?: string;
=======
	 * An optional event to signal that the folding ranges from this provider have changed.
	 */
	onDidChange?: Event<this>;

>>>>>>> 05a5209b
	/**
	 * Provides the folding ranges for a specific model.
	 */
	provideFoldingRanges(model: model.ITextModel, context: FoldingContext, token: CancellationToken): ProviderResult<FoldingRange[]>;
}

export interface FoldingRange {

	/**
	 * The one-based start line of the range to fold. The folded area starts after the line's last character.
	 */
	start: number;

	/**
	 * The one-based end line of the range to fold. The folded area ends with the line's last character.
	 */
	end: number;

	/**
	 * Describes the [Kind](#FoldingRangeKind) of the folding range such as [Comment](#FoldingRangeKind.Comment) or
	 * [Region](#FoldingRangeKind.Region). The kind is used to categorize folding ranges and used by commands
	 * like 'Fold all comments'. See
	 * [FoldingRangeKind](#FoldingRangeKind) for an enumeration of standardized kinds.
	 */
	kind?: FoldingRangeKind;
}
export class FoldingRangeKind {
	/**
	 * Kind for folding range representing a comment. The value of the kind is 'comment'.
	 */
	static readonly Comment = new FoldingRangeKind('comment');
	/**
	 * Kind for folding range representing a import. The value of the kind is 'imports'.
	 */
	static readonly Imports = new FoldingRangeKind('imports');
	/**
	 * Kind for folding range representing regions (for example marked by `#region`, `#endregion`).
	 * The value of the kind is 'region'.
	 */
	static readonly Region = new FoldingRangeKind('region');

	/**
	 * Creates a new [FoldingRangeKind](#FoldingRangeKind).
	 *
	 * @param value of the kind.
	 */
	public constructor(public value: string) {
	}
}


export interface WorkspaceEditMetadata {
	needsConfirmation: boolean;
	label: string;
	description?: string;
	/**
	 * @internal
	 */
	iconPath?: ThemeIcon | URI | { light: URI, dark: URI };
}

export interface WorkspaceFileEditOptions {
	overwrite?: boolean;
	ignoreIfNotExists?: boolean;
	ignoreIfExists?: boolean;
	recursive?: boolean;
	copy?: boolean;
	folder?: boolean;
	skipTrashBin?: boolean;
	maxSize?: number;
}

export interface WorkspaceFileEdit {
	oldUri?: URI;
	newUri?: URI;
	options?: WorkspaceFileEditOptions;
	metadata?: WorkspaceEditMetadata;
}

export interface WorkspaceTextEdit {
	resource: URI;
	edit: TextEdit;
	modelVersionId?: number;
	metadata?: WorkspaceEditMetadata;
}

export interface WorkspaceEdit {
	edits: Array<WorkspaceTextEdit | WorkspaceFileEdit>;
}

export interface Rejection {
	rejectReason?: string;
}
export interface RenameLocation {
	range: IRange;
	text: string;
}

export interface RenameProvider {
	provideRenameEdits(model: model.ITextModel, position: Position, newName: string, token: CancellationToken): ProviderResult<WorkspaceEdit & Rejection>;
	resolveRenameLocation?(model: model.ITextModel, position: Position, token: CancellationToken): ProviderResult<RenameLocation & Rejection>;
}

/**
 * @internal
 */
export interface AuthenticationSession {
	id: string;
	accessToken: string;
	account: {
		label: string;
		id: string;
	}
	scopes: ReadonlyArray<string>;
}

/**
 * @internal
 */
export interface AuthenticationSessionsChangeEvent {
	added: ReadonlyArray<string>;
	removed: ReadonlyArray<string>;
	changed: ReadonlyArray<string>;
}

/**
 * @internal
 */
export interface AuthenticationProviderInformation {
	id: string;
	label: string;
}

export interface Command {
	id: string;
	title: string;
	tooltip?: string;
	arguments?: any[];
}

/**
 * @internal
 */
export interface CommentThreadTemplate {
	controllerHandle: number;
	label: string;
	acceptInputCommand?: Command;
	additionalCommands?: Command[];
	deleteCommand?: Command;
}

/**
 * @internal
 */
export interface CommentInfo {
	extensionId?: string;
	threads: CommentThread[];
	commentingRanges: CommentingRanges;
}

/**
 * @internal
 */
export enum CommentThreadCollapsibleState {
	/**
	 * Determines an item is collapsed
	 */
	Collapsed = 0,
	/**
	 * Determines an item is expanded
	 */
	Expanded = 1
}



/**
 * @internal
 */
export interface CommentWidget {
	commentThread: CommentThread;
	comment?: Comment;
	input: string;
	onDidChangeInput: Event<string>;
}

/**
 * @internal
 */
export interface CommentInput {
	value: string;
	uri: URI;
}

/**
 * @internal
 */
export interface CommentThread {
	commentThreadHandle: number;
	controllerHandle: number;
	extensionId?: string;
	threadId: string;
	resource: string | null;
	range: IRange;
	label: string | undefined;
	contextValue: string | undefined;
	comments: Comment[] | undefined;
	onDidChangeComments: Event<Comment[] | undefined>;
	collapsibleState?: CommentThreadCollapsibleState;
	canReply: boolean;
	input?: CommentInput;
	onDidChangeInput: Event<CommentInput | undefined>;
	onDidChangeRange: Event<IRange>;
	onDidChangeLabel: Event<string | undefined>;
	onDidChangeCollasibleState: Event<CommentThreadCollapsibleState | undefined>;
	onDidChangeCanReply: Event<boolean>;
	isDisposed: boolean;
}

/**
 * @internal
 */

export interface CommentingRanges {
	readonly resource: URI;
	ranges: IRange[];
}

/**
 * @internal
 */
export interface CommentReaction {
	readonly label?: string;
	readonly iconPath?: UriComponents;
	readonly count?: number;
	readonly hasReacted?: boolean;
	readonly canEdit?: boolean;
}

/**
 * @internal
 */
export interface CommentOptions {
	/**
	 * An optional string to show on the comment input box when it's collapsed.
	 */
	prompt?: string;

	/**
	 * An optional string to show as placeholder in the comment input box when it's focused.
	 */
	placeHolder?: string;
}

/**
 * @internal
 */
export enum CommentMode {
	Editing = 0,
	Preview = 1
}

/**
 * @internal
 */
export interface Comment {
	readonly uniqueIdInThread: number;
	readonly body: IMarkdownString;
	readonly userName: string;
	readonly userIconPath?: string;
	readonly contextValue?: string;
	readonly commentReactions?: CommentReaction[];
	readonly label?: string;
	readonly mode?: CommentMode;
}

/**
 * @internal
 */
export interface CommentThreadChangedEvent {
	/**
	 * Added comment threads.
	 */
	readonly added: CommentThread[];

	/**
	 * Removed comment threads.
	 */
	readonly removed: CommentThread[];

	/**
	 * Changed comment threads.
	 */
	readonly changed: CommentThread[];
}

/**
 * @internal
 */
export interface IWebviewPortMapping {
	webviewPort: number;
	extensionHostPort: number;
}

/**
 * @internal
 */
export interface IWebviewOptions {
	readonly enableScripts?: boolean;
	readonly enableCommandUris?: boolean;
	readonly localResourceRoots?: ReadonlyArray<UriComponents>;
	readonly portMapping?: ReadonlyArray<IWebviewPortMapping>;
}

/**
 * @internal
 */
export interface IWebviewPanelOptions {
	readonly enableFindWidget?: boolean;
	readonly retainContextWhenHidden?: boolean;
}


export interface CodeLens {
	range: IRange;
	id?: string;
	command?: Command;
}

export interface CodeLensList {
	lenses: CodeLens[];
	dispose(): void;
}

export interface CodeLensProvider {
	onDidChange?: Event<this>;
	provideCodeLenses(model: model.ITextModel, token: CancellationToken): ProviderResult<CodeLensList>;
	resolveCodeLens?(model: model.ITextModel, codeLens: CodeLens, token: CancellationToken): ProviderResult<CodeLens>;
}

export interface SemanticTokensLegend {
	readonly tokenTypes: string[];
	readonly tokenModifiers: string[];
}

export interface SemanticTokens {
	readonly resultId?: string;
	readonly data: Uint32Array;
}

export interface SemanticTokensEdit {
	readonly start: number;
	readonly deleteCount: number;
	readonly data?: Uint32Array;
}

export interface SemanticTokensEdits {
	readonly resultId?: string;
	readonly edits: SemanticTokensEdit[];
}

export interface DocumentSemanticTokensProvider {
	onDidChange?: Event<void>;
	getLegend(): SemanticTokensLegend;
	provideDocumentSemanticTokens(model: model.ITextModel, lastResultId: string | null, token: CancellationToken): ProviderResult<SemanticTokens | SemanticTokensEdits>;
	releaseDocumentSemanticTokens(resultId: string | undefined): void;
}

export interface DocumentRangeSemanticTokensProvider {
	getLegend(): SemanticTokensLegend;
	provideDocumentRangeSemanticTokens(model: model.ITextModel, range: Range, token: CancellationToken): ProviderResult<SemanticTokens>;
}

// --- feature registries ------

/**
 * @internal
 */
export const ReferenceProviderRegistry = new LanguageFeatureRegistry<ReferenceProvider>();

/**
 * @internal
 */
export const RenameProviderRegistry = new LanguageFeatureRegistry<RenameProvider>();

/**
 * @internal
 */
export const CompletionProviderRegistry = new LanguageFeatureRegistry<CompletionItemProvider>();

/**
 * @internal
 */
export const SignatureHelpProviderRegistry = new LanguageFeatureRegistry<SignatureHelpProvider>();

/**
 * @internal
 */
export const HoverProviderRegistry = new LanguageFeatureRegistry<HoverProvider>();

/**
 * @internal
 */
export const EvaluatableExpressionProviderRegistry = new LanguageFeatureRegistry<EvaluatableExpressionProvider>();

/**
 * @internal
 */
export const DocumentSymbolProviderRegistry = new LanguageFeatureRegistry<DocumentSymbolProvider>();

/**
 * @internal
 */
export const DocumentHighlightProviderRegistry = new LanguageFeatureRegistry<DocumentHighlightProvider>();

/**
 * @internal
 */
export const LinkedEditingRangeProviderRegistry = new LanguageFeatureRegistry<LinkedEditingRangeProvider>();

/**
 * @internal
 */
export const DefinitionProviderRegistry = new LanguageFeatureRegistry<DefinitionProvider>();

/**
 * @internal
 */
export const DeclarationProviderRegistry = new LanguageFeatureRegistry<DeclarationProvider>();

/**
 * @internal
 */
export const ImplementationProviderRegistry = new LanguageFeatureRegistry<ImplementationProvider>();

/**
 * @internal
 */
export const TypeDefinitionProviderRegistry = new LanguageFeatureRegistry<TypeDefinitionProvider>();

/**
 * @internal
 */
export const CodeLensProviderRegistry = new LanguageFeatureRegistry<CodeLensProvider>();

/**
 * @internal
 */
export const CodeActionProviderRegistry = new LanguageFeatureRegistry<CodeActionProvider>();

/**
 * @internal
 */
export const DocumentFormattingEditProviderRegistry = new LanguageFeatureRegistry<DocumentFormattingEditProvider>();

/**
 * @internal
 */
export const DocumentRangeFormattingEditProviderRegistry = new LanguageFeatureRegistry<DocumentRangeFormattingEditProvider>();

/**
 * @internal
 */
export const OnTypeFormattingEditProviderRegistry = new LanguageFeatureRegistry<OnTypeFormattingEditProvider>();

/**
 * @internal
 */
export const LinkProviderRegistry = new LanguageFeatureRegistry<LinkProvider>();

/**
 * @internal
 */
export const ColorProviderRegistry = new LanguageFeatureRegistry<DocumentColorProvider>();

/**
 * @internal
 */
export const SelectionRangeRegistry = new LanguageFeatureRegistry<SelectionRangeProvider>();

/**
 * @internal
 */
export const FoldingRangeProviderRegistry = new LanguageFeatureRegistry<FoldingRangeProvider>();

/**
 * @internal
 */
export const DocumentSemanticTokensProviderRegistry = new LanguageFeatureRegistry<DocumentSemanticTokensProvider>();

/**
 * @internal
 */
export const DocumentRangeSemanticTokensProviderRegistry = new LanguageFeatureRegistry<DocumentRangeSemanticTokensProvider>();

/**
 * @internal
 */
export interface ITokenizationSupportChangedEvent {
	changedLanguages: string[];
	changedColorMap: boolean;
}

/**
 * @internal
 */
export interface ITokenizationRegistry {

	/**
	 * An event triggered when:
	 *  - a tokenization support is registered, unregistered or changed.
	 *  - the color map is changed.
	 */
	onDidChange: Event<ITokenizationSupportChangedEvent>;

	/**
	 * Fire a change event for a language.
	 * This is useful for languages that embed other languages.
	 */
	fire(languages: string[]): void;

	/**
	 * Register a tokenization support.
	 */
	register(language: string, support: ITokenizationSupport): IDisposable;

	/**
	 * Register a promise for a tokenization support.
	 */
	registerPromise(language: string, promise: Thenable<ITokenizationSupport>): IDisposable;

	/**
	 * Get the tokenization support for a language.
	 * Returns `null` if not found.
	 */
	get(language: string): ITokenizationSupport | null;

	/**
	 * Get the promise of a tokenization support for a language.
	 * `null` is returned if no support is available and no promise for the support has been registered yet.
	 */
	getPromise(language: string): Thenable<ITokenizationSupport> | null;

	/**
	 * Set the new color map that all tokens will use in their ColorId binary encoded bits for foreground and background.
	 */
	setColorMap(colorMap: Color[]): void;

	getColorMap(): Color[] | null;

	getDefaultBackground(): Color | null;
}

/**
 * @internal
 */
export const TokenizationRegistry = new TokenizationRegistryImpl();<|MERGE_RESOLUTION|>--- conflicted
+++ resolved
@@ -1315,16 +1315,15 @@
 export interface FoldingRangeProvider {
 
 	/**
-<<<<<<< HEAD
+	 * An optional event to signal that the folding ranges from this provider have changed.
+	 */
+	onDidChange?: Event<this>;
+
+	/**
 	 * Provides the id of the provider.
 	 */
 	id?: string;
-=======
-	 * An optional event to signal that the folding ranges from this provider have changed.
-	 */
-	onDidChange?: Event<this>;
-
->>>>>>> 05a5209b
+
 	/**
 	 * Provides the folding ranges for a specific model.
 	 */
