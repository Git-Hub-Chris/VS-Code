--- conflicted
+++ resolved
@@ -236,30 +236,15 @@
 
 						// Search for quickfixes in the curret code action set.
 						const foundQuickfix = codeActionSet.validActions?.some(action => action.action.kind ? CodeActionKind.QuickFix.contains(new CodeActionKind(action.action.kind)) : false);
-<<<<<<< HEAD
-						if (foundQuickfix) {
-							const allMarkers = this._markerService.read({ resource: model.uri });
-							for (const action of codeActionSet.validActions) {
-								if (action.action.command?.arguments?.some(arg => typeof arg === 'string' && arg.includes('_typescript.applyFixAllCodeAction'))) {
-=======
 						const allMarkers = this._markerService.read({ resource: model.uri });
 						if (foundQuickfix) {
 							for (const action of codeActionSet.validActions) {
 								if (action.action.command?.arguments?.some(arg => typeof arg === 'string' && arg.includes(APPLY_FIX_ALL_COMMAND_ID))) {
->>>>>>> 078b9880
 									action.action.diagnostics = [...allMarkers.filter(marker => marker.relatedInformation)];
 								}
 							}
 							return { validActions: codeActionSet.validActions, allActions: allCodeActions, documentation: codeActionSet.documentation, hasAutoFix: codeActionSet.hasAutoFix, hasAIFix: codeActionSet.hasAIFix, allAIFixes: codeActionSet.allAIFixes, dispose: () => { codeActionSet.dispose(); } };
-<<<<<<< HEAD
-						}
-
-						if (!foundQuickfix) {
-							const allMarkers = this._markerService.read({ resource: model.uri });
-
-=======
 						} else if (!foundQuickfix) {
->>>>>>> 078b9880
 							// If markers exists, and there are no quickfixes found or length is zero, check for quickfixes on that line.
 							if (allMarkers.length > 0) {
 								const currPosition = trigger.selection.getPosition();
@@ -288,22 +273,6 @@
 
 										if (actionsAtMarker.validActions.length !== 0) {
 											for (const action of actionsAtMarker.validActions) {
-<<<<<<< HEAD
-												if (action.action.command?.arguments?.some(arg => typeof arg === 'string' && arg.includes('_typescript.applyFixAllCodeAction'))) {
-													action.action.diagnostics = [...allMarkers.filter(marker => marker.relatedInformation)];
-												}
-
-												if (codeActionSet.allActions.length === 0) {
-													allCodeActions.push(...actionsAtMarker.allActions);
-												}
-
-												// Already filtered through to only get quickfixes, so no need to filter again.
-												if (Math.abs(currPosition.column - col) < distance) {
-													currentActions.unshift(...actionsAtMarker.validActions);
-												} else {
-													currentActions.push(...actionsAtMarker.validActions);
-												}
-=======
 												if (action.action.command?.arguments?.some(arg => typeof arg === 'string' && arg.includes(APPLY_FIX_ALL_COMMAND_ID))) {
 													action.action.diagnostics = [...allMarkers.filter(marker => marker.relatedInformation)];
 												}
@@ -318,7 +287,6 @@
 												currentActions.unshift(...actionsAtMarker.validActions);
 											} else {
 												currentActions.push(...actionsAtMarker.validActions);
->>>>>>> 078b9880
 											}
 										}
 										distance = Math.abs(currPosition.column - col);
