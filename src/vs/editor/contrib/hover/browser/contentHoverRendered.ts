/*---------------------------------------------------------------------------------------------
 *  Copyright (c) Microsoft Corporation. All rights reserved.
 *  Licensed under the MIT License. See License.txt in the project root for license information.
 *--------------------------------------------------------------------------------------------*/

import { IEditorHoverContext, IEditorHoverParticipant, IEditorHoverRenderContext, IHoverPart, IRenderedHoverParts, RenderedHoverParts } from './hoverTypes.js';
import { Disposable, DisposableStore, IDisposable, toDisposable } from '../../../../base/common/lifecycle.js';
import { EditorHoverStatusBar } from './contentHoverStatusBar.js';
import { HoverStartSource } from './hoverOperation.js';
import { IKeybindingService } from '../../../../platform/keybinding/common/keybinding.js';
import { ModelDecorationOptions } from '../../../common/model/textModel.js';
import { ICodeEditor } from '../../../browser/editorBrowser.js';
import { Position } from '../../../common/core/position.js';
import { Range } from '../../../common/core/range.js';
import { ContentHoverResult } from './contentHoverTypes.js';
import * as dom from '../../../../base/browser/dom.js';
import { HoverVerbosityAction } from '../../../common/languages.js';
import { MarkdownHoverParticipant } from './markdownHoverParticipant.js';
import { HoverColorPickerParticipant } from '../../colorPicker/browser/hoverColorPicker/hoverColorPickerParticipant.js';
import { localize } from '../../../../nls.js';
import { InlayHintsHover } from '../../inlayHints/browser/inlayHintsHover.js';
import { BugIndicatingError } from '../../../../base/common/errors.js';
import { HoverAction } from '../../../../base/browser/ui/hover/hoverWidget.js';
import { IHoverService } from '../../../../platform/hover/browser/hover.js';
import { IOffsetRange } from '../../../common/core/offsetRange.js';

export class RenderedContentHover extends Disposable {

	public closestMouseDistance: number | undefined;
	public initialMousePosX: number | undefined;
	public initialMousePosY: number | undefined;

	public readonly showAtPosition: Position;
	public readonly showAtSecondaryPosition: Position;
	public readonly shouldFocus: boolean;
	public readonly source: HoverStartSource;
	public readonly shouldAppearBeforeContent: boolean;

	private readonly _renderedHoverParts: RenderedContentHoverParts;

	constructor(
		editor: ICodeEditor,
		hoverResult: ContentHoverResult,
		participants: IEditorHoverParticipant<IHoverPart>[],
		context: IEditorHoverContext,
		@IKeybindingService keybindingService: IKeybindingService,
		@IHoverService hoverService: IHoverService
	) {
		super();
		const parts = hoverResult.hoverParts;
		this._renderedHoverParts = this._register(new RenderedContentHoverParts(
			editor,
			participants,
			parts,
			context,
			keybindingService,
			hoverService
		));
		const contentHoverComputerOptions = hoverResult.options;
		const anchor = contentHoverComputerOptions.anchor;
		const { showAtPosition, showAtSecondaryPosition } = RenderedContentHover.computeHoverPositions(editor, anchor.range, parts);
		this.shouldAppearBeforeContent = parts.some(m => m.isBeforeContent);
		this.showAtPosition = showAtPosition;
		this.showAtSecondaryPosition = showAtSecondaryPosition;
		this.initialMousePosX = anchor.initialMousePosX;
		this.initialMousePosY = anchor.initialMousePosY;
		this.shouldFocus = contentHoverComputerOptions.shouldFocus;
		this.source = contentHoverComputerOptions.source;
	}

	public get domNode(): DocumentFragment {
		return this._renderedHoverParts.domNode;
	}

	public get domNodeHasChildren(): boolean {
		return this._renderedHoverParts.domNodeHasChildren;
	}

	public get focusedHoverPartIndex(): number {
		return this._renderedHoverParts.focusedHoverPartIndex;
	}

	public get hoverPartsCount(): number {
		return this._renderedHoverParts.hoverPartsCount;
	}

	public focusHoverPartWithIndex(index: number): void {
		this._renderedHoverParts.focusHoverPartWithIndex(index);
	}

	public getAccessibleWidgetContent(): string {
		return this._renderedHoverParts.getAccessibleContent();
	}

	public getAccessibleWidgetContentAtIndex(index: number): string {
		return this._renderedHoverParts.getAccessibleHoverContentAtIndex(index);
	}

	public async updateHoverVerbosityLevel(action: HoverVerbosityAction, index: number, focus?: boolean): Promise<void> {
		this._renderedHoverParts.updateHoverVerbosityLevel(action, index, focus);
	}

	public doesHoverAtIndexSupportVerbosityAction(index: number, action: HoverVerbosityAction): boolean {
		return this._renderedHoverParts.doesHoverAtIndexSupportVerbosityAction(index, action);
	}

	public isColorPickerVisible(): boolean {
		return this._renderedHoverParts.isColorPickerVisible();
	}

	public static computeHoverPositions(editor: ICodeEditor, anchorRange: Range, hoverParts: IHoverPart[]): { showAtPosition: Position; showAtSecondaryPosition: Position } {

		let startColumnBoundary = 1;
		if (editor.hasModel()) {
			// Ensure the range is on the current view line
			const viewModel = editor._getViewModel();
			const coordinatesConverter = viewModel.coordinatesConverter;
			const anchorViewRange = coordinatesConverter.convertModelRangeToViewRange(anchorRange);
			const anchorViewMinColumn = viewModel.getLineMinColumn(anchorViewRange.startLineNumber);
			const anchorViewRangeStart = new Position(anchorViewRange.startLineNumber, anchorViewMinColumn);
			startColumnBoundary = coordinatesConverter.convertViewPositionToModelPosition(anchorViewRangeStart).column;
		}

		// The anchor range is always on a single line
		const anchorStartLineNumber = anchorRange.startLineNumber;
		let secondaryPositionColumn = anchorRange.startColumn;
		let forceShowAtRange: Range | undefined;

		for (const hoverPart of hoverParts) {
			const hoverPartRange = hoverPart.range;
			const hoverPartRangeOnAnchorStartLine = hoverPartRange.startLineNumber === anchorStartLineNumber;
			const hoverPartRangeOnAnchorEndLine = hoverPartRange.endLineNumber === anchorStartLineNumber;
			const hoverPartRangeIsOnAnchorLine = hoverPartRangeOnAnchorStartLine && hoverPartRangeOnAnchorEndLine;
			if (hoverPartRangeIsOnAnchorLine) {
				// this message has a range that is completely sitting on the line of the anchor
				const hoverPartStartColumn = hoverPartRange.startColumn;
				const minSecondaryPositionColumn = Math.min(secondaryPositionColumn, hoverPartStartColumn);
				secondaryPositionColumn = Math.max(minSecondaryPositionColumn, startColumnBoundary);
			}
			if (hoverPart.forceShowAtRange) {
				forceShowAtRange = hoverPartRange;
			}
		}

		let showAtPosition: Position;
		let showAtSecondaryPosition: Position;
		if (forceShowAtRange) {
			const forceShowAtPosition = forceShowAtRange.getStartPosition();
			showAtPosition = forceShowAtPosition;
			showAtSecondaryPosition = forceShowAtPosition;
		} else {
			showAtPosition = anchorRange.getStartPosition();
			showAtSecondaryPosition = new Position(anchorStartLineNumber, secondaryPositionColumn);
		}
		return {
			showAtPosition,
			showAtSecondaryPosition,
		};
	}
}

interface IRenderedContentHoverPart {
	/**
	 * Type of rendered part
	 */
	type: 'hoverPart';
	/**
	 * Participant of the rendered hover part
	 */
	participant: IEditorHoverParticipant<IHoverPart>;
	/**
	 * The rendered hover part
	 */
	hoverPart: IHoverPart;
	/**
	 * The HTML element containing the hover status bar.
	 */
	hoverElement: HTMLElement;
}

interface IRenderedContentStatusBar {
	/**
	 * Type of rendered part
	 */
	type: 'statusBar';
	/**
	 * The HTML element containing the hover status bar.
	 */
	hoverElement: HTMLElement;
	/**
	 * The actions of the hover status bar.
	 */
	actions: HoverAction[];
}

type IRenderedContentHoverPartOrStatusBar = IRenderedContentHoverPart | IRenderedContentStatusBar;

class RenderedStatusBar implements IDisposable {

	constructor(fragment: DocumentFragment, private readonly _statusBar: EditorHoverStatusBar) {
		fragment.appendChild(this._statusBar.hoverElement);
	}

	get hoverElement(): HTMLElement {
		return this._statusBar.hoverElement;
	}

	get actions(): HoverAction[] {
		return this._statusBar.actions;
	}

	dispose() {
		this._statusBar.dispose();
	}
}

class RenderedContentHoverParts extends Disposable {

	private static readonly _DECORATION_OPTIONS = ModelDecorationOptions.register({
		description: 'content-hover-highlight',
		className: 'hoverHighlight'
	});

	private readonly _renderedParts: IRenderedContentHoverPartOrStatusBar[] = [];
	private readonly _fragment: DocumentFragment;
	private readonly _context: IEditorHoverContext;

	private _markdownHoverParticipant: MarkdownHoverParticipant | undefined;
	private _colorHoverParticipant: HoverColorPickerParticipant | undefined;
	private _focusedHoverPartIndex: number = -1;

	constructor(
		editor: ICodeEditor,
		participants: IEditorHoverParticipant<IHoverPart>[],
		hoverParts: IHoverPart[],
		context: IEditorHoverContext,
		@IKeybindingService keybindingService: IKeybindingService,
		@IHoverService hoverService: IHoverService
	) {
		super();
		this._context = context;
		this._fragment = document.createDocumentFragment();
		this._register(this._renderParts(participants, hoverParts, context, keybindingService, hoverService));
		this._register(this._registerListenersOnRenderedParts());
		this._register(this._createEditorDecorations(editor, hoverParts));
		this._updateMarkdownAndColorParticipantInfo(participants);
	}

	private _createEditorDecorations(editor: ICodeEditor, hoverParts: IHoverPart[]): IDisposable {
		if (hoverParts.length === 0) {
			return Disposable.None;
		}
		let highlightRange = hoverParts[0].range;
		for (const hoverPart of hoverParts) {
			const hoverPartRange = hoverPart.range;
			highlightRange = Range.plusRange(highlightRange, hoverPartRange);
		}
		const highlightDecoration = editor.createDecorationsCollection();
		highlightDecoration.set([{
			range: highlightRange,
			options: RenderedContentHoverParts._DECORATION_OPTIONS
		}]);
		return toDisposable(() => {
			highlightDecoration.clear();
		});
	}

	private _renderParts(participants: IEditorHoverParticipant<IHoverPart>[], hoverParts: IHoverPart[], hoverContext: IEditorHoverContext, keybindingService: IKeybindingService, hoverService: IHoverService): IDisposable {
		const statusBar = new EditorHoverStatusBar(keybindingService, hoverService);
		const hoverRenderingContext: IEditorHoverRenderContext = {
			fragment: this._fragment,
			statusBar,
			...hoverContext
		};
		const disposables = new DisposableStore();
		for (const participant of participants) {
			const renderedHoverParts = this._renderHoverPartsForParticipant(hoverParts, participant, hoverRenderingContext);
			disposables.add(renderedHoverParts);
			for (const renderedHoverPart of renderedHoverParts.renderedHoverParts) {
				this._renderedParts.push({
					type: 'hoverPart',
					participant,
					hoverPart: renderedHoverPart.hoverPart,
					hoverElement: renderedHoverPart.hoverElement,
				});
			}
		}
		const renderedStatusBar = this._renderStatusBar(this._fragment, statusBar);
		if (renderedStatusBar) {
			disposables.add(renderedStatusBar);
			this._renderedParts.push({
				type: 'statusBar',
				hoverElement: renderedStatusBar.hoverElement,
				actions: renderedStatusBar.actions,
			});
		}
		return toDisposable(() => { disposables.dispose(); });
	}

	private _renderHoverPartsForParticipant(hoverParts: IHoverPart[], participant: IEditorHoverParticipant<IHoverPart>, hoverRenderingContext: IEditorHoverRenderContext): IRenderedHoverParts<IHoverPart> {
		const hoverPartsForParticipant = hoverParts.filter(hoverPart => hoverPart.owner === participant);
		const hasHoverPartsForParticipant = hoverPartsForParticipant.length > 0;
		if (!hasHoverPartsForParticipant) {
			return new RenderedHoverParts([]);
		}
		return participant.renderHoverParts(hoverRenderingContext, hoverPartsForParticipant);
	}

	private _renderStatusBar(fragment: DocumentFragment, statusBar: EditorHoverStatusBar): RenderedStatusBar | undefined {
		if (!statusBar.hasContent) {
			return undefined;
		}
		return new RenderedStatusBar(fragment, statusBar);
	}

	private _registerListenersOnRenderedParts(): IDisposable {
		const disposables = new DisposableStore();
		this._renderedParts.forEach((renderedPart: IRenderedContentHoverPartOrStatusBar, index: number) => {
			const element = renderedPart.hoverElement;
			element.tabIndex = 0;
			disposables.add(dom.addDisposableListener(element, dom.EventType.FOCUS_IN, (event: Event) => {
				event.stopPropagation();
				this._focusedHoverPartIndex = index;
			}));
			disposables.add(dom.addDisposableListener(element, dom.EventType.FOCUS_OUT, (event: Event) => {
				event.stopPropagation();
				this._focusedHoverPartIndex = -1;
			}));
		});
		return disposables;
	}

	private _updateMarkdownAndColorParticipantInfo(participants: IEditorHoverParticipant<IHoverPart>[]) {
		const markdownHoverParticipant = participants.find(p => {
			return (p instanceof MarkdownHoverParticipant) && !(p instanceof InlayHintsHover);
		});
		if (markdownHoverParticipant) {
			this._markdownHoverParticipant = markdownHoverParticipant as MarkdownHoverParticipant;
		}
		this._colorHoverParticipant = participants.find(p => p instanceof HoverColorPickerParticipant);
	}

	public focusHoverPartWithIndex(index: number): void {
		if (index < 0 || index >= this._renderedParts.length) {
			return;
		}
		this._renderedParts[index].hoverElement.focus();
	}

	public getAccessibleContent(): string {
		const content: string[] = [];
		for (let i = 0; i < this._renderedParts.length; i++) {
			content.push(this.getAccessibleHoverContentAtIndex(i));
		}
		return content.join('\n\n');
	}

	public getAccessibleHoverContentAtIndex(index: number): string {
		const renderedPart = this._renderedParts[index];
		if (!renderedPart) {
			return '';
		}
		if (renderedPart.type === 'statusBar') {
			const statusBarDescription = [localize('hoverAccessibilityStatusBar', "This is a hover status bar.")];
			for (const action of renderedPart.actions) {
				const keybinding = action.actionKeybindingLabel;
				if (keybinding) {
					statusBarDescription.push(localize('hoverAccessibilityStatusBarActionWithKeybinding', "It has an action with label {0} and keybinding {1}.", action.actionLabel, keybinding));
				} else {
					statusBarDescription.push(localize('hoverAccessibilityStatusBarActionWithoutKeybinding', "It has an action with label {0}.", action.actionLabel));
				}
			}
			return statusBarDescription.join('\n');
		}
		return renderedPart.participant.getAccessibleContent(renderedPart.hoverPart);
	}

	public async updateHoverVerbosityLevel(action: HoverVerbosityAction, index: number, focus?: boolean): Promise<void> {
		if (!this._markdownHoverParticipant) {
			return;
		}
		let rangeOfIndicesToUpdate: IOffsetRange;
		if (index >= 0) {
			rangeOfIndicesToUpdate = { start: index, endExclusive: index + 1 };
		} else {
			rangeOfIndicesToUpdate = this._findRangeOfMarkdownHoverParts(this._markdownHoverParticipant);
		}
		for (let i = rangeOfIndicesToUpdate.start; i < rangeOfIndicesToUpdate.endExclusive; i++) {
			const normalizedMarkdownHoverIndex = this._normalizedIndexToMarkdownHoverIndexRange(this._markdownHoverParticipant, i);
			if (normalizedMarkdownHoverIndex === undefined) {
				continue;
			}
			const renderedPart = await this._markdownHoverParticipant.updateMarkdownHoverVerbosityLevel(action, normalizedMarkdownHoverIndex);
			if (!renderedPart) {
				continue;
			}
			this._renderedParts[i] = {
				type: 'hoverPart',
				participant: this._markdownHoverParticipant,
				hoverPart: renderedPart.hoverPart,
				hoverElement: renderedPart.hoverElement,
			};
		}
		if (focus) {
			if (index >= 0) {
				this.focusHoverPartWithIndex(index);
			} else {
				this._context.focus();
			}
		}
<<<<<<< HEAD
		this._renderedParts[index] = {
			type: 'hoverPart',
			participant: this._markdownHoverParticipant,
			hoverPart: renderedPart.hoverPart,
			hoverElement: renderedPart.hoverElement,
		};
		this._context.onContentsChanged({ allowPositionPreferenceRecomputation: false });
=======
		this._context.onContentsChanged();
>>>>>>> 516c29d1
	}

	public doesHoverAtIndexSupportVerbosityAction(index: number, action: HoverVerbosityAction): boolean {
		if (!this._markdownHoverParticipant) {
			return false;
		}
		const normalizedMarkdownHoverIndex = this._normalizedIndexToMarkdownHoverIndexRange(this._markdownHoverParticipant, index);
		if (normalizedMarkdownHoverIndex === undefined) {
			return false;
		}
		return this._markdownHoverParticipant.doesMarkdownHoverAtIndexSupportVerbosityAction(normalizedMarkdownHoverIndex, action);
	}

	public isColorPickerVisible(): boolean {
		return this._colorHoverParticipant?.isColorPickerVisible() ?? false;
	}

	private _normalizedIndexToMarkdownHoverIndexRange(markdownHoverParticipant: MarkdownHoverParticipant, index: number): number | undefined {
		const renderedPart = this._renderedParts[index];
		if (!renderedPart || renderedPart.type !== 'hoverPart') {
			return undefined;
		}
		const isHoverPartMarkdownHover = renderedPart.participant === markdownHoverParticipant;
		if (!isHoverPartMarkdownHover) {
			return undefined;
		}
		const firstIndexOfMarkdownHovers = this._renderedParts.findIndex(renderedPart =>
			renderedPart.type === 'hoverPart'
			&& renderedPart.participant === markdownHoverParticipant
		);
		if (firstIndexOfMarkdownHovers === -1) {
			throw new BugIndicatingError();
		}
		return index - firstIndexOfMarkdownHovers;
	}

	private _findRangeOfMarkdownHoverParts(markdownHoverParticipant: MarkdownHoverParticipant): IOffsetRange {
		const copiedRenderedParts = this._renderedParts.slice();
		const firstIndexOfMarkdownHovers = copiedRenderedParts.findIndex(renderedPart => renderedPart.type === 'hoverPart' && renderedPart.participant === markdownHoverParticipant);
		const inversedLastIndexOfMarkdownHovers = copiedRenderedParts.reverse().findIndex(renderedPart => renderedPart.type === 'hoverPart' && renderedPart.participant === markdownHoverParticipant);
		const lastIndexOfMarkdownHovers = inversedLastIndexOfMarkdownHovers >= 0 ? copiedRenderedParts.length - inversedLastIndexOfMarkdownHovers : inversedLastIndexOfMarkdownHovers;
		return { start: firstIndexOfMarkdownHovers, endExclusive: lastIndexOfMarkdownHovers + 1 };
	}

	public get domNode(): DocumentFragment {
		return this._fragment;
	}

	public get domNodeHasChildren(): boolean {
		return this._fragment.hasChildNodes();
	}

	public get focusedHoverPartIndex(): number {
		return this._focusedHoverPartIndex;
	}

	public get hoverPartsCount(): number {
		return this._renderedParts.length;
	}
}<|MERGE_RESOLUTION|>--- conflicted
+++ resolved
@@ -408,17 +408,7 @@
 				this._context.focus();
 			}
 		}
-<<<<<<< HEAD
-		this._renderedParts[index] = {
-			type: 'hoverPart',
-			participant: this._markdownHoverParticipant,
-			hoverPart: renderedPart.hoverPart,
-			hoverElement: renderedPart.hoverElement,
-		};
-		this._context.onContentsChanged({ allowPositionPreferenceRecomputation: false });
-=======
 		this._context.onContentsChanged();
->>>>>>> 516c29d1
 	}
 
 	public doesHoverAtIndexSupportVerbosityAction(index: number, action: HoverVerbosityAction): boolean {
