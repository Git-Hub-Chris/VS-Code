--- conflicted
+++ resolved
@@ -15,12 +15,8 @@
 import { EditorContextKeys } from 'vs/editor/common/editorContextKeys';
 import { getHoverAccessibleViewHint, HoverWidget } from 'vs/base/browser/ui/hover/hoverWidget';
 import { PositionAffinity } from 'vs/editor/common/model';
-<<<<<<< HEAD
-import { RenderedContentHover } from 'vs/editor/contrib/hover/browser/contentHoverController';
-=======
 import { ContentHoverVisibleData } from 'vs/editor/contrib/hover/browser/contentHoverTypes';
 import { Emitter } from 'vs/base/common/event';
->>>>>>> 2fb22a9a
 
 const HORIZONTAL_SCROLLING_BY = 30;
 const CONTAINER_HEIGHT_PADDING = 6;
@@ -341,11 +337,7 @@
 		if (renderedHoverData.stoleFocus) {
 			this._hover.containerDomNode.focus();
 		}
-<<<<<<< HEAD
-		renderedHoverData.colorPicker?.layout();
-=======
 		this._onDidResize.fire();
->>>>>>> 2fb22a9a
 		// The aria label overrides the label, so if we add to it, add the contents of the hover
 		const hoverFocused = this._hover.containerDomNode.ownerDocument.activeElement === this._hover.containerDomNode;
 		const accessibleViewHint = hoverFocused && getHoverAccessibleViewHint(
