--- conflicted
+++ resolved
@@ -529,14 +529,10 @@
 	triggerSuggest(onlyFrom?: Set<CompletionItemProvider>, auto?: boolean, noFilter?: boolean): void | Promise<void> {
 		let triggerPromise: void | Promise<void>;
 		if (this.editor.hasModel()) {
-<<<<<<< HEAD
-			triggerPromise = this.model.trigger({ auto: auto ?? false, shy: false }, false, onlyFrom, undefined, noFilter);
-=======
-			this.model.trigger({
+			triggerPromise = this.model.trigger({
 				auto: auto ?? false,
 				completionOptions: { providerFilter: onlyFrom, kindFilter: noFilter ? new Set() : undefined }
 			});
->>>>>>> 5ffcc760
 			this.editor.revealPosition(this.editor.getPosition(), ScrollType.Smooth);
 			this.editor.focus();
 		}
