--- conflicted
+++ resolved
@@ -462,11 +462,6 @@
 				listInactiveFocusOutline: activeContrastBorder
 			}),
 			themeService.onThemeChange(t => this.onThemeChange(t)),
-<<<<<<< HEAD
-			editor.onDidFocusEditorText(() => this.onEditorTextEvent()),
-			editor.onDidBlurEditorText(() => this.onEditorTextEvent()),
-=======
->>>>>>> 5e37f928
 			editor.onDidLayoutChange(() => this.onEditorLayoutChange()),
 			this.list.onSelectionChange(e => this.onListSelection(e)),
 			this.list.onFocusChange(e => this.onListFocus(e)),
@@ -491,15 +486,6 @@
 		this.editor.layoutContentWidget(this);
 	}
 
-<<<<<<< HEAD
-	private onEditorTextEvent(): void {
-		if (!sticky && !this.details.isFocused()) {
-			this.setState(State.Hidden);
-		}
-	}
-
-=======
->>>>>>> 5e37f928
 	private onEditorLayoutChange(): void {
 		if ((this.state === State.Open || this.state === State.Details) && this.expandDocsSettingFromStorage()) {
 			this.expandSideOrBelow();
