/*---------------------------------------------------------------------------------------------
 *  Copyright (c) Microsoft Corporation. All rights reserved.
 *  Licensed under the MIT License. See License.txt in the project root for license information.
 *--------------------------------------------------------------------------------------------*/

import * as assert from 'assert';
import { StandardTokenType } from 'vs/editor/common/encodedTokenAttributes';
import { BracketElectricCharacterSupport, IElectricAction } from 'vs/editor/common/languages/supports/electricCharacter';
import { RichEditBrackets } from 'vs/editor/common/languages/supports/richEditBrackets';
import { TokenText, createFakeScopedLineTokens } from 'vs/editor/test/common/modesTestUtils';

const fakeLanguageId = 'test';

suite('Editor Modes - Auto Indentation', () => {
	function _testOnElectricCharacter(electricCharacterSupport: BracketElectricCharacterSupport, line: TokenText[], character: string, offset: number): IElectricAction | null {
		return electricCharacterSupport.onElectricCharacter(character, createFakeScopedLineTokens(line), offset);
	}

	function testDoesNothing(electricCharacterSupport: BracketElectricCharacterSupport, line: TokenText[], character: string, offset: number): void {
<<<<<<< HEAD
		let actual = _testOnElectricCharacter(electricCharacterSupport, line, character, offset);
		assert.deepEqual(actual, null);
	}

	function testAppendsAfterOpen(electricCharacterSupport: BracketElectricCharacterSupport, line: TokenText[], character: string, offset: number, appendText: string, matchOpenText: string): void {
		let actual = _testOnElectricCharacter(electricCharacterSupport, line, character, offset);
		assert.deepEqual(actual, { appendText: appendText, matchOpenText: matchOpenText });
=======
		const actual = _testOnElectricCharacter(electricCharacterSupport, line, character, offset);
		assert.deepStrictEqual(actual, null);
>>>>>>> b506b0ce
	}

	function testMatchBracket(electricCharacterSupport: BracketElectricCharacterSupport, line: TokenText[], character: string, offset: number, matchOpenBracket: string): void {
		const actual = _testOnElectricCharacter(electricCharacterSupport, line, character, offset);
		assert.deepStrictEqual(actual, { matchOpenBracket: matchOpenBracket });
	}

<<<<<<< HEAD
	test('Doc comments', () => {
		let brackets = new BracketElectricCharacterSupport(null, [{ open: '/**', close: ' */' }], null);

		testAppendsAfterOpen(brackets, [
			{ text: '/*', type: StandardTokenType.Other },
		], '*', 3, ' */', '/**');

		testDoesNothing(brackets, [
			{ text: '/*', type: StandardTokenType.Other },
			{ text: ' ', type: StandardTokenType.Other },
			{ text: '*/', type: StandardTokenType.Other },
		], '*', 3);
	});

=======
>>>>>>> b506b0ce
	test('getElectricCharacters uses all sources and dedups', () => {
		const sup = new BracketElectricCharacterSupport(
			new RichEditBrackets(fakeLanguageId, [
				['{', '}'],
				['(', ')']
			])
		);

<<<<<<< HEAD
		assert.deepEqual(sup.getElectricCharacters(), ['}', ')', 'n', '*']);
	});

	test('auto-close', () => {
		let sup = new BracketElectricCharacterSupport(
			new RichEditBrackets(fakeLanguageIdentifier, [
				['{', '}'],
				['(', ')']
			]), [
				{ open: '{', close: '}', notIn: ['string', 'comment'] },
				{ open: '"', close: '"', notIn: ['string', 'comment'] },
				{ open: 'begin', close: 'end', notIn: ['string'] }
			],
			{ docComment: { open: '/**', close: ' */' } }
		);

		testDoesNothing(sup, [], 'a', 0);

		testDoesNothing(sup, [{ text: 'egi', type: StandardTokenType.Other }], 'b', 1);
		testDoesNothing(sup, [{ text: 'bgi', type: StandardTokenType.Other }], 'e', 2);
		testDoesNothing(sup, [{ text: 'bei', type: StandardTokenType.Other }], 'g', 3);
		testDoesNothing(sup, [{ text: 'beg', type: StandardTokenType.Other }], 'i', 4);

		testDoesNothing(sup, [{ text: 'egin', type: StandardTokenType.Other }], 'b', 1);
		testDoesNothing(sup, [{ text: 'bgin', type: StandardTokenType.Other }], 'e', 2);
		testDoesNothing(sup, [{ text: 'bein', type: StandardTokenType.Other }], 'g', 3);
		testDoesNothing(sup, [{ text: 'begn', type: StandardTokenType.Other }], 'i', 4);
		testAppendsAfterOpen(sup, [{ text: 'begi', type: StandardTokenType.Other }], 'n', 5, 'end', 'begin');

		testDoesNothing(sup, [{ text: '3gin', type: StandardTokenType.Other }], 'b', 1);
		testDoesNothing(sup, [{ text: 'bgin', type: StandardTokenType.Other }], '3', 2);
		testDoesNothing(sup, [{ text: 'b3in', type: StandardTokenType.Other }], 'g', 3);
		testDoesNothing(sup, [{ text: 'b3gn', type: StandardTokenType.Other }], 'i', 4);
		testDoesNothing(sup, [{ text: 'b3gi', type: StandardTokenType.Other }], 'n', 5);

		testDoesNothing(sup, [{ text: 'begi', type: StandardTokenType.String }], 'n', 5);

		testAppendsAfterOpen(sup, [{ text: '"', type: StandardTokenType.String }, { text: 'begi', type: StandardTokenType.Other }], 'n', 6, 'end', 'begin');
		testDoesNothing(sup, [{ text: '"', type: StandardTokenType.String }, { text: 'begi', type: StandardTokenType.String }], 'n', 6);

		testAppendsAfterOpen(sup, [{ text: '/*', type: StandardTokenType.String }], '*', 3, ' */', '/**');

		testDoesNothing(sup, [{ text: 'begi', type: StandardTokenType.Other }, { text: 'end', type: StandardTokenType.Other }], 'n', 5);
=======
		assert.deepStrictEqual(sup.getElectricCharacters(), ['}', ')']);
>>>>>>> b506b0ce
	});

	test('matchOpenBracket', () => {
		const sup = new BracketElectricCharacterSupport(
			new RichEditBrackets(fakeLanguageId, [
				['{', '}'],
				['(', ')']
			])
		);

		testDoesNothing(sup, [{ text: '\t{', type: StandardTokenType.Other }], '\t', 1);
		testDoesNothing(sup, [{ text: '\t{', type: StandardTokenType.Other }], '\t', 2);
		testDoesNothing(sup, [{ text: '\t\t', type: StandardTokenType.Other }], '{', 3);

		testDoesNothing(sup, [{ text: '\t}', type: StandardTokenType.Other }], '\t', 1);
		testDoesNothing(sup, [{ text: '\t}', type: StandardTokenType.Other }], '\t', 2);
		testMatchBracket(sup, [{ text: '\t\t', type: StandardTokenType.Other }], '}', 3, '}');
	});
});<|MERGE_RESOLUTION|>--- conflicted
+++ resolved
@@ -17,18 +17,8 @@
 	}
 
 	function testDoesNothing(electricCharacterSupport: BracketElectricCharacterSupport, line: TokenText[], character: string, offset: number): void {
-<<<<<<< HEAD
-		let actual = _testOnElectricCharacter(electricCharacterSupport, line, character, offset);
-		assert.deepEqual(actual, null);
-	}
-
-	function testAppendsAfterOpen(electricCharacterSupport: BracketElectricCharacterSupport, line: TokenText[], character: string, offset: number, appendText: string, matchOpenText: string): void {
-		let actual = _testOnElectricCharacter(electricCharacterSupport, line, character, offset);
-		assert.deepEqual(actual, { appendText: appendText, matchOpenText: matchOpenText });
-=======
 		const actual = _testOnElectricCharacter(electricCharacterSupport, line, character, offset);
 		assert.deepStrictEqual(actual, null);
->>>>>>> b506b0ce
 	}
 
 	function testMatchBracket(electricCharacterSupport: BracketElectricCharacterSupport, line: TokenText[], character: string, offset: number, matchOpenBracket: string): void {
@@ -36,23 +26,6 @@
 		assert.deepStrictEqual(actual, { matchOpenBracket: matchOpenBracket });
 	}
 
-<<<<<<< HEAD
-	test('Doc comments', () => {
-		let brackets = new BracketElectricCharacterSupport(null, [{ open: '/**', close: ' */' }], null);
-
-		testAppendsAfterOpen(brackets, [
-			{ text: '/*', type: StandardTokenType.Other },
-		], '*', 3, ' */', '/**');
-
-		testDoesNothing(brackets, [
-			{ text: '/*', type: StandardTokenType.Other },
-			{ text: ' ', type: StandardTokenType.Other },
-			{ text: '*/', type: StandardTokenType.Other },
-		], '*', 3);
-	});
-
-=======
->>>>>>> b506b0ce
 	test('getElectricCharacters uses all sources and dedups', () => {
 		const sup = new BracketElectricCharacterSupport(
 			new RichEditBrackets(fakeLanguageId, [
@@ -61,53 +34,7 @@
 			])
 		);
 
-<<<<<<< HEAD
-		assert.deepEqual(sup.getElectricCharacters(), ['}', ')', 'n', '*']);
-	});
-
-	test('auto-close', () => {
-		let sup = new BracketElectricCharacterSupport(
-			new RichEditBrackets(fakeLanguageIdentifier, [
-				['{', '}'],
-				['(', ')']
-			]), [
-				{ open: '{', close: '}', notIn: ['string', 'comment'] },
-				{ open: '"', close: '"', notIn: ['string', 'comment'] },
-				{ open: 'begin', close: 'end', notIn: ['string'] }
-			],
-			{ docComment: { open: '/**', close: ' */' } }
-		);
-
-		testDoesNothing(sup, [], 'a', 0);
-
-		testDoesNothing(sup, [{ text: 'egi', type: StandardTokenType.Other }], 'b', 1);
-		testDoesNothing(sup, [{ text: 'bgi', type: StandardTokenType.Other }], 'e', 2);
-		testDoesNothing(sup, [{ text: 'bei', type: StandardTokenType.Other }], 'g', 3);
-		testDoesNothing(sup, [{ text: 'beg', type: StandardTokenType.Other }], 'i', 4);
-
-		testDoesNothing(sup, [{ text: 'egin', type: StandardTokenType.Other }], 'b', 1);
-		testDoesNothing(sup, [{ text: 'bgin', type: StandardTokenType.Other }], 'e', 2);
-		testDoesNothing(sup, [{ text: 'bein', type: StandardTokenType.Other }], 'g', 3);
-		testDoesNothing(sup, [{ text: 'begn', type: StandardTokenType.Other }], 'i', 4);
-		testAppendsAfterOpen(sup, [{ text: 'begi', type: StandardTokenType.Other }], 'n', 5, 'end', 'begin');
-
-		testDoesNothing(sup, [{ text: '3gin', type: StandardTokenType.Other }], 'b', 1);
-		testDoesNothing(sup, [{ text: 'bgin', type: StandardTokenType.Other }], '3', 2);
-		testDoesNothing(sup, [{ text: 'b3in', type: StandardTokenType.Other }], 'g', 3);
-		testDoesNothing(sup, [{ text: 'b3gn', type: StandardTokenType.Other }], 'i', 4);
-		testDoesNothing(sup, [{ text: 'b3gi', type: StandardTokenType.Other }], 'n', 5);
-
-		testDoesNothing(sup, [{ text: 'begi', type: StandardTokenType.String }], 'n', 5);
-
-		testAppendsAfterOpen(sup, [{ text: '"', type: StandardTokenType.String }, { text: 'begi', type: StandardTokenType.Other }], 'n', 6, 'end', 'begin');
-		testDoesNothing(sup, [{ text: '"', type: StandardTokenType.String }, { text: 'begi', type: StandardTokenType.String }], 'n', 6);
-
-		testAppendsAfterOpen(sup, [{ text: '/*', type: StandardTokenType.String }], '*', 3, ' */', '/**');
-
-		testDoesNothing(sup, [{ text: 'begi', type: StandardTokenType.Other }, { text: 'end', type: StandardTokenType.Other }], 'n', 5);
-=======
 		assert.deepStrictEqual(sup.getElectricCharacters(), ['}', ')']);
->>>>>>> b506b0ce
 	});
 
 	test('matchOpenBracket', () => {
