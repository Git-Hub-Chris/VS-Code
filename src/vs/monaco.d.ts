--- conflicted
+++ resolved
@@ -3398,106 +3398,7 @@
 		sticky?: boolean;
 	}
 
-<<<<<<< HEAD
-	export interface InternalEditorViewOptions {
-		readonly extraEditorClassName: string;
-		readonly disableMonospaceOptimizations: boolean;
-		readonly rulers: number[];
-		readonly ariaLabel: string;
-		readonly renderLineNumbers: RenderLineNumbersType;
-		readonly renderCustomLineNumbers: (lineNumber: number) => string;
-		readonly selectOnLineNumbers: boolean;
-		readonly glyphMargin: boolean;
-		readonly revealHorizontalRightPadding: number;
-		readonly roundedSelection: boolean;
-		readonly overviewRulerLanes: number;
-		readonly overviewRulerBorder: boolean;
-		readonly cursorBlinking: TextEditorCursorBlinkingStyle;
-		readonly mouseWheelZoom: boolean;
-		readonly cursorStyle: TextEditorCursorStyle;
-		readonly cursorWidth: number;
-		readonly hideCursorInOverviewRuler: boolean;
-		readonly scrollBeyondLastLine: boolean;
-		readonly scrollBeyondLastColumn: number;
-		readonly smoothScrolling: boolean;
-		readonly stopRenderingLineAfter: number;
-		readonly renderWhitespace: 'none' | 'boundary' | 'all';
-		readonly renderControlCharacters: boolean;
-		readonly fontLigatures: boolean;
-		readonly renderIndentGuides: boolean;
-		readonly highlightActiveIndentGuide: boolean;
-		readonly renderLineHighlight: 'none' | 'gutter' | 'line' | 'all';
-		readonly scrollbar: InternalEditorScrollbarOptions;
-		readonly minimap: InternalEditorMinimapOptions;
-		readonly fixedOverflowWidgets: boolean;
-	}
-
-	export interface EditorContribOptions {
-		readonly selectionClipboard: boolean;
-		readonly hover: InternalEditorHoverOptions;
-		readonly links: boolean;
-		readonly contextmenu: boolean;
-		readonly quickSuggestions: boolean | {
-			other: boolean;
-			comments: boolean;
-			strings: boolean;
-		};
-		readonly quickSuggestionsDelay: number;
-		readonly parameterHints: boolean;
-		readonly iconsInSuggestions: boolean;
-		readonly formatOnType: boolean;
-		readonly formatOnPaste: boolean;
-		readonly suggestOnTriggerCharacters: boolean;
-		readonly acceptSuggestionOnEnter: 'on' | 'smart' | 'off';
-		readonly acceptSuggestionOnCommitCharacter: boolean;
-		readonly snippetSuggestions: 'top' | 'bottom' | 'inline' | 'none';
-		readonly wordBasedSuggestions: boolean;
-		readonly suggestSelection: 'first' | 'recentlyUsed' | 'recentlyUsedByPrefix';
-		readonly suggestFontSize: number;
-		readonly suggestLineHeight: number;
-		readonly selectionHighlight: boolean;
-		readonly occurrencesHighlight: boolean;
-		readonly codeLens: boolean;
-		readonly folding: boolean;
-		readonly foldingStrategy: string;
-		readonly showFoldingControls: 'always' | 'mouseover';
-		readonly matchBrackets: boolean;
-		readonly find: InternalEditorFindOptions;
-		readonly colorDecorators: boolean;
-		readonly lightbulbEnabled: boolean;
-		readonly codeActionsOnSave: ICodeActionsOnSaveOptions;
-		readonly codeActionsOnSaveTimeout: number;
-	}
-
-	/**
-	 * Internal configuration options (transformed or computed) for the editor.
-	 */
-	export class InternalEditorOptions {
-		readonly _internalEditorOptionsBrand: void;
-		readonly canUseLayerHinting: boolean;
-		readonly pixelRatio: number;
-		readonly editorClassName: string;
-		readonly lineHeight: number;
-		readonly readOnly: boolean;
-		readonly multiCursorModifier: 'altKey' | 'ctrlKey' | 'metaKey';
-		readonly multiCursorMergeOverlapping: boolean;
-		readonly showUnused: boolean;
-		readonly wordSeparators: string;
-		readonly autoClosingBrackets: boolean;
-		readonly autoIndent: boolean;
-		readonly useTabStops: boolean;
-		readonly tabFocusMode: boolean;
-		readonly dragAndDrop: boolean;
-		readonly emptySelectionClipboard: boolean;
-		readonly layoutInfo: EditorLayoutInfo;
-		readonly fontInfo: FontInfo;
-		readonly viewInfo: InternalEditorViewOptions;
-		readonly wrappingInfo: EditorWrappingInfo;
-		readonly contribInfo: EditorContribOptions;
-	}
-=======
 	export type EditorHoverOptions = Readonly<Required<IEditorHoverOptions>>;
->>>>>>> 05a5209b
 
 	/**
 	 * A description for the overview ruler position.
@@ -4169,7 +4070,7 @@
 		find: IEditorOption<EditorOption.find, EditorFindOptions>;
 		fixedOverflowWidgets: IEditorOption<EditorOption.fixedOverflowWidgets, boolean>;
 		folding: IEditorOption<EditorOption.folding, boolean>;
-		foldingStrategy: IEditorOption<EditorOption.foldingStrategy, 'auto' | 'indentation'>;
+		foldingStrategy: IEditorOption<EditorOption.foldingStrategy, string>;
 		foldingHighlight: IEditorOption<EditorOption.foldingHighlight, boolean>;
 		unfoldOnClickAfterEndOfLine: IEditorOption<EditorOption.unfoldOnClickAfterEndOfLine, boolean>;
 		fontFamily: IEditorOption<EditorOption.fontFamily, string>;
@@ -6337,15 +6238,13 @@
 	 */
 	export interface FoldingRangeProvider {
 		/**
-<<<<<<< HEAD
+		 * An optional event to signal that the folding ranges from this provider have changed.
+		 */
+		onDidChange?: IEvent<this>;
+		/**
 		 * Provides the id of the provider.
 		 */
 		id?: string;
-=======
-		 * An optional event to signal that the folding ranges from this provider have changed.
-		 */
-		onDidChange?: IEvent<this>;
->>>>>>> 05a5209b
 		/**
 		 * Provides the folding ranges for a specific model.
 		 */
