/*---------------------------------------------------------------------------------------------
 *  Copyright (c) Microsoft Corporation. All rights reserved.
 *  Licensed under the MIT License. See License.txt in the project root for license information.
 *--------------------------------------------------------------------------------------------*/

import * as path from 'path';
import { spawn } from 'child_process';
import { generateUuid } from 'vs/base/common/uuid';
import { IProcessEnvironment, isWindows, platform } from 'vs/base/common/platform';
import { ILogService } from 'vs/platform/log/common/log';
import { NativeParsedArgs } from 'vs/platform/environment/common/argv';
import { isLaunchedFromCli } from 'vs/platform/environment/node/argvHelper';
import { toErrorMessage } from 'vs/base/common/errorMessage';
import { getSystemShell } from 'vs/base/node/shell';

/**
 * We need to get the environment from a user's shell.
 * This should only be done when Code itself is not launched
 * from within a shell.
 */
export async function resolveShellEnv(logService: ILogService, args: NativeParsedArgs, env: IProcessEnvironment): Promise<typeof process.env> {

	// Skip if --force-disable-user-env
	if (args['force-disable-user-env']) {
		logService.trace('resolveShellEnv(): skipped (--force-disable-user-env)');

		return {};
	}

	// Skip on windows
	else if (isWindows) {
		logService.trace('resolveShellEnv(): skipped (Windows)');

		return {};
	}

	// Skip if running from CLI already
	else if (isLaunchedFromCli(env) && !args['force-user-env']) {
		logService.trace('resolveShellEnv(): skipped (VSCODE_CLI is set)');

		return {};
	}

	// Otherwise resolve (macOS, Linux)
	else {
		if (isLaunchedFromCli(env)) {
			logService.trace('resolveShellEnv(): running (--force-user-env)');
		} else {
			logService.trace('resolveShellEnv(): running (macOS/Linux)');
		}

		if (!unixShellEnvPromise) {
			unixShellEnvPromise = doResolveUnixShellEnv(logService);
		}

		return unixShellEnvPromise;
	}
}

let unixShellEnvPromise: Promise<typeof process.env> | undefined = undefined;

async function doResolveUnixShellEnv(logService: ILogService): Promise<typeof process.env> {
	const promise = new Promise<typeof process.env>(async (resolve, reject) => {
		const runAsNode = process.env['ELECTRON_RUN_AS_NODE'];
		logService.trace('getUnixShellEnvironment#runAsNode', runAsNode);

		const noAttach = process.env['ELECTRON_NO_ATTACH_CONSOLE'];
		logService.trace('getUnixShellEnvironment#noAttach', noAttach);

		const mark = generateUuid().replace(/-/g, '').substr(0, 12);
		const regex = new RegExp(mark + '(.*)' + mark);

		const env = {
			...process.env,
			ELECTRON_RUN_AS_NODE: '1',
			ELECTRON_NO_ATTACH_CONSOLE: '1'
		};

		logService.trace('getUnixShellEnvironment#env', env);
<<<<<<< HEAD
		const systemShellUnix = await getSystemShell(platform, env);
		logService.trace('getUnixShellEnvironment#shell', systemShellUnix);

		let command = `'${process.execPath}' -p '"${mark}" + JSON.stringify(process.env) + "${mark}"'`;
		let shellArgs = ['-ilc'];

		// handle popular non-POSIX shells
		const name = path.basename(systemShellUnix);
		if (/^pwsh(-preview)?$/.test(name)) {
			command = `& ${command}`;
			shellArgs = ['-Login', '-Command'];
		}

		logService.trace('getUnixShellEnvironment#spawn', command, JSON.stringify(shellArgs));

		const child = spawn(systemShellUnix, [...shellArgs, command], {
=======

		const systemShellUnix = await getSystemShell(platform, env);
		logService.trace('getUnixShellEnvironment#shell', systemShellUnix);

		const args = ['-ilc', command];
		logService.trace('getUnixShellEnvironment#spawn', systemShellUnix, args);
		const child = spawn(systemShellUnix, args, {
>>>>>>> 01466cf6
			detached: true,
			stdio: ['ignore', 'pipe', 'pipe'],
			env
		});

		child.on('error', err => {
			logService.error('getUnixShellEnvironment#errorChildProcess', toErrorMessage(err));
			resolve({});
		});

		const buffers: Buffer[] = [];
		child.stdout.on('data', b => buffers.push(b));

		const stderr: Buffer[] = [];
		child.stderr.on('data', b => stderr.push(b));

		child.on('close', (code, signal) => {
			const raw = Buffer.concat(buffers).toString('utf8');
			logService.trace('getUnixShellEnvironment#raw', raw);

			const stderrStr = Buffer.concat(stderr).toString('utf8');
			if (stderrStr.trim()) {
				logService.trace('getUnixShellEnvironment#stderr', stderrStr);
			}

			if (code || signal) {
				return reject(new Error(`Failed to get environment (code ${code}, signal ${signal})`));
			}

			const match = regex.exec(raw);
			const rawStripped = match ? match[1] : '{}';

			try {
				const env = JSON.parse(rawStripped);

				if (runAsNode) {
					env['ELECTRON_RUN_AS_NODE'] = runAsNode;
				} else {
					delete env['ELECTRON_RUN_AS_NODE'];
				}

				if (noAttach) {
					env['ELECTRON_NO_ATTACH_CONSOLE'] = noAttach;
				} else {
					delete env['ELECTRON_NO_ATTACH_CONSOLE'];
				}

				// https://github.com/microsoft/vscode/issues/22593#issuecomment-336050758
				delete env['XDG_RUNTIME_DIR'];

				logService.trace('getUnixShellEnvironment#result', env);
				resolve(env);
			} catch (err) {
				logService.error('getUnixShellEnvironment#errorCaught', toErrorMessage(err));
				reject(err);
			}
		});
	});

	try {
		return await promise;
	} catch (error) {
		logService.error('getUnixShellEnvironment#error', toErrorMessage(error));

		return {}; // ignore any errors
	}
}<|MERGE_RESOLUTION|>--- conflicted
+++ resolved
@@ -77,7 +77,6 @@
 		};
 
 		logService.trace('getUnixShellEnvironment#env', env);
-<<<<<<< HEAD
 		const systemShellUnix = await getSystemShell(platform, env);
 		logService.trace('getUnixShellEnvironment#shell', systemShellUnix);
 
@@ -91,18 +90,9 @@
 			shellArgs = ['-Login', '-Command'];
 		}
 
-		logService.trace('getUnixShellEnvironment#spawn', command, JSON.stringify(shellArgs));
+		logService.trace('getUnixShellEnvironment#spawn', JSON.stringify(shellArgs), command);
 
 		const child = spawn(systemShellUnix, [...shellArgs, command], {
-=======
-
-		const systemShellUnix = await getSystemShell(platform, env);
-		logService.trace('getUnixShellEnvironment#shell', systemShellUnix);
-
-		const args = ['-ilc', command];
-		logService.trace('getUnixShellEnvironment#spawn', systemShellUnix, args);
-		const child = spawn(systemShellUnix, args, {
->>>>>>> 01466cf6
 			detached: true,
 			stdio: ['ignore', 'pipe', 'pipe'],
 			env
