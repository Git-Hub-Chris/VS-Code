/*---------------------------------------------------------------------------------------------
 *  Copyright (c) Microsoft Corporation. All rights reserved.
 *  Licensed under the MIT License. See License.txt in the project root for license information.
 *--------------------------------------------------------------------------------------------*/

/// <reference path="../../../../typings/require.d.ts" />

import * as path from 'node:path';
import * as os from 'node:os';

/**
 * @typedef {import('../common/argv').NativeParsedArgs} NativeParsedArgs
 *
 * @param {typeof import('path')} path
 * @param {typeof import('os')} os
 * @param {string} cwd
 */
function factory(path, os, cwd) {

	/**
<<<<<<< HEAD
	 * @param {NativeParsedArgs} cliArgs
	 * @param {string} productName
	 *
	 * @returns {string}
=======
	 * @import { NativeParsedArgs } from '../../environment/common/argv'
	 */

	/**
	 * @param {typeof import('path')} path
	 * @param {typeof import('os')} os
	 * @param {string} cwd
>>>>>>> 4c7ac7b0
	 */
	function getUserDataPath(cliArgs, productName) {
		const userDataPath = doGetUserDataPath(cliArgs, productName);
		const pathsToResolve = [userDataPath];

		// If the user-data-path is not absolute, make
		// sure to resolve it against the passed in
		// current working directory. We cannot use the
		// node.js `path.resolve()` logic because it will
		// not pick up our `VSCODE_CWD` environment variable
		// (https://github.com/microsoft/vscode/issues/120269)
		if (!path.isAbsolute(userDataPath)) {
			pathsToResolve.unshift(cwd);
		}

		return path.resolve(...pathsToResolve);
	}

	/**
	 * @param {NativeParsedArgs} cliArgs
	 * @param {string} productName
	 *
	 * @returns {string}
	 */
	function doGetUserDataPath(cliArgs, productName) {

		// 0. Running out of sources has a fixed productName
		if (process.env['VSCODE_DEV']) {
			productName = 'code-oss-dev';
		}

		// 1. Support portable mode
		const portablePath = process.env['VSCODE_PORTABLE'];
		if (portablePath) {
			return path.join(portablePath, 'user-data');
		}

		// 2. Support global VSCODE_APPDATA environment variable
		let appDataPath = process.env['VSCODE_APPDATA'];
		if (appDataPath) {
			return path.join(appDataPath, productName);
		}

		// With Electron>=13 --user-data-dir switch will be propagated to
		// all processes https://github.com/electron/electron/blob/1897b14af36a02e9aa7e4d814159303441548251/shell/browser/electron_browser_client.cc#L546-L553
		// Check VSCODE_PORTABLE and VSCODE_APPDATA before this case to get correct values.
		// 3. Support explicit --user-data-dir
		const cliPath = cliArgs['user-data-dir'];
		if (cliPath) {
			return cliPath;
		}

		// 4. Otherwise check per platform
		switch (process.platform) {
			case 'win32':
				appDataPath = process.env['APPDATA'];
				if (!appDataPath) {
					const userProfile = process.env['USERPROFILE'];
					if (typeof userProfile !== 'string') {
						throw new Error('Windows: Unexpected undefined %USERPROFILE% environment variable');
					}

					appDataPath = path.join(userProfile, 'AppData', 'Roaming');
				}
				break;
			case 'darwin':
				appDataPath = path.join(os.homedir(), 'Library', 'Application Support');
				break;
			case 'linux':
				appDataPath = process.env['XDG_CONFIG_HOME'] || path.join(os.homedir(), '.config');
				break;
			default:
				throw new Error('Platform not supported');
		}

		return path.join(appDataPath, productName);
	}

	return {
		getUserDataPath
	};
}


const result = factory(path, os, process.env['VSCODE_CWD'] || process.cwd());


export const getUserDataPath = result.getUserDataPath;<|MERGE_RESOLUTION|>--- conflicted
+++ resolved
@@ -18,12 +18,10 @@
 function factory(path, os, cwd) {
 
 	/**
-<<<<<<< HEAD
 	 * @param {NativeParsedArgs} cliArgs
 	 * @param {string} productName
 	 *
 	 * @returns {string}
-=======
 	 * @import { NativeParsedArgs } from '../../environment/common/argv'
 	 */
 
@@ -31,7 +29,6 @@
 	 * @param {typeof import('path')} path
 	 * @param {typeof import('os')} os
 	 * @param {string} cwd
->>>>>>> 4c7ac7b0
 	 */
 	function getUserDataPath(cliArgs, productName) {
 		const userDataPath = doGetUserDataPath(cliArgs, productName);
