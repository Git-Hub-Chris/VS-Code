--- conflicted
+++ resolved
@@ -8,24 +8,15 @@
 import { IKeybindingService, KeybindingSource } from 'vs/platform/keybinding/common/keybinding';
 import { ITelemetryService, ITelemetryInfo, ITelemetryData } from 'vs/platform/telemetry/common/telemetry';
 import { ILogService } from 'vs/platform/log/common/log';
-<<<<<<< HEAD
-import { ClassifiedEvent, IPropertyData, IGDPRProperty, StrictPropertyCheck } from 'vs/platform/telemetry/common/gdprTypings';
-=======
 import { ClassifiedEvent, StrictPropertyCheck, GDPRClassification } from 'vs/platform/telemetry/common/gdprTypings';
->>>>>>> 402281ba
 
 export const NullTelemetryService = new class implements ITelemetryService {
 	_serviceBrand: undefined;
 	publicLog(eventName: string, data?: ITelemetryData) {
 		return Promise.resolve(undefined);
 	}
-<<<<<<< HEAD
-	publicLog2<E extends ClassifiedEvent<T> = never, T extends { [_ in keyof T]: IPropertyData | IGDPRProperty | undefined } = never>(eventName: string, data?: StrictPropertyCheck<E, ClassifiedEvent<T>, 'Type of classified event does not match event properties'>) {
-		return Promise.resolve(undefined);
-=======
 	publicLog2<E extends ClassifiedEvent<T> = never, T extends GDPRClassification<T> = never>(eventName: string, data?: StrictPropertyCheck<T, E>) {
 		return this.publicLog(eventName, data as ITelemetryData);
->>>>>>> 402281ba
 	}
 	setEnabled() { }
 	isOptedIn: true;
