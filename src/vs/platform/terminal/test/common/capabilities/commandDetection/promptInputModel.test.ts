/*---------------------------------------------------------------------------------------------
 *  Copyright (c) Microsoft Corporation. All rights reserved.
 *  Licensed under the MIT License. See License.txt in the project root for license information.
 *--------------------------------------------------------------------------------------------*/

import { ensureNoDisposablesAreLeakedInTestSuite } from 'vs/base/test/common/utils';
import { NullLogService } from 'vs/platform/log/common/log';
import { PromptInputModel, type IPromptInputModelState } from 'vs/platform/terminal/common/capabilities/commandDetection/promptInputModel';
import { Emitter } from 'vs/base/common/event';
import type { ITerminalCommand } from 'vs/platform/terminal/common/capabilities/capabilities';
import { strictEqual } from 'assert';
import xtermHeadless from '@xterm/headless';

// eslint-disable-next-line local/code-import-patterns, local/code-amd-node-module
<<<<<<< HEAD
const { Terminal } = xtermHeadless;

class TestPromptInputModel extends PromptInputModel {
	forceSync() {
		this._syncNow();
	}
}
=======
import { Terminal } from '@xterm/headless';
import { notDeepStrictEqual, strictEqual } from 'assert';
import { timeout } from 'vs/base/common/async';
>>>>>>> 67464f32

suite('PromptInputModel', () => {
	const store = ensureNoDisposablesAreLeakedInTestSuite();

<<<<<<< HEAD
	let promptInputModel: TestPromptInputModel;
	let xterm: xtermHeadless.Terminal;
=======
	let promptInputModel: PromptInputModel;
	let xterm: Terminal;
>>>>>>> 67464f32
	let onCommandStart: Emitter<ITerminalCommand>;
	let onCommandExecuted: Emitter<ITerminalCommand>;

	async function writePromise(data: string) {
		await new Promise<void>(r => xterm.write(data, r));
	}

	function fireCommandStart() {
		onCommandStart.fire({ marker: xterm.registerMarker() } as ITerminalCommand);
	}

	function fireCommandExecuted() {
		onCommandExecuted.fire(null!);
	}

	async function assertPromptInput(valueWithCursor: string) {
		await timeout(0);

		if (promptInputModel.cursorIndex !== -1 && !valueWithCursor.includes('|')) {
			throw new Error('assertPromptInput must contain | character');
		}

		const actualValueWithCursor = promptInputModel.getCombinedString();
		strictEqual(
			actualValueWithCursor,
			valueWithCursor.replaceAll('\n', '\u23CE')
		);

		// This is required to ensure the cursor index is correctly resolved for non-ascii characters
		const value = valueWithCursor.replace(/[\|\[\]]/g, '');
		const cursorIndex = valueWithCursor.indexOf('|');
		strictEqual(promptInputModel.value, value);
		strictEqual(promptInputModel.cursorIndex, cursorIndex, `value=${promptInputModel.value}`);
	}

	setup(() => {
		xterm = store.add(new Terminal({ allowProposedApi: true }));
		onCommandStart = store.add(new Emitter());
		onCommandExecuted = store.add(new Emitter());
		promptInputModel = store.add(new PromptInputModel(xterm, onCommandStart.event, onCommandExecuted.event, new NullLogService));
	});

	test('basic input and execute', async () => {
		await writePromise('$ ');
		fireCommandStart();
		await assertPromptInput('|');

		await writePromise('foo bar');
		await assertPromptInput('foo bar|');

		await writePromise('\r\n');
		fireCommandExecuted();
		await assertPromptInput('foo bar');

		await writePromise('(command output)\r\n$ ');
		fireCommandStart();
		await assertPromptInput('|');
	});

	test('should not fire events when nothing changes', async () => {
		const events: IPromptInputModelState[] = [];
		store.add(promptInputModel.onDidChangeInput(e => events.push(e)));

		await writePromise('$ ');
		fireCommandStart();
		await assertPromptInput('|');

		await writePromise('foo');
		await assertPromptInput('foo|');

		await writePromise(' bar');
		await assertPromptInput('foo bar|');

		await writePromise('\r\n');
		fireCommandExecuted();
		await assertPromptInput('foo bar');

		await writePromise('$ ');
		fireCommandStart();
		await assertPromptInput('|');

		await writePromise('foo bar');
		await assertPromptInput('foo bar|');

		for (let i = 0; i < events.length - 1; i++) {
			notDeepStrictEqual(events[i], events[i + 1], 'not adjacent events should fire with the same value');
		}
	});

	test('cursor navigation', async () => {
		await writePromise('$ ');
		fireCommandStart();
		await assertPromptInput('|');

		await writePromise('foo bar');
		await assertPromptInput('foo bar|');

		await writePromise('\x1b[3D');
		await assertPromptInput('foo |bar');

		await writePromise('\x1b[4D');
		await assertPromptInput('|foo bar');

		await writePromise('\x1b[3C');
		await assertPromptInput('foo| bar');

		await writePromise('\x1b[4C');
		await assertPromptInput('foo bar|');

		await writePromise('\x1b[D');
		await assertPromptInput('foo ba|r');

		await writePromise('\x1b[C');
		await assertPromptInput('foo bar|');
	});

	test('ghost text', async () => {
		await writePromise('$ ');
		fireCommandStart();
		await assertPromptInput('|');

		await writePromise('foo\x1b[2m bar\x1b[0m\x1b[4D');
		await assertPromptInput('foo|[ bar]');

		await writePromise('\x1b[2D');
		await assertPromptInput('f|oo[ bar]');
	});

	test('wide input (Korean)', async () => {
		await writePromise('$ ');
		fireCommandStart();
		await assertPromptInput('|');

		await writePromise('안영');
		await assertPromptInput('안영|');

		await writePromise('\r\n컴퓨터');
		await assertPromptInput('안영\n컴퓨터|');

		await writePromise('\r\n사람');
		await assertPromptInput('안영\n컴퓨터\n사람|');

		await writePromise('\x1b[G');
		await assertPromptInput('안영\n컴퓨터\n|사람');

		await writePromise('\x1b[A');
		await assertPromptInput('안영\n|컴퓨터\n사람');

		await writePromise('\x1b[4C');
		await assertPromptInput('안영\n컴퓨|터\n사람');

		await writePromise('\x1b[1;4H');
		await assertPromptInput('안|영\n컴퓨터\n사람');

		await writePromise('\x1b[D');
		await assertPromptInput('|안영\n컴퓨터\n사람');
	});

	test('emoji input', async () => {
		await writePromise('$ ');
		fireCommandStart();
		await assertPromptInput('|');

		await writePromise('✌️👍');
		await assertPromptInput('✌️👍|');

		await writePromise('\r\n😎😕😅');
		await assertPromptInput('✌️👍\n😎😕😅|');

		await writePromise('\r\n🤔🤷😩');
		await assertPromptInput('✌️👍\n😎😕😅\n🤔🤷😩|');

		await writePromise('\x1b[G');
		await assertPromptInput('✌️👍\n😎😕😅\n|🤔🤷😩');

		await writePromise('\x1b[A');
		await assertPromptInput('✌️👍\n|😎😕😅\n🤔🤷😩');

		await writePromise('\x1b[2C');
		await assertPromptInput('✌️👍\n😎😕|😅\n🤔🤷😩');

		await writePromise('\x1b[1;4H');
		await assertPromptInput('✌️|👍\n😎😕😅\n🤔🤷😩');

		await writePromise('\x1b[D');
		await assertPromptInput('|✌️👍\n😎😕😅\n🤔🤷😩');
	});

	// To "record a session" for these tests:
	// - Enable debug logging
	// - Open and clear Terminal output channel
	// - Open terminal and perform the test
	// - Extract all "parsing data" lines from the terminal
	suite('recorded sessions', () => {
		async function replayEvents(events: string[]) {
			for (const data of events) {
				await writePromise(data);
			}
		}

		suite('Windows 11 (10.0.22621.3447), pwsh 7.4.2, starship prompt 1.10.2', () => {
			test('input with ignored ghost text', async () => {
				await replayEvents([
					'[?25l[2J[m[H]0;C:\\Program Files\\WindowsApps\\Microsoft.PowerShell_7.4.2.0_x64__8wekyb3d8bbwe\\pwsh.exe[?25h',
					'[?25l[K\r\n[K\r\n[K\r\n[K\r\n[K\r\n[K\r\n[K\r\n[K\r\n[K\r\n[K\r\n[K\r\n[K\r\n[K\r\n[K\r\n[K\r\n[K\r\n[K\r\n[K\r\n[K\r\n[K\r\n[K\r\n[K\r\n[K\r\n[K\r\n[K\r\n[K[H[?25h',
					']633;P;IsWindows=True',
					']633;P;ContinuationPrompt=\x1b[38\x3b5\x3b8m∙\x1b[0m ',
					']633;A]633;P;Cwd=C:\x5cGithub\x5cmicrosoft\x5cvscode]633;B',
					'[34m\r\n[38;2;17;17;17m[44m03:13:47 [34m[41m [38;2;17;17;17mvscode [31m[43m [38;2;17;17;17m tyriar/prompt_input_model [33m[46m [38;2;17;17;17m$⇡ [36m[49m [mvia [32m[1m v18.18.2 \r\n❯[m ',
				]);
				fireCommandStart();
				await assertPromptInput('|');

				await replayEvents([
					'[?25l[93mf[97m[2m[3makecommand[3;4H[?25h',
					'[m',
					'[93mfo[9X',
					'[m',
					'[?25l[93m[3;3Hfoo[?25h',
					'[m',
				]);
				await assertPromptInput('foo|');
			});
			test('input with accepted and run ghost text', async () => {
				await replayEvents([
					'[?25l[2J[m[H]0;C:\\Program Files\\WindowsApps\\Microsoft.PowerShell_7.4.2.0_x64__8wekyb3d8bbwe\\pwsh.exe[?25h',
					'[?25l[K\r\n[K\r\n[K\r\n[K\r\n[K\r\n[K\r\n[K\r\n[K\r\n[K\r\n[K\r\n[K\r\n[K\r\n[K\r\n[K\r\n[K\r\n[K\r\n[K\r\n[K\r\n[K\r\n[K\r\n[K\r\n[K\r\n[K\r\n[K\r\n[K\r\n[K[H[?25h',
					']633;P;IsWindows=True',
					']633;P;ContinuationPrompt=\x1b[38\x3b5\x3b8m∙\x1b[0m ',
					']633;A]633;P;Cwd=C:\x5cGithub\x5cmicrosoft\x5cvscode]633;B',
					'[34m\r\n[38;2;17;17;17m[44m03:41:36 [34m[41m [38;2;17;17;17mvscode [31m[43m [38;2;17;17;17m tyriar/prompt_input_model [33m[46m [38;2;17;17;17m$ [36m[49m [mvia [32m[1m v18.18.2 \r\n❯[m ',
				]);
				promptInputModel.setContinuationPrompt('∙ ');
				fireCommandStart();
				await assertPromptInput('|');

				await replayEvents([
					'[?25l[93me[97m[2m[3mcho "hello world"[3;4H[?25h',
					'[m',
				]);
				await assertPromptInput('e|[cho "hello world"]');

				await replayEvents([
					'[?25l[93mec[97m[2m[3mho "hello world"[3;5H[?25h',
					'[m',
				]);
				await assertPromptInput('ec|[ho "hello world"]');

				await replayEvents([
					'[?25l[93m[3;3Hech[97m[2m[3mo "hello world"[3;6H[?25h',
					'[m',
				]);
				await assertPromptInput('ech|[o "hello world"]');

				await replayEvents([
					'[?25l[93m[3;3Hecho[97m[2m[3m "hello world"[3;7H[?25h',
					'[m',
				]);
				await assertPromptInput('echo|[ "hello world"]');

				await replayEvents([
					'[?25l[93m[3;3Hecho [97m[2m[3m"hello world"[3;8H[?25h',
					'[m',
				]);
				await assertPromptInput('echo |["hello world"]');

				await replayEvents([
					'[?25l[93m[3;3Hecho [36m"hello world"[?25h',
					'[m',
				]);
				await assertPromptInput('echo "hello world"|');

				await replayEvents([
					']633;E;echo "hello world";ff464d39-bc80-4bae-9ead-b1cafc4adf6f]633;C',
				]);
				fireCommandExecuted();
				await assertPromptInput('echo "hello world"');

				await replayEvents([
					'\r\n',
					'hello world\r\n',
				]);
				await assertPromptInput('echo "hello world"');

				await replayEvents([
					']633;D;0]633;A]633;P;Cwd=C:\x5cGithub\x5cmicrosoft\x5cvscode]633;B',
					'[34m\r\n[38;2;17;17;17m[44m03:41:42 [34m[41m [38;2;17;17;17mvscode [31m[43m [38;2;17;17;17m tyriar/prompt_input_model [33m[46m [38;2;17;17;17m$ [36m[49m [mvia [32m[1m v18.18.2 \r\n❯[m ',
				]);
				fireCommandStart();
				await assertPromptInput('|');
			});

			test('input, go to start (ctrl+home), delete word in front (ctrl+delete)', async () => {
				await replayEvents([
					'[?25l[2J[m[H]0;C:\Program Files\WindowsApps\Microsoft.PowerShell_7.4.2.0_x64__8wekyb3d8bbwe\pwsh.exe[?25h',
					'[?25l[K\r\n[K\r\n[K\r\n[K\r\n[K\r\n[K\r\n[K\r\n[K\r\n[K\r\n[K\r\n[K\r\n[K\r\n[K\r\n[K\r\n[K\r\n[K\r\n[K\r\n[K\r\n[K\r\n[K\r\n[K\r\n[K\r\n[K\r\n[K\r\n[K\r\n[K\r\n[K\r\n[K\r\n[K[H[?25h',
					']633;P;IsWindows=True',
					']633;P;ContinuationPrompt=\x1b[38\x3b5\x3b8m∙\x1b[0m ',
					']633;A]633;P;Cwd=C:\x5cGithub\x5cmicrosoft\x5cvscode]633;B',
					'[34m\r\n[38;2;17;17;17m[44m16:07:06 [34m[41m [38;2;17;17;17mvscode [31m[43m [38;2;17;17;17m tyriar/210662 [33m[46m [38;2;17;17;17m$! [36m[49m [mvia [32m[1m v18.18.2 \r\n❯[m ',
				]);
				fireCommandStart();
				await assertPromptInput('|');

				await replayEvents([
					'[?25l[93mG[97m[2m[3mit push[3;4H[?25h',
					'[m',
					'[?25l[93mGe[97m[2m[3mt-ChildItem -Path a[3;5H[?25h',
					'[m',
					'[?25l[93m[3;3HGet[97m[2m[3m-ChildItem -Path a[3;6H[?25h',
				]);
				await assertPromptInput('Get|[-ChildItem -Path a]');

				await replayEvents([
					'[m',
					'[?25l[3;3H[?25h',
					'[21X',
				]);

				// Don't force a sync, the prompt input model should update by itself
				await timeout(0);
				const actualValueWithCursor = promptInputModel.getCombinedString();
				strictEqual(
					actualValueWithCursor,
					'|'.replaceAll('\n', '\u23CE')
				);
			});
		});
	});
});<|MERGE_RESOLUTION|>--- conflicted
+++ resolved
@@ -8,34 +8,17 @@
 import { PromptInputModel, type IPromptInputModelState } from 'vs/platform/terminal/common/capabilities/commandDetection/promptInputModel';
 import { Emitter } from 'vs/base/common/event';
 import type { ITerminalCommand } from 'vs/platform/terminal/common/capabilities/capabilities';
-import { strictEqual } from 'assert';
 import xtermHeadless from '@xterm/headless';
-
-// eslint-disable-next-line local/code-import-patterns, local/code-amd-node-module
-<<<<<<< HEAD
-const { Terminal } = xtermHeadless;
-
-class TestPromptInputModel extends PromptInputModel {
-	forceSync() {
-		this._syncNow();
-	}
-}
-=======
-import { Terminal } from '@xterm/headless';
 import { notDeepStrictEqual, strictEqual } from 'assert';
 import { timeout } from 'vs/base/common/async';
->>>>>>> 67464f32
+
+const { Terminal } = xtermHeadless;
 
 suite('PromptInputModel', () => {
 	const store = ensureNoDisposablesAreLeakedInTestSuite();
 
-<<<<<<< HEAD
-	let promptInputModel: TestPromptInputModel;
+	let promptInputModel: PromptInputModel;
 	let xterm: xtermHeadless.Terminal;
-=======
-	let promptInputModel: PromptInputModel;
-	let xterm: Terminal;
->>>>>>> 67464f32
 	let onCommandStart: Emitter<ITerminalCommand>;
 	let onCommandExecuted: Emitter<ITerminalCommand>;
 
