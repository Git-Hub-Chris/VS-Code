--- conflicted
+++ resolved
@@ -108,10 +108,6 @@
 				return `${scheme}://`; // Url has own authority.
 			}
 		}));
-<<<<<<< HEAD
-
-=======
->>>>>>> 57ad6558
 		return resourceUri.with({
 			query: requestUri.query,
 			fragment: requestUri.fragment
