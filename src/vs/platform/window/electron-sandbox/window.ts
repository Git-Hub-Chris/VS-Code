--- conflicted
+++ resolved
@@ -55,9 +55,8 @@
 	applyZoom(getZoomLevel(typeof target === 'number' ? getActiveWindow() : target) + 1, target);
 }
 
-<<<<<<< HEAD
-export function zoomOut(): void {
-	applyZoom(getZoomLevel() - 1);
+export function zoomOut(target: ApplyZoomTarget | Window): void {
+	applyZoom(getZoomLevel(typeof target === 'number' ? getActiveWindow() : target) - 1, target);
 }
 
 export function registerDeviceAccessHandler(handler: (devices: IDevice[], type: string) => Promise<string | undefined>) {
@@ -69,8 +68,4 @@
 	for (const { window } of getWindows()) {
 		getGlobals(window)?.deviceAccess.handleDeviceAccess(asyncHandler);
 	}
-=======
-export function zoomOut(target: ApplyZoomTarget | Window): void {
-	applyZoom(getZoomLevel(typeof target === 'number' ? getActiveWindow() : target) - 1, target);
->>>>>>> df8db3a7
 }