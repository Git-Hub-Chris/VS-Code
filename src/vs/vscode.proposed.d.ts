--- conflicted
+++ resolved
@@ -2163,7 +2163,6 @@
 	}
 	//#endregion
 
-<<<<<<< HEAD
 	//#region FileSystemProvider stat readonly - https://github.com/microsoft/vscode/issues/73122
 
 
@@ -2202,7 +2201,9 @@
 		 * The file is readonly.
 		 */
 		readonly?: boolean;
-=======
+	}
+	//#endregion
+
 	//#region https://github.com/microsoft/vscode/issues/107467
 	/*
 		General activation events:
@@ -2512,7 +2513,6 @@
 		 * Associated file location.
 		 */
 		location?: Location;
->>>>>>> 17e9e4ca
 	}
 	//#endregion
 }