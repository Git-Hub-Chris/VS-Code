/*---------------------------------------------------------------------------------------------
 *  Copyright (c) Microsoft Corporation. All rights reserved.
 *  Licensed under the MIT License. See License.txt in the project root for license information.
 *--------------------------------------------------------------------------------------------*/

/**
 * This is the place for API experiments and proposals.
 * These API are NOT stable and subject to change. They are only available in the Insiders
 * distribution and CANNOT be used in published extensions.
 *
 * To test these API in local environment:
 * - Use Insiders release of 'VS Code'.
 * - Add `"enableProposedApi": true` to your package.json.
 * - Copy this file to your project.
 */

declare module 'vscode' {

	//#region auth provider: https://github.com/microsoft/vscode/issues/88309

	/**
	 * An {@link Event} which fires when an {@link AuthenticationProvider} is added or removed.
	 */
	export interface AuthenticationProvidersChangeEvent {
		/**
		 * The ids of the {@link AuthenticationProvider}s that have been added.
		 */
		readonly added: ReadonlyArray<AuthenticationProviderInformation>;

		/**
		 * The ids of the {@link AuthenticationProvider}s that have been removed.
		 */
		readonly removed: ReadonlyArray<AuthenticationProviderInformation>;
	}

	export namespace authentication {
		/**
		 * @deprecated - getSession should now trigger extension activation.
		 * Fires with the provider id that was registered or unregistered.
		 */
		export const onDidChangeAuthenticationProviders: Event<AuthenticationProvidersChangeEvent>;

		/**
		 * @deprecated
		 * An array of the information of authentication providers that are currently registered.
		 */
		export const providers: ReadonlyArray<AuthenticationProviderInformation>;

		/**
		 * @deprecated
		 * Logout of a specific session.
		 * @param providerId The id of the provider to use
		 * @param sessionId The session id to remove
		 * provider
		 */
		export function logout(providerId: string, sessionId: string): Thenable<void>;
	}

	//#endregion

	// eslint-disable-next-line vscode-dts-region-comments
	//#region @alexdima - resolvers

	export interface MessageOptions {
		/**
		 * Do not render a native message box.
		 */
		useCustom?: boolean;
	}

	export interface RemoteAuthorityResolverContext {
		resolveAttempt: number;
	}

	export class ResolvedAuthority {
		readonly host: string;
		readonly port: number;
		readonly connectionToken: string | undefined;

		constructor(host: string, port: number, connectionToken?: string);
	}

	export interface ResolvedOptions {
		extensionHostEnv?: { [key: string]: string | null; };

		isTrusted?: boolean;
	}

	export interface TunnelOptions {
		remoteAddress: { port: number, host: string; };
		// The desired local port. If this port can't be used, then another will be chosen.
		localAddressPort?: number;
		label?: string;
		public?: boolean;
	}

	export interface TunnelDescription {
		remoteAddress: { port: number, host: string; };
		//The complete local address(ex. localhost:1234)
		localAddress: { port: number, host: string; } | string;
		public?: boolean;
	}

	export interface Tunnel extends TunnelDescription {
		// Implementers of Tunnel should fire onDidDispose when dispose is called.
		onDidDispose: Event<void>;
		dispose(): void | Thenable<void>;
	}

	/**
	 * Used as part of the ResolverResult if the extension has any candidate,
	 * published, or forwarded ports.
	 */
	export interface TunnelInformation {
		/**
		 * Tunnels that are detected by the extension. The remotePort is used for display purposes.
		 * The localAddress should be the complete local address (ex. localhost:1234) for connecting to the port. Tunnels provided through
		 * detected are read-only from the forwarded ports UI.
		 */
		environmentTunnels?: TunnelDescription[];

	}

	export interface TunnelCreationOptions {
		/**
		 * True when the local operating system will require elevation to use the requested local port.
		 */
		elevationRequired?: boolean;
	}

	export enum CandidatePortSource {
		None = 0,
		Process = 1,
		Output = 2
	}

	export type ResolverResult = ResolvedAuthority & ResolvedOptions & TunnelInformation;

	export class RemoteAuthorityResolverError extends Error {
		static NotAvailable(message?: string, handled?: boolean): RemoteAuthorityResolverError;
		static TemporarilyNotAvailable(message?: string): RemoteAuthorityResolverError;

		constructor(message?: string);
	}

	export interface RemoteAuthorityResolver {
		/**
		 * Resolve the authority part of the current opened `vscode-remote://` URI.
		 *
		 * This method will be invoked once during the startup of the editor and again each time
		 * the editor detects a disconnection.
		 *
		 * @param authority The authority part of the current opened `vscode-remote://` URI.
		 * @param context A context indicating if this is the first call or a subsequent call.
		 */
		resolve(authority: string, context: RemoteAuthorityResolverContext): ResolverResult | Thenable<ResolverResult>;

		/**
		 * Get the canonical URI (if applicable) for a `vscode-remote://` URI.
		 *
		 * @returns The canonical URI or undefined if the uri is already canonical.
		 */
		getCanonicalURI?(uri: Uri): ProviderResult<Uri>;

		/**
		 * Can be optionally implemented if the extension can forward ports better than the core.
		 * When not implemented, the core will use its default forwarding logic.
		 * When implemented, the core will use this to forward ports.
		 *
		 * To enable the "Change Local Port" action on forwarded ports, make sure to set the `localAddress` of
		 * the returned `Tunnel` to a `{ port: number, host: string; }` and not a string.
		 */
		tunnelFactory?: (tunnelOptions: TunnelOptions, tunnelCreationOptions: TunnelCreationOptions) => Thenable<Tunnel> | undefined;

		/**p
		 * Provides filtering for candidate ports.
		 */
		showCandidatePort?: (host: string, port: number, detail: string) => Thenable<boolean>;

		/**
		 * Lets the resolver declare which tunnel factory features it supports.
		 * UNDER DISCUSSION! MAY CHANGE SOON.
		 */
		tunnelFeatures?: {
			elevation: boolean;
			public: boolean;
		};

		candidatePortSource?: CandidatePortSource;
	}

	export namespace workspace {
		/**
		 * Forwards a port. If the current resolver implements RemoteAuthorityResolver:forwardPort then that will be used to make the tunnel.
		 * By default, openTunnel only support localhost; however, RemoteAuthorityResolver:tunnelFactory can be used to support other ips.
		 *
		 * @throws When run in an environment without a remote.
		 *
		 * @param tunnelOptions The `localPort` is a suggestion only. If that port is not available another will be chosen.
		 */
		export function openTunnel(tunnelOptions: TunnelOptions): Thenable<Tunnel>;

		/**
		 * Gets an array of the currently available tunnels. This does not include environment tunnels, only tunnels that have been created by the user.
		 * Note that these are of type TunnelDescription and cannot be disposed.
		 */
		export let tunnels: Thenable<TunnelDescription[]>;

		/**
		 * Fired when the list of tunnels has changed.
		 */
		export const onDidChangeTunnels: Event<void>;
	}

	export interface ResourceLabelFormatter {
		scheme: string;
		authority?: string;
		formatting: ResourceLabelFormatting;
	}

	export interface ResourceLabelFormatting {
		label: string; // myLabel:/${path}
		// For historic reasons we use an or string here. Once we finalize this API we should start using enums instead and adopt it in extensions.
		// eslint-disable-next-line vscode-dts-literal-or-types
		separator: '/' | '\\' | '';
		tildify?: boolean;
		normalizeDriveLetter?: boolean;
		workspaceSuffix?: string;
		authorityPrefix?: string;
		stripPathStartingSeparator?: boolean;
	}

	export namespace workspace {
		export function registerRemoteAuthorityResolver(authorityPrefix: string, resolver: RemoteAuthorityResolver): Disposable;
		export function registerResourceLabelFormatter(formatter: ResourceLabelFormatter): Disposable;
	}

	//#endregion

	//#region editor insets: https://github.com/microsoft/vscode/issues/85682

	export interface WebviewEditorInset {
		readonly editor: TextEditor;
		readonly line: number;
		readonly height: number;
		readonly webview: Webview;
		readonly onDidDispose: Event<void>;
		dispose(): void;
	}

	export namespace window {
		export function createWebviewTextEditorInset(editor: TextEditor, line: number, height: number, options?: WebviewOptions): WebviewEditorInset;
	}

	//#endregion

	//#region read/write in chunks: https://github.com/microsoft/vscode/issues/84515

	export interface FileSystemProvider {
		open?(resource: Uri, options: { create: boolean; }): number | Thenable<number>;
		close?(fd: number): void | Thenable<void>;
		read?(fd: number, pos: number, data: Uint8Array, offset: number, length: number): number | Thenable<number>;
		write?(fd: number, pos: number, data: Uint8Array, offset: number, length: number): number | Thenable<number>;
	}

	//#endregion

	//#region TextSearchProvider: https://github.com/microsoft/vscode/issues/59921

	/**
	 * The parameters of a query for text search.
	 */
	export interface TextSearchQuery {
		/**
		 * The text pattern to search for.
		 */
		pattern: string;

		/**
		 * Whether or not `pattern` should match multiple lines of text.
		 */
		isMultiline?: boolean;

		/**
		 * Whether or not `pattern` should be interpreted as a regular expression.
		 */
		isRegExp?: boolean;

		/**
		 * Whether or not the search should be case-sensitive.
		 */
		isCaseSensitive?: boolean;

		/**
		 * Whether or not to search for whole word matches only.
		 */
		isWordMatch?: boolean;
	}

	/**
	 * A file glob pattern to match file paths against.
	 * TODO@roblourens merge this with the GlobPattern docs/definition in vscode.d.ts.
	 * @see {@link GlobPattern}
	 */
	export type GlobString = string;

	/**
	 * Options common to file and text search
	 */
	export interface SearchOptions {
		/**
		 * The root folder to search within.
		 */
		folder: Uri;

		/**
		 * Files that match an `includes` glob pattern should be included in the search.
		 */
		includes: GlobString[];

		/**
		 * Files that match an `excludes` glob pattern should be excluded from the search.
		 */
		excludes: GlobString[];

		/**
		 * Whether external files that exclude files, like .gitignore, should be respected.
		 * See the vscode setting `"search.useIgnoreFiles"`.
		 */
		useIgnoreFiles: boolean;

		/**
		 * Whether symlinks should be followed while searching.
		 * See the vscode setting `"search.followSymlinks"`.
		 */
		followSymlinks: boolean;

		/**
		 * Whether global files that exclude files, like .gitignore, should be respected.
		 * See the vscode setting `"search.useGlobalIgnoreFiles"`.
		 */
		useGlobalIgnoreFiles: boolean;
	}

	/**
	 * Options to specify the size of the result text preview.
	 * These options don't affect the size of the match itself, just the amount of preview text.
	 */
	export interface TextSearchPreviewOptions {
		/**
		 * The maximum number of lines in the preview.
		 * Only search providers that support multiline search will ever return more than one line in the match.
		 */
		matchLines: number;

		/**
		 * The maximum number of characters included per line.
		 */
		charsPerLine: number;
	}

	/**
	 * Options that apply to text search.
	 */
	export interface TextSearchOptions extends SearchOptions {
		/**
		 * The maximum number of results to be returned.
		 */
		maxResults: number;

		/**
		 * Options to specify the size of the result text preview.
		 */
		previewOptions?: TextSearchPreviewOptions;

		/**
		 * Exclude files larger than `maxFileSize` in bytes.
		 */
		maxFileSize?: number;

		/**
		 * Interpret files using this encoding.
		 * See the vscode setting `"files.encoding"`
		 */
		encoding?: string;

		/**
		 * Number of lines of context to include before each match.
		 */
		beforeContext?: number;

		/**
		 * Number of lines of context to include after each match.
		 */
		afterContext?: number;
	}

	/**
	 * Represents the severiry of a TextSearchComplete message.
	 */
	export enum TextSearchCompleteMessageType {
		Information = 1,
		Warning = 2,
	}

	/**
	 * A message regarding a completed search.
	 */
	export interface TextSearchCompleteMessage {
		/**
		 * Markdown text of the message.
		 */
		text: string,
		/**
		 * Whether the source of the message is trusted, command links are disabled for untrusted message sources.
		 * Messaged are untrusted by default.
		 */
		trusted?: boolean,
		/**
		 * The message type, this affects how the message will be rendered.
		 */
		type: TextSearchCompleteMessageType,
	}

	/**
	 * Information collected when text search is complete.
	 */
	export interface TextSearchComplete {
		/**
		 * Whether the search hit the limit on the maximum number of search results.
		 * `maxResults` on {@link TextSearchOptions `TextSearchOptions`} specifies the max number of results.
		 * - If exactly that number of matches exist, this should be false.
		 * - If `maxResults` matches are returned and more exist, this should be true.
		 * - If search hits an internal limit which is less than `maxResults`, this should be true.
		 */
		limitHit?: boolean;

		/**
		 * Additional information regarding the state of the completed search.
		 *
		 * Messages with "Information" style support links in markdown syntax:
		 * - Click to [run a command](command:workbench.action.OpenQuickPick)
		 * - Click to [open a website](https://aka.ms)
		 *
		 * Commands may optionally return { triggerSearch: true } to signal to the editor that the original search should run be again.
		 */
		message?: TextSearchCompleteMessage | TextSearchCompleteMessage[];
	}

	/**
	 * A preview of the text result.
	 */
	export interface TextSearchMatchPreview {
		/**
		 * The matching lines of text, or a portion of the matching line that contains the match.
		 */
		text: string;

		/**
		 * The Range within `text` corresponding to the text of the match.
		 * The number of matches must match the TextSearchMatch's range property.
		 */
		matches: Range | Range[];
	}

	/**
	 * A match from a text search
	 */
	export interface TextSearchMatch {
		/**
		 * The uri for the matching document.
		 */
		uri: Uri;

		/**
		 * The range of the match within the document, or multiple ranges for multiple matches.
		 */
		ranges: Range | Range[];

		/**
		 * A preview of the text match.
		 */
		preview: TextSearchMatchPreview;
	}

	/**
	 * A line of context surrounding a TextSearchMatch.
	 */
	export interface TextSearchContext {
		/**
		 * The uri for the matching document.
		 */
		uri: Uri;

		/**
		 * One line of text.
		 * previewOptions.charsPerLine applies to this
		 */
		text: string;

		/**
		 * The line number of this line of context.
		 */
		lineNumber: number;
	}

	export type TextSearchResult = TextSearchMatch | TextSearchContext;

	/**
	 * A TextSearchProvider provides search results for text results inside files in the workspace.
	 */
	export interface TextSearchProvider {
		/**
		 * Provide results that match the given text pattern.
		 * @param query The parameters for this query.
		 * @param options A set of options to consider while searching.
		 * @param progress A progress callback that must be invoked for all results.
		 * @param token A cancellation token.
		 */
		provideTextSearchResults(query: TextSearchQuery, options: TextSearchOptions, progress: Progress<TextSearchResult>, token: CancellationToken): ProviderResult<TextSearchComplete>;
	}

	//#endregion

	//#region FileSearchProvider: https://github.com/microsoft/vscode/issues/73524

	/**
	 * The parameters of a query for file search.
	 */
	export interface FileSearchQuery {
		/**
		 * The search pattern to match against file paths.
		 */
		pattern: string;
	}

	/**
	 * Options that apply to file search.
	 */
	export interface FileSearchOptions extends SearchOptions {
		/**
		 * The maximum number of results to be returned.
		 */
		maxResults?: number;

		/**
		 * A CancellationToken that represents the session for this search query. If the provider chooses to, this object can be used as the key for a cache,
		 * and searches with the same session object can search the same cache. When the token is cancelled, the session is complete and the cache can be cleared.
		 */
		session?: CancellationToken;
	}

	/**
	 * A FileSearchProvider provides search results for files in the given folder that match a query string. It can be invoked by quickopen or other extensions.
	 *
	 * A FileSearchProvider is the more powerful of two ways to implement file search in the editor. Use a FileSearchProvider if you wish to search within a folder for
	 * all files that match the user's query.
	 *
	 * The FileSearchProvider will be invoked on every keypress in quickopen. When `workspace.findFiles` is called, it will be invoked with an empty query string,
	 * and in that case, every file in the folder should be returned.
	 */
	export interface FileSearchProvider {
		/**
		 * Provide the set of files that match a certain file path pattern.
		 * @param query The parameters for this query.
		 * @param options A set of options to consider while searching files.
		 * @param token A cancellation token.
		 */
		provideFileSearchResults(query: FileSearchQuery, options: FileSearchOptions, token: CancellationToken): ProviderResult<Uri[]>;
	}

	export namespace workspace {
		/**
		 * Register a search provider.
		 *
		 * Only one provider can be registered per scheme.
		 *
		 * @param scheme The provider will be invoked for workspace folders that have this file scheme.
		 * @param provider The provider.
		 * @return A {@link Disposable} that unregisters this provider when being disposed.
		 */
		export function registerFileSearchProvider(scheme: string, provider: FileSearchProvider): Disposable;

		/**
		 * Register a text search provider.
		 *
		 * Only one provider can be registered per scheme.
		 *
		 * @param scheme The provider will be invoked for workspace folders that have this file scheme.
		 * @param provider The provider.
		 * @return A {@link Disposable} that unregisters this provider when being disposed.
		 */
		export function registerTextSearchProvider(scheme: string, provider: TextSearchProvider): Disposable;
	}

	//#endregion

	//#region findTextInFiles: https://github.com/microsoft/vscode/issues/59924

	/**
	 * Options that can be set on a findTextInFiles search.
	 */
	export interface FindTextInFilesOptions {
		/**
		 * A {@link GlobPattern glob pattern} that defines the files to search for. The glob pattern
		 * will be matched against the file paths of files relative to their workspace. Use a {@link RelativePattern relative pattern}
		 * to restrict the search results to a {@link WorkspaceFolder workspace folder}.
		 */
		include?: GlobPattern;

		/**
		 * A {@link GlobPattern glob pattern} that defines files and folders to exclude. The glob pattern
		 * will be matched against the file paths of resulting matches relative to their workspace. When `undefined`, default excludes will
		 * apply.
		 */
		exclude?: GlobPattern;

		/**
		 * Whether to use the default and user-configured excludes. Defaults to true.
		 */
		useDefaultExcludes?: boolean;

		/**
		 * The maximum number of results to search for
		 */
		maxResults?: number;

		/**
		 * Whether external files that exclude files, like .gitignore, should be respected.
		 * See the vscode setting `"search.useIgnoreFiles"`.
		 */
		useIgnoreFiles?: boolean;

		/**
		 * Whether global files that exclude files, like .gitignore, should be respected.
		 * See the vscode setting `"search.useGlobalIgnoreFiles"`.
		 */
		useGlobalIgnoreFiles?: boolean;

		/**
		 * Whether symlinks should be followed while searching.
		 * See the vscode setting `"search.followSymlinks"`.
		 */
		followSymlinks?: boolean;

		/**
		 * Interpret files using this encoding.
		 * See the vscode setting `"files.encoding"`
		 */
		encoding?: string;

		/**
		 * Options to specify the size of the result text preview.
		 */
		previewOptions?: TextSearchPreviewOptions;

		/**
		 * Number of lines of context to include before each match.
		 */
		beforeContext?: number;

		/**
		 * Number of lines of context to include after each match.
		 */
		afterContext?: number;
	}

	export namespace workspace {
		/**
		 * Search text in files across all {@link workspace.workspaceFolders workspace folders} in the workspace.
		 * @param query The query parameters for the search - the search string, whether it's case-sensitive, or a regex, or matches whole words.
		 * @param callback A callback, called for each result
		 * @param token A token that can be used to signal cancellation to the underlying search engine.
		 * @return A thenable that resolves when the search is complete.
		 */
		export function findTextInFiles(query: TextSearchQuery, callback: (result: TextSearchResult) => void, token?: CancellationToken): Thenable<TextSearchComplete>;

		/**
		 * Search text in files across all {@link workspace.workspaceFolders workspace folders} in the workspace.
		 * @param query The query parameters for the search - the search string, whether it's case-sensitive, or a regex, or matches whole words.
		 * @param options An optional set of query options. Include and exclude patterns, maxResults, etc.
		 * @param callback A callback, called for each result
		 * @param token A token that can be used to signal cancellation to the underlying search engine.
		 * @return A thenable that resolves when the search is complete.
		 */
		export function findTextInFiles(query: TextSearchQuery, options: FindTextInFilesOptions, callback: (result: TextSearchResult) => void, token?: CancellationToken): Thenable<TextSearchComplete>;
	}

	//#endregion

	//#region diff command: https://github.com/microsoft/vscode/issues/84899

	/**
	 * The contiguous set of modified lines in a diff.
	 */
	export interface LineChange {
		readonly originalStartLineNumber: number;
		readonly originalEndLineNumber: number;
		readonly modifiedStartLineNumber: number;
		readonly modifiedEndLineNumber: number;
	}

	export namespace commands {

		/**
		 * Registers a diff information command that can be invoked via a keyboard shortcut,
		 * a menu item, an action, or directly.
		 *
		 * Diff information commands are different from ordinary {@link commands.registerCommand commands} as
		 * they only execute when there is an active diff editor when the command is called, and the diff
		 * information has been computed. Also, the command handler of an editor command has access to
		 * the diff information.
		 *
		 * @param command A unique identifier for the command.
		 * @param callback A command handler function with access to the {@link LineChange diff information}.
		 * @param thisArg The `this` context used when invoking the handler function.
		 * @return Disposable which unregisters this command on disposal.
		 */
		export function registerDiffInformationCommand(command: string, callback: (diff: LineChange[], ...args: any[]) => any, thisArg?: any): Disposable;
	}

	//#endregion

	// eslint-disable-next-line vscode-dts-region-comments
	//#region @weinand: variables view action contributions

	/**
	 * A DebugProtocolVariableContainer is an opaque stand-in type for the intersection of the Scope and Variable types defined in the Debug Adapter Protocol.
	 * See https://microsoft.github.io/debug-adapter-protocol/specification#Types_Scope and https://microsoft.github.io/debug-adapter-protocol/specification#Types_Variable.
	 */
	export interface DebugProtocolVariableContainer {
		// Properties: the intersection of DAP's Scope and Variable types.
	}

	/**
	 * A DebugProtocolVariable is an opaque stand-in type for the Variable type defined in the Debug Adapter Protocol.
	 * See https://microsoft.github.io/debug-adapter-protocol/specification#Types_Variable.
	 */
	export interface DebugProtocolVariable {
		// Properties: see details [here](https://microsoft.github.io/debug-adapter-protocol/specification#Base_Protocol_Variable).
	}

	//#endregion

	// eslint-disable-next-line vscode-dts-region-comments
	//#region @joaomoreno: SCM validation

	/**
	 * Represents the validation type of the Source Control input.
	 */
	export enum SourceControlInputBoxValidationType {

		/**
		 * Something not allowed by the rules of a language or other means.
		 */
		Error = 0,

		/**
		 * Something suspicious but allowed.
		 */
		Warning = 1,

		/**
		 * Something to inform about but not a problem.
		 */
		Information = 2
	}

	export interface SourceControlInputBoxValidation {

		/**
		 * The validation message to display.
		 */
		readonly message: string;

		/**
		 * The validation type.
		 */
		readonly type: SourceControlInputBoxValidationType;
	}

	/**
	 * Represents the input box in the Source Control viewlet.
	 */
	export interface SourceControlInputBox {

		/**
		 * Shows a transient contextual message on the input.
		 */
		showValidationMessage(message: string, type: SourceControlInputBoxValidationType): void;

		/**
		 * A validation function for the input box. It's possible to change
		 * the validation provider simply by setting this property to a different function.
		 */
		validateInput?(value: string, cursorPosition: number): ProviderResult<SourceControlInputBoxValidation>;
	}

	//#endregion

	// eslint-disable-next-line vscode-dts-region-comments
	//#region @joaomoreno: SCM selected provider

	export interface SourceControl {

		/**
		 * Whether the source control is selected.
		 */
		readonly selected: boolean;

		/**
		 * An event signaling when the selection state changes.
		 */
		readonly onDidChangeSelection: Event<boolean>;
	}

	//#endregion

	//#region Terminal data write event https://github.com/microsoft/vscode/issues/78502

	export interface TerminalDataWriteEvent {
		/**
		 * The {@link Terminal} for which the data was written.
		 */
		readonly terminal: Terminal;
		/**
		 * The data being written.
		 */
		readonly data: string;
	}

	namespace window {
		/**
		 * An event which fires when the terminal's child pseudo-device is written to (the shell).
		 * In other words, this provides access to the raw data stream from the process running
		 * within the terminal, including VT sequences.
		 */
		export const onDidWriteTerminalData: Event<TerminalDataWriteEvent>;
	}

	//#endregion

	//#region Terminal dimensions property and change event https://github.com/microsoft/vscode/issues/55718

	/**
	 * An {@link Event} which fires when a {@link Terminal}'s dimensions change.
	 */
	export interface TerminalDimensionsChangeEvent {
		/**
		 * The {@link Terminal} for which the dimensions have changed.
		 */
		readonly terminal: Terminal;
		/**
		 * The new value for the {@link Terminal.dimensions terminal's dimensions}.
		 */
		readonly dimensions: TerminalDimensions;
	}

	export namespace window {
		/**
		 * An event which fires when the {@link Terminal.dimensions dimensions} of the terminal change.
		 */
		export const onDidChangeTerminalDimensions: Event<TerminalDimensionsChangeEvent>;
	}

	export interface Terminal {
		/**
		 * The current dimensions of the terminal. This will be `undefined` immediately after the
		 * terminal is created as the dimensions are not known until shortly after the terminal is
		 * created.
		 */
		readonly dimensions: TerminalDimensions | undefined;
	}

	//#endregion

<<<<<<< HEAD
	//#region Terminal name change event https://github.com/microsoft/vscode/issues/114898

	export interface Pseudoterminal {
		/**
		 * An event that when fired allows changing the name of the terminal.
		 *
		 * **Example:** Change the terminal name to "My new terminal".
		 * ```typescript
		 * const writeEmitter = new vscode.EventEmitter<string>();
		 * const changeNameEmitter = new vscode.EventEmitter<string>();
		 * const pty: vscode.Pseudoterminal = {
		 *   onDidWrite: writeEmitter.event,
		 *   onDidChangeName: changeNameEmitter.event,
		 *   open: () => changeNameEmitter.fire('My new terminal'),
		 *   close: () => {}
		 * };
		 * vscode.window.createTerminal({ name: 'My terminal', pty });
		 * ```
		 */
		onDidChangeName?: Event<string>;
=======
	//#region Terminal icon https://github.com/microsoft/vscode/issues/120538

	export interface TerminalOptions {
		/**
		 * The icon path or {@link ThemeIcon} for the terminal.
		 */
		readonly iconPath?: Uri | { light: Uri; dark: Uri } | ThemeIcon;
	}

	export interface ExtensionTerminalOptions {
		/**
		 * A themeIcon, Uri, or light and dark Uris to use as the terminal tab icon
		 */
		readonly iconPath?: Uri | { light: Uri; dark: Uri } | ThemeIcon;
>>>>>>> 36f5e95a
	}

	//#endregion

	//#region Terminal profile provider https://github.com/microsoft/vscode/issues/120369

	export namespace window {
		/**
		 * Registers a provider for a contributed terminal profile.
		 * @param id The ID of the contributed terminal profile.
		 * @param provider The terminal profile provider.
		 */
		export function registerTerminalProfileProvider(id: string, provider: TerminalProfileProvider): Disposable;
	}

	export interface TerminalProfileProvider {
		/**
		 * Provide terminal profile options for the requested terminal.
		 * @param token A cancellation token that indicates the result is no longer needed.
		 */
		provideProfileOptions(token: CancellationToken): ProviderResult<TerminalOptions | ExtensionTerminalOptions>;
	}

	//#endregion

	// eslint-disable-next-line vscode-dts-region-comments
	//#region @jrieken -> exclusive document filters

	export interface DocumentFilter {
		readonly exclusive?: boolean;
	}

	//#endregion

	//#region Tree View: https://github.com/microsoft/vscode/issues/61313 @alexr00
	export interface TreeView<T> extends Disposable {
		reveal(element: T | undefined, options?: { select?: boolean, focus?: boolean, expand?: boolean | number; }): Thenable<void>;
	}
	//#endregion

	//#region Custom Tree View Drag and Drop https://github.com/microsoft/vscode/issues/32592
	export interface TreeViewOptions<T> {
		dragAndDropController?: DragAndDropController<T>;
	}

	export interface DragAndDropController<T> extends Disposable {
		/**
		 * Extensions should fire `TreeDataProvider.onDidChangeTreeData` for any elements that need to be refreshed.
		 *
		 * @param source
		 * @param target
		 */
		onDrop(source: T[], target: T): Thenable<void>;
	}
	//#endregion

	//#region Task presentation group: https://github.com/microsoft/vscode/issues/47265
	export interface TaskPresentationOptions {
		/**
		 * Controls whether the task is executed in a specific terminal group using split panes.
		 */
		group?: string;
	}
	//#endregion

	//#region Custom editor move https://github.com/microsoft/vscode/issues/86146

	// TODO: Also for custom editor

	export interface CustomTextEditorProvider {

		/**
		 * Handle when the underlying resource for a custom editor is renamed.
		 *
		 * This allows the webview for the editor be preserved throughout the rename. If this method is not implemented,
		 * the editor will destroy the previous custom editor and create a replacement one.
		 *
		 * @param newDocument New text document to use for the custom editor.
		 * @param existingWebviewPanel Webview panel for the custom editor.
		 * @param token A cancellation token that indicates the result is no longer needed.
		 *
		 * @return Thenable indicating that the webview editor has been moved.
		 */
		// eslint-disable-next-line vscode-dts-provider-naming
		moveCustomTextEditor?(newDocument: TextDocument, existingWebviewPanel: WebviewPanel, token: CancellationToken): Thenable<void>;
	}

	//#endregion

	//#region allow QuickPicks to skip sorting: https://github.com/microsoft/vscode/issues/73904

	export interface QuickPick<T extends QuickPickItem> extends QuickInput {
		/**
		 * An optional flag to sort the final results by index of first query match in label. Defaults to true.
		 */
		sortByLabel: boolean;
	}

	//#endregion

	//#region https://github.com/microsoft/vscode/issues/124970, Cell Execution State

	/**
	 * The execution state of a notebook cell.
	 */
	export enum NotebookCellExecutionState {
		/**
		 * The cell is idle.
		 */
		Idle = 1,
		/**
		 * Execution for the cell is pending.
		 */
		Pending = 2,
		/**
		 * The cell is currently executing.
		 */
		Executing = 3,
	}

	/**
	 * An event describing a cell execution state change.
	 */
	export interface NotebookCellExecutionStateChangeEvent {
		/**
		 * The {@link NotebookCell cell} for which the execution state has changed.
		 */
		readonly cell: NotebookCell;

		/**
		 * The new execution state of the cell.
		 */
		readonly state: NotebookCellExecutionState;
	}

	export namespace notebooks {

		/**
		 * An {@link Event} which fires when the execution state of a cell has changed.
		 */
		// todo@API this is an event that is fired for a property that cells don't have and that makes me wonder
		// how a correct consumer works, e.g the consumer could have been late and missed an event?
		export const onDidChangeNotebookCellExecutionState: Event<NotebookCellExecutionStateChangeEvent>;
	}

	//#endregion

	//#region https://github.com/microsoft/vscode/issues/106744, Notebook, deprecated & misc

	export interface NotebookCellOutput {
		id: string;
	}

	//#endregion

	//#region https://github.com/microsoft/vscode/issues/106744, NotebookEditor

	/**
	 * Represents a notebook editor that is attached to a {@link NotebookDocument notebook}.
	 */
	export enum NotebookEditorRevealType {
		/**
		 * The range will be revealed with as little scrolling as possible.
		 */
		Default = 0,

		/**
		 * The range will always be revealed in the center of the viewport.
		 */
		InCenter = 1,

		/**
		 * If the range is outside the viewport, it will be revealed in the center of the viewport.
		 * Otherwise, it will be revealed with as little scrolling as possible.
		 */
		InCenterIfOutsideViewport = 2,

		/**
		 * The range will always be revealed at the top of the viewport.
		 */
		AtTop = 3
	}

	/**
	 * Represents a notebook editor that is attached to a {@link NotebookDocument notebook}.
	 */
	export interface NotebookEditor {
		/**
		 * The document associated with this notebook editor.
		 */
		//todo@api rename to notebook?
		readonly document: NotebookDocument;

		/**
		 * The selections on this notebook editor.
		 *
		 * The primary selection (or focused range) is `selections[0]`. When the document has no cells, the primary selection is empty `{ start: 0, end: 0 }`;
		 */
		selections: NotebookRange[];

		/**
		 * The current visible ranges in the editor (vertically).
		 */
		readonly visibleRanges: NotebookRange[];

		/**
		 * Scroll as indicated by `revealType` in order to reveal the given range.
		 *
		 * @param range A range.
		 * @param revealType The scrolling strategy for revealing `range`.
		 */
		revealRange(range: NotebookRange, revealType?: NotebookEditorRevealType): void;

		/**
		 * The column in which this editor shows.
		 */
		readonly viewColumn?: ViewColumn;
	}

	export interface NotebookDocumentMetadataChangeEvent {
		/**
		 * The {@link NotebookDocument notebook document} for which the document metadata have changed.
		 */
		//todo@API rename to notebook?
		readonly document: NotebookDocument;
	}

	export interface NotebookCellsChangeData {
		readonly start: number;
		// todo@API end? Use NotebookCellRange instead?
		readonly deletedCount: number;
		// todo@API removedCells, deletedCells?
		readonly deletedItems: NotebookCell[];
		// todo@API addedCells, insertedCells, newCells?
		readonly items: NotebookCell[];
	}

	export interface NotebookCellsChangeEvent {
		/**
		 * The {@link NotebookDocument notebook document} for which the cells have changed.
		 */
		//todo@API rename to notebook?
		readonly document: NotebookDocument;
		readonly changes: ReadonlyArray<NotebookCellsChangeData>;
	}

	export interface NotebookCellOutputsChangeEvent {
		/**
		 * The {@link NotebookDocument notebook document} for which the cell outputs have changed.
		 */
		//todo@API remove? use cell.notebook instead?
		readonly document: NotebookDocument;
		// NotebookCellOutputsChangeEvent.cells vs NotebookCellMetadataChangeEvent.cell
		readonly cells: NotebookCell[];
	}

	export interface NotebookCellMetadataChangeEvent {
		/**
		 * The {@link NotebookDocument notebook document} for which the cell metadata have changed.
		 */
		//todo@API remove? use cell.notebook instead?
		readonly document: NotebookDocument;
		// NotebookCellOutputsChangeEvent.cells vs NotebookCellMetadataChangeEvent.cell
		readonly cell: NotebookCell;
	}

	export interface NotebookEditorSelectionChangeEvent {
		/**
		 * The {@link NotebookEditor notebook editor} for which the selections have changed.
		 */
		readonly notebookEditor: NotebookEditor;
		readonly selections: ReadonlyArray<NotebookRange>
	}

	export interface NotebookEditorVisibleRangesChangeEvent {
		/**
		 * The {@link NotebookEditor notebook editor} for which the visible ranges have changed.
		 */
		readonly notebookEditor: NotebookEditor;
		readonly visibleRanges: ReadonlyArray<NotebookRange>;
	}


	export interface NotebookDocumentShowOptions {
		viewColumn?: ViewColumn;
		preserveFocus?: boolean;
		preview?: boolean;
		selections?: NotebookRange[];
	}

	export namespace notebooks {



		export const onDidSaveNotebookDocument: Event<NotebookDocument>;

		export const onDidChangeNotebookDocumentMetadata: Event<NotebookDocumentMetadataChangeEvent>;
		export const onDidChangeNotebookCells: Event<NotebookCellsChangeEvent>;

		// todo@API add onDidChangeNotebookCellOutputs
		export const onDidChangeCellOutputs: Event<NotebookCellOutputsChangeEvent>;

		// todo@API add onDidChangeNotebookCellMetadata
		export const onDidChangeCellMetadata: Event<NotebookCellMetadataChangeEvent>;
	}

	export namespace window {
		export const visibleNotebookEditors: NotebookEditor[];
		export const onDidChangeVisibleNotebookEditors: Event<NotebookEditor[]>;
		export const activeNotebookEditor: NotebookEditor | undefined;
		export const onDidChangeActiveNotebookEditor: Event<NotebookEditor | undefined>;
		export const onDidChangeNotebookEditorSelection: Event<NotebookEditorSelectionChangeEvent>;
		export const onDidChangeNotebookEditorVisibleRanges: Event<NotebookEditorVisibleRangesChangeEvent>;

		export function showNotebookDocument(uri: Uri, options?: NotebookDocumentShowOptions): Thenable<NotebookEditor>;
		export function showNotebookDocument(document: NotebookDocument, options?: NotebookDocumentShowOptions): Thenable<NotebookEditor>;
	}

	//#endregion

	//#region https://github.com/microsoft/vscode/issues/106744, NotebookEditorEdit

	// todo@API add NotebookEdit-type which handles all these cases?
	// export class NotebookEdit {
	// 	range: NotebookRange;
	// 	newCells: NotebookCellData[];
	// 	newMetadata?: NotebookDocumentMetadata;
	// 	constructor(range: NotebookRange, newCells: NotebookCellData)
	// }

	// export class NotebookCellEdit {
	// 	newMetadata?: NotebookCellMetadata;
	// }

	// export interface WorkspaceEdit {
	// 	set(uri: Uri, edits: TextEdit[] | NotebookEdit[]): void
	// }

	export interface WorkspaceEdit {
		// todo@API add NotebookEdit-type which handles all these cases?
		replaceNotebookMetadata(uri: Uri, value: { [key: string]: any }): void;
		replaceNotebookCells(uri: Uri, range: NotebookRange, cells: NotebookCellData[], metadata?: WorkspaceEditEntryMetadata): void;
		replaceNotebookCellMetadata(uri: Uri, index: number, cellMetadata: { [key: string]: any }, metadata?: WorkspaceEditEntryMetadata): void;
	}

	export interface NotebookEditorEdit {
		replaceMetadata(value: { [key: string]: any }): void;
		replaceCells(start: number, end: number, cells: NotebookCellData[]): void;
		replaceCellMetadata(index: number, metadata: { [key: string]: any }): void;
	}

	export interface NotebookEditor {
		/**
		 * Perform an edit on the notebook associated with this notebook editor.
		 *
		 * The given callback-function is invoked with an {@link NotebookEditorEdit edit-builder} which must
		 * be used to make edits. Note that the edit-builder is only valid while the
		 * callback executes.
		 *
		 * @param callback A function which can create edits using an {@link NotebookEditorEdit edit-builder}.
		 * @return A promise that resolves with a value indicating if the edits could be applied.
		 */
		// @jrieken REMOVE maybe
		edit(callback: (editBuilder: NotebookEditorEdit) => void): Thenable<boolean>;
	}

	//#endregion

	//#region https://github.com/microsoft/vscode/issues/106744, NotebookEditorDecorationType

	export interface NotebookEditor {
		setDecorations(decorationType: NotebookEditorDecorationType, range: NotebookRange): void;
	}

	export interface NotebookDecorationRenderOptions {
		backgroundColor?: string | ThemeColor;
		borderColor?: string | ThemeColor;
		top: ThemableDecorationAttachmentRenderOptions;
	}

	export interface NotebookEditorDecorationType {
		readonly key: string;
		dispose(): void;
	}

	export namespace notebooks {
		export function createNotebookEditorDecorationType(options: NotebookDecorationRenderOptions): NotebookEditorDecorationType;
	}

	//#endregion

	//#region https://github.com/microsoft/vscode/issues/106744, NotebookConcatTextDocument

	export namespace notebooks {
		/**
		 * Create a document that is the concatenation of all  notebook cells. By default all code-cells are included
		 * but a selector can be provided to narrow to down the set of cells.
		 *
		 * @param notebook
		 * @param selector
		 */
		// todo@API really needed? we didn't find a user here
		export function createConcatTextDocument(notebook: NotebookDocument, selector?: DocumentSelector): NotebookConcatTextDocument;
	}

	export interface NotebookConcatTextDocument {
		readonly uri: Uri;
		readonly isClosed: boolean;
		dispose(): void;
		readonly onDidChange: Event<void>;
		readonly version: number;
		getText(): string;
		getText(range: Range): string;

		offsetAt(position: Position): number;
		positionAt(offset: number): Position;
		validateRange(range: Range): Range;
		validatePosition(position: Position): Position;

		locationAt(positionOrRange: Position | Range): Location;
		positionAt(location: Location): Position;
		contains(uri: Uri): boolean;
	}

	//#endregion

	//#region https://github.com/microsoft/vscode/issues/106744, NotebookContentProvider


	interface NotebookDocumentBackup {
		/**
		 * Unique identifier for the backup.
		 *
		 * This id is passed back to your extension in `openNotebook` when opening a notebook editor from a backup.
		 */
		readonly id: string;

		/**
		 * Delete the current backup.
		 *
		 * This is called by the editor when it is clear the current backup is no longer needed, such as when a new backup
		 * is made or when the file is saved.
		 */
		delete(): void;
	}

	interface NotebookDocumentBackupContext {
		readonly destination: Uri;
	}

	interface NotebookDocumentOpenContext {
		readonly backupId?: string;
		readonly untitledDocumentData?: Uint8Array;
	}

	// todo@API use openNotebookDOCUMENT to align with openCustomDocument etc?
	// todo@API rename to NotebookDocumentContentProvider
	export interface NotebookContentProvider {

		readonly options?: NotebookDocumentContentOptions;
		readonly onDidChangeNotebookContentOptions?: Event<NotebookDocumentContentOptions>;

		/**
		 * Content providers should always use {@link FileSystemProvider file system providers} to
		 * resolve the raw content for `uri` as the resouce is not necessarily a file on disk.
		 */
		openNotebook(uri: Uri, openContext: NotebookDocumentOpenContext, token: CancellationToken): NotebookData | Thenable<NotebookData>;

		// todo@API use NotebookData instead
		saveNotebook(document: NotebookDocument, token: CancellationToken): Thenable<void>;

		// todo@API use NotebookData instead
		saveNotebookAs(targetResource: Uri, document: NotebookDocument, token: CancellationToken): Thenable<void>;

		// todo@API use NotebookData instead
		backupNotebook(document: NotebookDocument, context: NotebookDocumentBackupContext, token: CancellationToken): Thenable<NotebookDocumentBackup>;
	}

	export namespace workspace {

		// TODO@api use NotebookDocumentFilter instead of just notebookType:string?
		// TODO@API options duplicates the more powerful variant on NotebookContentProvider
		export function registerNotebookContentProvider(notebookType: string, provider: NotebookContentProvider, options?: NotebookDocumentContentOptions): Disposable;
	}

	//#endregion

	//#region https://github.com/microsoft/vscode/issues/106744, LiveShare

	export interface NotebookRegistrationData {
		displayName: string;
		filenamePattern: (GlobPattern | { include: GlobPattern; exclude: GlobPattern; })[];
		exclusive?: boolean;
	}

	export namespace workspace {
		// SPECIAL overload with NotebookRegistrationData
		export function registerNotebookContentProvider(notebookType: string, provider: NotebookContentProvider, options?: NotebookDocumentContentOptions, registrationData?: NotebookRegistrationData): Disposable;
		// SPECIAL overload with NotebookRegistrationData
		export function registerNotebookSerializer(notebookType: string, serializer: NotebookSerializer, options?: NotebookDocumentContentOptions, registration?: NotebookRegistrationData): Disposable;
	}

	//#endregion

	//#region https://github.com/microsoft/vscode/issues/39441

	export interface CompletionItem {
		/**
		 * Will be merged into CompletionItem#label
		 */
		label2?: CompletionItemLabel;
	}

	export interface CompletionItemLabel {
		/**
		 * The function or variable. Rendered leftmost.
		 */
		name: string;

		/**
		 * The parameters without the return type. Render after `name`.
		 */
		//todo@API rename to signature
		parameters?: string;

		/**
		 * The fully qualified name, like package name or file path. Rendered after `signature`.
		 */
		//todo@API find better name
		qualifier?: string;

		/**
		 * The return-type of a function or type of a property/variable. Rendered rightmost.
		 */
		type?: string;
	}

	//#endregion

	//#region @https://github.com/microsoft/vscode/issues/123601, notebook messaging

	export interface NotebookRendererMessage<T> {
		/**
		 * Editor that sent the message.
		 */
		editor: NotebookEditor;

		/**
		 * Message sent from the webview.
		 */
		message: T;
	}

	/**
	 * Renderer messaging is used to communicate with a single renderer. It's
	 * returned from {@link notebooks.createRendererMessaging}.
	 */
	export interface NotebookRendererMessaging<TSend = any, TReceive = TSend> {
		/**
		 * Events that fires when a message is received from a renderer.
		 */
		onDidReceiveMessage: Event<NotebookRendererMessage<TReceive>>;

		/**
		 * Sends a message to the renderer.
		 * @param editor Editor to target with the message
		 * @param message Message to send
		 */
		postMessage(editor: NotebookEditor, message: TSend): void;
	}

	/**
	 * Represents a script that is loaded into the notebook renderer before rendering output. This allows
	 * to provide and share functionality for notebook markup and notebook output renderers.
	 */
	export class NotebookRendererScript {

		/**
		 * APIs that the preload provides to the renderer. These are matched
		 * against the `dependencies` and `optionalDependencies` arrays in the
		 * notebook renderer contribution point.
		 */
		provides: string[];

		/**
		 * URI for the file to preload
		 */
		uri: Uri;

		/**
		 * @param uri URI for the file to preload
		 * @param provides Value for the `provides` property
		 */
		constructor(uri: Uri, provides?: string | string[]);
	}

	export interface NotebookController {

		// todo@API allow add, not remove
		readonly rendererScripts: NotebookRendererScript[];

		/**
		 * An event that fires when a {@link NotebookController.rendererScripts renderer script} has send a message to
		 * the controller.
		 */
		readonly onDidReceiveMessage: Event<{ editor: NotebookEditor, message: any }>;

		/**
		 * Send a message to the renderer of notebook editors.
		 *
		 * Note that only editors showing documents that are bound to this controller
		 * are receiving the message.
		 *
		 * @param message The message to send.
		 * @param editor A specific editor to send the message to. When `undefined` all applicable editors are receiving the message.
		 * @returns A promise that resolves to a boolean indicating if the message has been send or not.
		 */
		postMessage(message: any, editor?: NotebookEditor): Thenable<boolean>;

		//todo@API validate this works
		asWebviewUri(localResource: Uri): Uri;
	}

	export namespace notebooks {

		export function createNotebookController(id: string, viewType: string, label: string, handler?: (cells: NotebookCell[], notebook: NotebookDocument, controller: NotebookController) => void | Thenable<void>, rendererScripts?: NotebookRendererScript[]): NotebookController;

		/**
		 * Creates a new messaging instance used to communicate with a specific
		 * renderer. The renderer only has access to messaging if `requiresMessaging`
		 * is set to `always` or `optional` in its `notebookRenderer ` contribution.
		 *
		 * @see https://github.com/microsoft/vscode/issues/123601
		 * @param rendererId The renderer ID to communicate with
		*/
		// todo@API can ANY extension talk to renderer or is there a check that the calling extension
		// declared the renderer in its package.json?
		export function createRendererMessaging<TSend = any, TReceive = TSend>(rendererId: string): NotebookRendererMessaging<TSend, TReceive>;
	}

	//#endregion

	//#region @eamodio - timeline: https://github.com/microsoft/vscode/issues/84297

	export class TimelineItem {
		/**
		 * A timestamp (in milliseconds since 1 January 1970 00:00:00) for when the timeline item occurred.
		 */
		timestamp: number;

		/**
		 * A human-readable string describing the timeline item.
		 */
		label: string;

		/**
		 * Optional id for the timeline item. It must be unique across all the timeline items provided by this source.
		 *
		 * If not provided, an id is generated using the timeline item's timestamp.
		 */
		id?: string;

		/**
		 * The icon path or {@link ThemeIcon} for the timeline item.
		 */
		iconPath?: Uri | { light: Uri; dark: Uri; } | ThemeIcon;

		/**
		 * A human readable string describing less prominent details of the timeline item.
		 */
		description?: string;

		/**
		 * The tooltip text when you hover over the timeline item.
		 */
		detail?: string;

		/**
		 * The {@link Command} that should be executed when the timeline item is selected.
		 */
		command?: Command;

		/**
		 * Context value of the timeline item. This can be used to contribute specific actions to the item.
		 * For example, a timeline item is given a context value as `commit`. When contributing actions to `timeline/item/context`
		 * using `menus` extension point, you can specify context value for key `timelineItem` in `when` expression like `timelineItem == commit`.
		 * ```
		 *	"contributes": {
		 *		"menus": {
		 *			"timeline/item/context": [
		 *				{
		 *					"command": "extension.copyCommitId",
		 *					"when": "timelineItem == commit"
		 *				}
		 *			]
		 *		}
		 *	}
		 * ```
		 * This will show the `extension.copyCommitId` action only for items where `contextValue` is `commit`.
		 */
		contextValue?: string;

		/**
		 * Accessibility information used when screen reader interacts with this timeline item.
		 */
		accessibilityInformation?: AccessibilityInformation;

		/**
		 * @param label A human-readable string describing the timeline item
		 * @param timestamp A timestamp (in milliseconds since 1 January 1970 00:00:00) for when the timeline item occurred
		 */
		constructor(label: string, timestamp: number);
	}

	export interface TimelineChangeEvent {
		/**
		 * The {@link Uri} of the resource for which the timeline changed.
		 */
		uri: Uri;

		/**
		 * A flag which indicates whether the entire timeline should be reset.
		 */
		reset?: boolean;
	}

	export interface Timeline {
		readonly paging?: {
			/**
			 * A provider-defined cursor specifying the starting point of timeline items which are after the ones returned.
			 * Use `undefined` to signal that there are no more items to be returned.
			 */
			readonly cursor: string | undefined;
		};

		/**
		 * An array of {@link TimelineItem timeline items}.
		 */
		readonly items: readonly TimelineItem[];
	}

	export interface TimelineOptions {
		/**
		 * A provider-defined cursor specifying the starting point of the timeline items that should be returned.
		 */
		cursor?: string;

		/**
		 * An optional maximum number timeline items or the all timeline items newer (inclusive) than the timestamp or id that should be returned.
		 * If `undefined` all timeline items should be returned.
		 */
		limit?: number | { timestamp: number; id?: string; };
	}

	export interface TimelineProvider {
		/**
		 * An optional event to signal that the timeline for a source has changed.
		 * To signal that the timeline for all resources (uris) has changed, do not pass any argument or pass `undefined`.
		 */
		onDidChange?: Event<TimelineChangeEvent | undefined>;

		/**
		 * An identifier of the source of the timeline items. This can be used to filter sources.
		 */
		readonly id: string;

		/**
		 * A human-readable string describing the source of the timeline items. This can be used as the display label when filtering sources.
		 */
		readonly label: string;

		/**
		 * Provide {@link TimelineItem timeline items} for a {@link Uri}.
		 *
		 * @param uri The {@link Uri} of the file to provide the timeline for.
		 * @param options A set of options to determine how results should be returned.
		 * @param token A cancellation token.
		 * @return The {@link TimelineResult timeline result} or a thenable that resolves to such. The lack of a result
		 * can be signaled by returning `undefined`, `null`, or an empty array.
		 */
		provideTimeline(uri: Uri, options: TimelineOptions, token: CancellationToken): ProviderResult<Timeline>;
	}

	export namespace workspace {
		/**
		 * Register a timeline provider.
		 *
		 * Multiple providers can be registered. In that case, providers are asked in
		 * parallel and the results are merged. A failing provider (rejected promise or exception) will
		 * not cause a failure of the whole operation.
		 *
		 * @param scheme A scheme or schemes that defines which documents this provider is applicable to. Can be `*` to target all documents.
		 * @param provider A timeline provider.
		 * @return A {@link Disposable} that unregisters this provider when being disposed.
		*/
		export function registerTimelineProvider(scheme: string | string[], provider: TimelineProvider): Disposable;
	}

	//#endregion

	//#region https://github.com/microsoft/vscode/issues/91555

	export enum StandardTokenType {
		Other = 0,
		Comment = 1,
		String = 2,
		RegEx = 4
	}

	export interface TokenInformation {
		type: StandardTokenType;
		range: Range;
	}

	export namespace languages {
		export function getTokenInformationAtPosition(document: TextDocument, position: Position): Thenable<TokenInformation>;
	}

	//#endregion

	//#region https://github.com/microsoft/vscode/issues/16221

	// todo@API Split between Inlay- and OverlayHints (InlayHint are for a position, OverlayHints for a non-empty range)
	// todo@API add "mini-markdown" for links and styles
	// (done) remove description
	// (done) rename to InlayHint
	// (done)  add InlayHintKind with type, argument, etc

	export namespace languages {
		/**
		 * Register a inlay hints provider.
		 *
		 * Multiple providers can be registered for a language. In that case providers are asked in
		 * parallel and the results are merged. A failing provider (rejected promise or exception) will
		 * not cause a failure of the whole operation.
		 *
		 * @param selector A selector that defines the documents this provider is applicable to.
		 * @param provider An inlay hints provider.
		 * @return A {@link Disposable} that unregisters this provider when being disposed.
		 */
		export function registerInlayHintsProvider(selector: DocumentSelector, provider: InlayHintsProvider): Disposable;
	}

	export enum InlayHintKind {
		Other = 0,
		Type = 1,
		Parameter = 2,
	}

	/**
	 * Inlay hint information.
	 */
	export class InlayHint {
		/**
		 * The text of the hint.
		 */
		text: string;
		/**
		 * The position of this hint.
		 */
		position: Position;
		/**
		 * The kind of this hint.
		 */
		kind?: InlayHintKind;
		/**
		 * Whitespace before the hint.
		 */
		whitespaceBefore?: boolean;
		/**
		 * Whitespace after the hint.
		 */
		whitespaceAfter?: boolean;

		// todo@API make range first argument
		constructor(text: string, position: Position, kind?: InlayHintKind);
	}

	/**
	 * The inlay hints provider interface defines the contract between extensions and
	 * the inlay hints feature.
	 */
	export interface InlayHintsProvider {

		/**
		 * An optional event to signal that inlay hints have changed.
		 * @see {@link EventEmitter}
		 */
		onDidChangeInlayHints?: Event<void>;

		/**
		 *
		 * @param model The document in which the command was invoked.
		 * @param range The range for which inlay hints should be computed.
		 * @param token A cancellation token.
		 * @return A list of inlay hints or a thenable that resolves to such.
		 */
		provideInlayHints(model: TextDocument, range: Range, token: CancellationToken): ProviderResult<InlayHint[]>;
	}
	//#endregion

	//#region https://github.com/microsoft/vscode/issues/104436

	export enum ExtensionRuntime {
		/**
		 * The extension is running in a NodeJS extension host. Runtime access to NodeJS APIs is available.
		 */
		Node = 1,
		/**
		 * The extension is running in a Webworker extension host. Runtime access is limited to Webworker APIs.
		 */
		Webworker = 2
	}

	export interface ExtensionContext {
		readonly extensionRuntime: ExtensionRuntime;
	}

	//#endregion

	//#region https://github.com/microsoft/vscode/issues/102091

	export interface TextDocument {

		/**
		 * The {@link NotebookDocument notebook} that contains this document as a notebook cell or `undefined` when
		 * the document is not contained by a notebook (this should be the more frequent case).
		 */
		notebook: NotebookDocument | undefined;
	}
	//#endregion

	//#region https://github.com/microsoft/vscode/issues/107467
	export namespace test {
		/**
		 * Registers a controller that can discover and
		 * run tests in workspaces and documents.
		 */
		export function registerTestController<T>(testController: TestController<T>): Disposable;

		/**
		 * Requests that tests be run by their controller.
		 * @param run Run options to use
		 * @param token Cancellation token for the test run
		 */
		export function runTests<T>(run: TestRunRequest<T>, token?: CancellationToken): Thenable<void>;

		/**
		 * Returns an observer that retrieves tests in the given workspace folder.
		 * @stability experimental
		 */
		export function createWorkspaceTestObserver(workspaceFolder: WorkspaceFolder): TestObserver;

		/**
		 * Returns an observer that retrieves tests in the given text document.
		 * @stability experimental
		 */
		export function createDocumentTestObserver(document: TextDocument): TestObserver;

		/**
		 * Creates a {@link TestRun<T>}. This should be called by the
		 * {@link TestRunner} when a request is made to execute tests, and may also
		 * be called if a test run is detected externally. Once created, tests
		 * that are included in the results will be moved into the
		 * {@link TestResultState.Pending} state.
		 *
		 * @param request Test run request. Only tests inside the `include` may be
		 * modified, and tests in its `exclude` are ignored.
		 * @param name The human-readable name of the run. This can be used to
		 * disambiguate multiple sets of results in a test run. It is useful if
		 * tests are run across multiple platforms, for example.
		 * @param persist Whether the results created by the run should be
		 * persisted in the editor. This may be false if the results are coming from
		 * a file already saved externally, such as a coverage information file.
		 */
		export function createTestRun<T>(request: TestRunRequest<T>, name?: string, persist?: boolean): TestRun<T>;

		/**
		 * Creates a new managed {@link TestItem} instance.
		 * @param options Initial/required options for the item
		 * @param data Custom data to be stored in {@link TestItem.data}
		 */
		export function createTestItem<T, TChildren = T>(options: TestItemOptions, data: T): TestItem<T, TChildren>;

		/**
		 * Creates a new managed {@link TestItem} instance.
		 * @param options Initial/required options for the item
		 */
		export function createTestItem<T = void, TChildren = any>(options: TestItemOptions): TestItem<T, TChildren>;

		/**
		 * List of test results stored by the editor, sorted in descending
		 * order by their `completedAt` time.
		 * @stability experimental
		 */
		export const testResults: ReadonlyArray<TestRunResult>;

		/**
		 * Event that fires when the {@link testResults} array is updated.
		 * @stability experimental
		 */
		export const onDidChangeTestResults: Event<void>;
	}

	/**
	 * @stability experimental
	 */
	export interface TestObserver {
		/**
		 * List of tests returned by test provider for files in the workspace.
		 */
		readonly tests: ReadonlyArray<TestItem<never>>;

		/**
		 * An event that fires when an existing test in the collection changes, or
		 * null if a top-level test was added or removed. When fired, the consumer
		 * should check the test item and all its children for changes.
		 */
		readonly onDidChangeTest: Event<TestsChangeEvent>;

		/**
		 * An event that fires when all test providers have signalled that the tests
		 * the observer references have been discovered. Providers may continue to
		 * watch for changes and cause {@link onDidChangeTest} to fire as files
		 * change, until the observer is disposed.
		 *
		 * @todo as below
		 */
		readonly onDidDiscoverInitialTests: Event<void>;

		/**
		 * Dispose of the observer, allowing the editor to eventually tell test
		 * providers that they no longer need to update tests.
		 */
		dispose(): void;
	}

	/**
	 * @stability experimental
	 */
	export interface TestsChangeEvent {
		/**
		 * List of all tests that are newly added.
		 */
		readonly added: ReadonlyArray<TestItem<never>>;

		/**
		 * List of existing tests that have updated.
		 */
		readonly updated: ReadonlyArray<TestItem<never>>;

		/**
		 * List of existing tests that have been removed.
		 */
		readonly removed: ReadonlyArray<TestItem<never>>;
	}

	/**
	 * Interface to discover and execute tests.
	 */
	export interface TestController<T> {
		/**
		 * Requests that tests be provided for the given workspace. This will
		 * be called when tests need to be enumerated for the workspace, such as
		 * when the user opens the test explorer.
		 *
		 * It's guaranteed that this method will not be called again while
		 * there is a previous uncancelled call for the given workspace folder.
		 *
		 * @param workspace The workspace in which to observe tests
		 * @param cancellationToken Token that signals the used asked to abort the test run.
		 * @returns the root test item for the workspace
		 */
		createWorkspaceTestRoot(workspace: WorkspaceFolder, token: CancellationToken): ProviderResult<TestItem<T>>;

		/**
		 * Requests that tests be provided for the given document. This will be
		 * called when tests need to be enumerated for a single open file, for
		 * instance by code lens UI.
		 *
		 * It's suggested that the provider listen to change events for the text
		 * document to provide information for tests that might not yet be
		 * saved.
		 *
		 * If the test system is not able to provide or estimate for tests on a
		 * per-file basis, this method may not be implemented. In that case, the
		 * editor will request and use the information from the workspace tree.
		 *
		 * @param document The document in which to observe tests
		 * @param cancellationToken Token that signals the used asked to abort the test run.
		 * @returns the root test item for the document
		 */
		createDocumentTestRoot?(document: TextDocument, token: CancellationToken): ProviderResult<TestItem<T>>;

		/**
		 * Starts a test run. When called, the controller should call
		 * {@link vscode.test.createTestRun}. All tasks associated with the
		 * run should be created before the function returns or the reutrned
		 * promise is resolved.
		 *
		 * @param options Options for this test run
		 * @param cancellationToken Token that signals the used asked to abort the test run.
		 */
		runTests(options: TestRunRequest<T>, token: CancellationToken): Thenable<void> | void;
	}

	/**
	 * Options given to {@link test.runTests}.
	 */
	export interface TestRunRequest<T> {
		/**
		 * Array of specific tests to run. The controllers should run all of the
		 * given tests and all children of the given tests, excluding any tests
		 * that appear in {@link TestRunRequest.exclude}.
		 */
		tests: TestItem<T>[];

		/**
		 * An array of tests the user has marked as excluded in the editor. May be
		 * omitted if no exclusions were requested. Test controllers should not run
		 * excluded tests or any children of excluded tests.
		 */
		exclude?: TestItem<T>[];

		/**
		 * Whether tests in this run should be debugged.
		 */
		debug: boolean;
	}

	/**
	 * Options given to {@link TestController.runTests}
	 */
	export interface TestRun<T = void> {
		/**
		 * The human-readable name of the run. This can be used to
		 * disambiguate multiple sets of results in a test run. It is useful if
		 * tests are run across multiple platforms, for example.
		 */
		readonly name?: string;

		/**
		 * Updates the state of the test in the run. Calling with method with nodes
		 * outside the {@link TestRunRequest.tests} or in the
		 * {@link TestRunRequest.exclude} array will no-op.
		 *
		 * @param test The test to update
		 * @param state The state to assign to the test
		 * @param duration Optionally sets how long the test took to run
		 */
		setState(test: TestItem<T>, state: TestResultState, duration?: number): void;

		/**
		 * Appends a message, such as an assertion error, to the test item.
		 *
		 * Calling with method with nodes outside the {@link TestRunRequest.tests}
		 * or in the {@link TestRunRequest.exclude} array will no-op.
		 *
		 * @param test The test to update
		 * @param state The state to assign to the test
		 *
		 */
		appendMessage(test: TestItem<T>, message: TestMessage): void;

		/**
		 * Appends raw output from the test runner. On the user's request, the
		 * output will be displayed in a terminal. ANSI escape sequences,
		 * such as colors and text styles, are supported.
		 *
		 * @param output Output text to append
		 * @param associateTo Optionally, associate the given segment of output
		 */
		appendOutput(output: string): void;

		/**
		 * Signals that the end of the test run. Any tests whose states have not
		 * been updated will be moved into the {@link TestResultState.Unset} state.
		 */
		end(): void;
	}

	/**
	 * Indicates the the activity state of the {@link TestItem}.
	 */
	export enum TestItemStatus {
		/**
		 * All children of the test item, if any, have been discovered.
		 */
		Resolved = 1,

		/**
		 * The test item may have children who have not been discovered yet.
		 */
		Pending = 0,
	}

	/**
	 * Options initially passed into `vscode.test.createTestItem`
	 */
	export interface TestItemOptions {
		/**
		 * Unique identifier for the TestItem. This is used to correlate
		 * test results and tests in the document with those in the workspace
		 * (test explorer). This cannot change for the lifetime of the TestItem.
		 */
		id: string;

		/**
		 * URI this TestItem is associated with. May be a file or directory.
		 */
		uri?: Uri;

		/**
		 * Display name describing the test item.
		 */
		label: string;
	}

	/**
	 * A test item is an item shown in the "test explorer" view. It encompasses
	 * both a suite and a test, since they have almost or identical capabilities.
	 */
	export interface TestItem<T, TChildren = any> {
		/**
		 * Unique identifier for the TestItem. This is used to correlate
		 * test results and tests in the document with those in the workspace
		 * (test explorer). This must not change for the lifetime of the TestItem.
		 */
		readonly id: string;

		/**
		 * URI this TestItem is associated with. May be a file or directory.
		 */
		readonly uri?: Uri;

		/**
		 * A mapping of children by ID to the associated TestItem instances.
		 */
		readonly children: ReadonlyMap<string, TestItem<TChildren>>;

		/**
		 * The parent of this item, if any. Assigned automatically when calling
		 * {@link TestItem.addChild}.
		 */
		readonly parent?: TestItem<any>;

		/**
		 * Indicates the state of the test item's children. The editor will show
		 * TestItems in the `Pending` state and with a `resolveHandler` as being
		 * expandable, and will call the `resolveHandler` to request items.
		 *
		 * A TestItem in the `Resolved` state is assumed to have discovered and be
		 * watching for changes in its children if applicable. TestItems are in the
		 * `Resolved` state when initially created; if the editor should call
		 * the `resolveHandler` to discover children, set the state to `Pending`
		 * after creating the item.
		 */
		status: TestItemStatus;

		/**
		 * Display name describing the test case.
		 */
		label: string;

		/**
		 * Optional description that appears next to the label.
		 */
		description?: string;

		/**
		 * Location of the test item in its `uri`. This is only meaningful if the
		 * `uri` points to a file.
		 */
		range?: Range;

		/**
		 * May be set to an error associated with loading the test. Note that this
		 * is not a test result and should only be used to represent errors in
		 * discovery, such as syntax errors.
		 */
		error?: string | MarkdownString;

		/**
		 * Whether this test item can be run by providing it in the
		 * {@link TestRunRequest.tests} array. Defaults to `true`.
		 */
		runnable: boolean;

		/**
		 * Whether this test item can be debugged by providing it in the
		 * {@link TestRunRequest.tests} array. Defaults to `false`.
		 */
		debuggable: boolean;

		/**
		 * Custom extension data on the item. This data will never be serialized
		 * or shared outside the extenion who created the item.
		 */
		data: T;

		/**
		 * Marks the test as outdated. This can happen as a result of file changes,
		 * for example. In "auto run" mode, tests that are outdated will be
		 * automatically rerun after a short delay. Invoking this on a
		 * test with children will mark the entire subtree as outdated.
		 *
		 * Extensions should generally not override this method.
		 */
		invalidate(): void;

		/**
		 * A function provided by the extension that the editor may call to request
		 * children of the item, if the {@link TestItem.status} is `Pending`.
		 *
		 * When called, the item should discover tests and call {@link TestItem.addChild}.
		 * The items should set its {@link TestItem.status} to `Resolved` when
		 * discovery is finished.
		 *
		 * The item should continue watching for changes to the children and
		 * firing updates until the token is cancelled. The process of watching
		 * the tests may involve creating a file watcher, for example. After the
		 * token is cancelled and watching stops, the TestItem should set its
		 * {@link TestItem.status} back to `Pending`.
		 *
		 * The editor will only call this method when it's interested in refreshing
		 * the children of the item, and will not call it again while there's an
		 * existing, uncancelled discovery for an item.
		 *
		 * @param token Cancellation for the request. Cancellation will be
		 * requested if the test changes before the previous call completes.
		 */
		resolveHandler?: (token: CancellationToken) => void;

		/**
		 * Attaches a child, created from the {@link test.createTestItem} function,
		 * to this item. A `TestItem` may be a child of at most one other item.
		 */
		addChild(child: TestItem<TChildren>): void;

		/**
		 * Removes the test and its children from the tree. Any tokens passed to
		 * child `resolveHandler` methods will be cancelled.
		 */
		dispose(): void;
	}

	/**
	 * Possible states of tests in a test run.
	 */
	export enum TestResultState {
		// Initial state
		Unset = 0,
		// Test will be run, but is not currently running.
		Queued = 1,
		// Test is currently running
		Running = 2,
		// Test run has passed
		Passed = 3,
		// Test run has failed (on an assertion)
		Failed = 4,
		// Test run has been skipped
		Skipped = 5,
		// Test run failed for some other reason (compilation error, timeout, etc)
		Errored = 6
	}

	/**
	 * Represents the severity of test messages.
	 */
	export enum TestMessageSeverity {
		Error = 0,
		Warning = 1,
		Information = 2,
		Hint = 3
	}

	/**
	 * Message associated with the test state. Can be linked to a specific
	 * source range -- useful for assertion failures, for example.
	 */
	export class TestMessage {
		/**
		 * Human-readable message text to display.
		 */
		message: string | MarkdownString;

		/**
		 * Message severity. Defaults to "Error".
		 */
		severity: TestMessageSeverity;

		/**
		 * Expected test output. If given with `actualOutput`, a diff view will be shown.
		 */
		expectedOutput?: string;

		/**
		 * Actual test output. If given with `expectedOutput`, a diff view will be shown.
		 */
		actualOutput?: string;

		/**
		 * Associated file location.
		 */
		location?: Location;

		/**
		 * Creates a new TestMessage that will present as a diff in the editor.
		 * @param message Message to display to the user.
		 * @param expected Expected output.
		 * @param actual Actual output.
		 */
		static diff(message: string | MarkdownString, expected: string, actual: string): TestMessage;

		/**
		 * Creates a new TestMessage instance.
		 * @param message The message to show to the user.
		 */
		constructor(message: string | MarkdownString);
	}

	/**
	 * TestResults can be provided to the editor in {@link test.publishTestResult},
	 * or read from it in {@link test.testResults}.
	 *
	 * The results contain a 'snapshot' of the tests at the point when the test
	 * run is complete. Therefore, information such as its {@link Range} may be
	 * out of date. If the test still exists in the workspace, consumers can use
	 * its `id` to correlate the result instance with the living test.
	 *
	 * @todo coverage and other info may eventually be provided here
	 */
	export interface TestRunResult {
		/**
		 * Unix milliseconds timestamp at which the test run was completed.
		 */
		completedAt: number;

		/**
		 * Optional raw output from the test run.
		 */
		output?: string;

		/**
		 * List of test results. The items in this array are the items that
		 * were passed in the {@link test.runTests} method.
		 */
		results: ReadonlyArray<Readonly<TestResultSnapshot>>;
	}

	/**
	 * A {@link TestItem}-like interface with an associated result, which appear
	 * or can be provided in {@link TestResult} interfaces.
	 */
	export interface TestResultSnapshot {
		/**
		 * Unique identifier that matches that of the associated TestItem.
		 * This is used to correlate test results and tests in the document with
		 * those in the workspace (test explorer).
		 */
		readonly id: string;

		/**
		 * URI this TestItem is associated with. May be a file or file.
		 */
		readonly uri?: Uri;

		/**
		 * Display name describing the test case.
		 */
		readonly label: string;

		/**
		 * Optional description that appears next to the label.
		 */
		readonly description?: string;

		/**
		 * Location of the test item in its `uri`. This is only meaningful if the
		 * `uri` points to a file.
		 */
		readonly range?: Range;

		/**
		 * State of the test in each task. In the common case, a test will only
		 * be executed in a single task and the length of this array will be 1.
		 */
		readonly taskStates: ReadonlyArray<TestSnapshoptTaskState>;

		/**
		 * Optional list of nested tests for this item.
		 */
		readonly children: Readonly<TestResultSnapshot>[];
	}

	export interface TestSnapshoptTaskState {
		/**
		 * Current result of the test.
		 */
		readonly state: TestResultState;

		/**
		 * The number of milliseconds the test took to run. This is set once the
		 * `state` is `Passed`, `Failed`, or `Errored`.
		 */
		readonly duration?: number;

		/**
		 * Associated test run message. Can, for example, contain assertion
		 * failure information if the test fails.
		 */
		readonly messages: ReadonlyArray<TestMessage>;
	}

	//#endregion

	//#region Opener service (https://github.com/microsoft/vscode/issues/109277)

	/**
	 * Details if an `ExternalUriOpener` can open a uri.
	 *
	 * The priority is also used to rank multiple openers against each other and determine
	 * if an opener should be selected automatically or if the user should be prompted to
	 * select an opener.
	 *
	 * The editor will try to use the best available opener, as sorted by `ExternalUriOpenerPriority`.
	 * If there are multiple potential "best" openers for a URI, then the user will be prompted
	 * to select an opener.
	 */
	export enum ExternalUriOpenerPriority {
		/**
		 * The opener is disabled and will never be shown to users.
		 *
		 * Note that the opener can still be used if the user specifically
		 * configures it in their settings.
		 */
		None = 0,

		/**
		 * The opener can open the uri but will not cause a prompt on its own
		 * since the editor always contributes a built-in `Default` opener.
		 */
		Option = 1,

		/**
		 * The opener can open the uri.
		 *
		 * The editor's built-in opener has `Default` priority. This means that any additional `Default`
		 * openers will cause the user to be prompted to select from a list of all potential openers.
		 */
		Default = 2,

		/**
		 * The opener can open the uri and should be automatically selected over any
		 * default openers, include the built-in one from the editor.
		 *
		 * A preferred opener will be automatically selected if no other preferred openers
		 * are available. If multiple preferred openers are available, then the user
		 * is shown a prompt with all potential openers (not just preferred openers).
		 */
		Preferred = 3,
	}

	/**
	 * Handles opening uris to external resources, such as http(s) links.
	 *
	 * Extensions can implement an `ExternalUriOpener` to open `http` links to a webserver
	 * inside of the editor instead of having the link be opened by the web browser.
	 *
	 * Currently openers may only be registered for `http` and `https` uris.
	 */
	export interface ExternalUriOpener {

		/**
		 * Check if the opener can open a uri.
		 *
		 * @param uri The uri being opened. This is the uri that the user clicked on. It has
		 * not yet gone through port forwarding.
		 * @param token Cancellation token indicating that the result is no longer needed.
		 *
		 * @return Priority indicating if the opener can open the external uri.
		 */
		canOpenExternalUri(uri: Uri, token: CancellationToken): ExternalUriOpenerPriority | Thenable<ExternalUriOpenerPriority>;

		/**
		 * Open a uri.
		 *
		 * This is invoked when:
		 *
		 * - The user clicks a link which does not have an assigned opener. In this case, first `canOpenExternalUri`
		 *   is called and if the user selects this opener, then `openExternalUri` is called.
		 * - The user sets the default opener for a link in their settings and then visits a link.
		 *
		 * @param resolvedUri The uri to open. This uri may have been transformed by port forwarding, so it
		 * may not match the original uri passed to `canOpenExternalUri`. Use `ctx.originalUri` to check the
		 * original uri.
		 * @param ctx Additional information about the uri being opened.
		 * @param token Cancellation token indicating that opening has been canceled.
		 *
		 * @return Thenable indicating that the opening has completed.
		 */
		openExternalUri(resolvedUri: Uri, ctx: OpenExternalUriContext, token: CancellationToken): Thenable<void> | void;
	}

	/**
	 * Additional information about the uri being opened.
	 */
	interface OpenExternalUriContext {
		/**
		 * The uri that triggered the open.
		 *
		 * This is the original uri that the user clicked on or that was passed to `openExternal.`
		 * Due to port forwarding, this may not match the `resolvedUri` passed to `openExternalUri`.
		 */
		readonly sourceUri: Uri;
	}

	/**
	 * Additional metadata about a registered `ExternalUriOpener`.
	 */
	interface ExternalUriOpenerMetadata {

		/**
		 * List of uri schemes the opener is triggered for.
		 *
		 * Currently only `http` and `https` are supported.
		 */
		readonly schemes: readonly string[]

		/**
		 * Text displayed to the user that explains what the opener does.
		 *
		 * For example, 'Open in browser preview'
		 */
		readonly label: string;
	}

	namespace window {
		/**
		 * Register a new `ExternalUriOpener`.
		 *
		 * When a uri is about to be opened, an `onOpenExternalUri:SCHEME` activation event is fired.
		 *
		 * @param id Unique id of the opener, such as `myExtension.browserPreview`. This is used in settings
		 *   and commands to identify the opener.
		 * @param opener Opener to register.
		 * @param metadata Additional information about the opener.
		 *
		* @returns Disposable that unregisters the opener.
		*/
		export function registerExternalUriOpener(id: string, opener: ExternalUriOpener, metadata: ExternalUriOpenerMetadata): Disposable;
	}

	interface OpenExternalOptions {
		/**
		 * Allows using openers contributed by extensions through  `registerExternalUriOpener`
		 * when opening the resource.
		 *
		 * If `true`, the editor will check if any contributed openers can handle the
		 * uri, and fallback to the default opener behavior.
		 *
		 * If it is string, this specifies the id of the `ExternalUriOpener`
		 * that should be used if it is available. Use `'default'` to force the editor's
		 * standard external opener to be used.
		 */
		readonly allowContributedOpeners?: boolean | string;
	}

	namespace env {
		export function openExternal(target: Uri, options?: OpenExternalOptions): Thenable<boolean>;
	}

	//#endregion

	//#region @joaomoreno https://github.com/microsoft/vscode/issues/124263
	// This API change only affects behavior and documentation, not API surface.

	namespace env {

		/**
		 * Resolves a uri to form that is accessible externally.
		 *
		 * #### `http:` or `https:` scheme
		 *
		 * Resolves an *external* uri, such as a `http:` or `https:` link, from where the extension is running to a
		 * uri to the same resource on the client machine.
		 *
		 * This is a no-op if the extension is running on the client machine.
		 *
		 * If the extension is running remotely, this function automatically establishes a port forwarding tunnel
		 * from the local machine to `target` on the remote and returns a local uri to the tunnel. The lifetime of
		 * the port forwarding tunnel is managed by the editor and the tunnel can be closed by the user.
		 *
		 * *Note* that uris passed through `openExternal` are automatically resolved and you should not call `asExternalUri` on them.
		 *
		 * #### `vscode.env.uriScheme`
		 *
		 * Creates a uri that - if opened in a browser (e.g. via `openExternal`) - will result in a registered {@link UriHandler}
		 * to trigger.
		 *
		 * Extensions should not make any assumptions about the resulting uri and should not alter it in anyway.
		 * Rather, extensions can e.g. use this uri in an authentication flow, by adding the uri as callback query
		 * argument to the server to authenticate to.
		 *
		 * *Note* that if the server decides to add additional query parameters to the uri (e.g. a token or secret), it
		 * will appear in the uri that is passed to the {@link UriHandler}.
		 *
		 * **Example** of an authentication flow:
		 * ```typescript
		 * vscode.window.registerUriHandler({
		 *   handleUri(uri: vscode.Uri): vscode.ProviderResult<void> {
		 *     if (uri.path === '/did-authenticate') {
		 *       console.log(uri.toString());
		 *     }
		 *   }
		 * });
		 *
		 * const callableUri = await vscode.env.asExternalUri(vscode.Uri.parse(`${vscode.env.uriScheme}://my.extension/did-authenticate`));
		 * await vscode.env.openExternal(callableUri);
		 * ```
		 *
		 * *Note* that extensions should not cache the result of `asExternalUri` as the resolved uri may become invalid due to
		 * a system or user action — for example, in remote cases, a user may close a port forwarding tunnel that was opened by
		 * `asExternalUri`.
		 *
		 * #### Any other scheme
		 *
		 * Any other scheme will be handled as if the provided URI is a workspace URI. In that case, the method will return
		 * a URI which, when handled, will make the editor open the workspace.
		 *
		 * @return A uri that can be used on the client machine.
		 */
		export function asExternalUri(target: Uri): Thenable<Uri>;
	}

	//#endregion

	//#region https://github.com/Microsoft/vscode/issues/15178

	// TODO@API must be a class
	export interface OpenEditorInfo {
		name: string;
		resource: Uri;
		isActive: boolean;
	}

	export namespace window {
		export const openEditors: ReadonlyArray<OpenEditorInfo>;

		// todo@API proper event type
		export const onDidChangeOpenEditors: Event<void>;
	}

	//#endregion

	//#region https://github.com/microsoft/vscode/issues/120173
	/**
	 * The object describing the properties of the workspace trust request
	 */
	export interface WorkspaceTrustRequestOptions {
		/**
		 * Custom message describing the user action that requires workspace
		 * trust. If omitted, a generic message will be displayed in the workspace
		 * trust request dialog.
		 */
		readonly message?: string;
	}

	export namespace workspace {
		/**
		 * Prompt the user to chose whether to trust the current workspace
		 * @param options Optional object describing the properties of the
		 * workspace trust request.
		 */
		export function requestWorkspaceTrust(options?: WorkspaceTrustRequestOptions): Thenable<boolean | undefined>;
	}

	//#endregion

	//#region https://github.com/microsoft/vscode/issues/115616 @alexr00
	export enum PortAutoForwardAction {
		Notify = 1,
		OpenBrowser = 2,
		OpenPreview = 3,
		Silent = 4,
		Ignore = 5
	}

	export class PortAttributes {
		/**
		 * The port number associated with this this set of attributes.
		 */
		port: number;

		/**
		 * The action to be taken when this port is detected for auto forwarding.
		 */
		autoForwardAction: PortAutoForwardAction;

		/**
		 * Creates a new PortAttributes object
		 * @param port the port number
		 * @param autoForwardAction the action to take when this port is detected
		 */
		constructor(port: number, autoForwardAction: PortAutoForwardAction);
	}

	export interface PortAttributesProvider {
		/**
		 * Provides attributes for the given port. For ports that your extension doesn't know about, simply
		 * return undefined. For example, if `providePortAttributes` is called with ports 3000 but your
		 * extension doesn't know anything about 3000 you should return undefined.
		 */
		providePortAttributes(port: number, pid: number | undefined, commandLine: string | undefined, token: CancellationToken): ProviderResult<PortAttributes>;
	}

	export namespace workspace {
		/**
		 * If your extension listens on ports, consider registering a PortAttributesProvider to provide information
		 * about the ports. For example, a debug extension may know about debug ports in it's debuggee. By providing
		 * this information with a PortAttributesProvider the extension can tell the editor that these ports should be
		 * ignored, since they don't need to be user facing.
		 *
		 * @param portSelector If registerPortAttributesProvider is called after you start your process then you may already
		 * know the range of ports or the pid of your process. All properties of a the portSelector must be true for your
		 * provider to get called.
		 * The `portRange` is start inclusive and end exclusive.
		 * @param provider The PortAttributesProvider
		 */
		export function registerPortAttributesProvider(portSelector: { pid?: number, portRange?: [number, number], commandMatcher?: RegExp }, provider: PortAttributesProvider): Disposable;
	}
	//#endregion

	//#region https://github.com/microsoft/vscode/issues/119904 @eamodio

	export interface SourceControlInputBox {

		/**
		 * Sets focus to the input.
		 */
		focus(): void;
	}

	//#endregion

	//#region https://github.com/microsoft/vscode/issues/124024 @hediet @alexdima

	export namespace languages {
		/**
		 * Registers an inline completion provider.
		 */
		export function registerInlineCompletionItemProvider(selector: DocumentSelector, provider: InlineCompletionItemProvider): Disposable;
	}

	export interface InlineCompletionItemProvider<T extends InlineCompletionItem = InlineCompletionItem> {
		/**
		 * Provides inline completion items for the given position and document.
		 * If inline completions are enabled, this method will be called whenever the user stopped typing.
		 * It will also be called when the user explicitly triggers inline completions or asks for the next or previous inline completion.
		 * Use `context.triggerKind` to distinguish between these scenarios.
		*/
		provideInlineCompletionItems(document: TextDocument, position: Position, context: InlineCompletionContext, token: CancellationToken): ProviderResult<InlineCompletionList<T> | T[]>;
	}

	export interface InlineCompletionContext {
		/**
		 * How the completion was triggered.
		 */
		readonly triggerKind: InlineCompletionTriggerKind;
	}

	/**
	 * How an {@link InlineCompletionItemProvider inline completion provider} was triggered.
	 */
	export enum InlineCompletionTriggerKind {
		/**
		 * Completion was triggered automatically while editing.
		 * It is sufficient to return a single completion item in this case.
		 */
		Automatic = 0,

		/**
		 * Completion was triggered explicitly by a user gesture.
		 * Return multiple completion items to enable cycling through them.
		 */
		Explicit = 1,
	}

	export class InlineCompletionList<T extends InlineCompletionItem = InlineCompletionItem> {
		items: T[];

		constructor(items: T[]);
	}

	export class InlineCompletionItem {
		/**
		 * The text to insert.
		 * If the text contains a line break, the range must end at the end of a line.
		 * If existing text should be replaced, the existing text must be a prefix of the text to insert.
		*/
		text: string;

		/**
		 * The range to replace.
		 * Must begin and end on the same line.
		 *
		 * Prefer replacements over insertions to avoid cache invalidation.
		 * Instead of reporting a completion that extends a word,
		 * the whole word should be replaced with the extended word.
		*/
		range?: Range;

		/**
		 * An optional {@link Command} that is executed *after* inserting this completion.
		 */
		command?: Command;

		constructor(text: string, range?: Range, command?: Command);
	}


	/**
	 * Be aware that this API will not ever be finalized.
	 */
	export namespace window {
		export function getInlineCompletionItemController<T extends InlineCompletionItem>(provider: InlineCompletionItemProvider<T>): InlineCompletionController<T>;
	}

	/**
	 * Be aware that this API will not ever be finalized.
	 */
	export interface InlineCompletionController<T extends InlineCompletionItem> {
		/**
		 * Is fired when an inline completion item is shown to the user.
		 */
		// eslint-disable-next-line vscode-dts-event-naming
		readonly onDidShowCompletionItem: Event<InlineCompletionItemDidShowEvent<T>>;
	}

	/**
	 * Be aware that this API will not ever be finalized.
	 */
	export interface InlineCompletionItemDidShowEvent<T extends InlineCompletionItem> {
		completionItem: T;
	}

	//#endregion

	//#region FileSystemProvider stat readonly - https://github.com/microsoft/vscode/issues/73122

	export enum FilePermission {
		/**
		 * The file is readonly.
		 *
		 * *Note:* All `FileStat` from a `FileSystemProvider` that is registered  with
		 * the option `isReadonly: true` will be implicitly handled as if `FilePermission.Readonly`
		 * is set. As a consequence, it is not possible to have a readonly file system provider
		 * registered where some `FileStat` are not readonly.
		 */
		Readonly = 1
	}

	/**
	 * The `FileStat`-type represents metadata about a file
	 */
	export interface FileStat {

		/**
		 * The permissions of the file, e.g. whether the file is readonly.
		 *
		 * *Note:* This value might be a bitmask, e.g. `FilePermission.Readonly | FilePermission.Other`.
		 */
		permissions?: FilePermission;
	}

	//#endregion

	//#region https://github.com/microsoft/vscode/issues/87110 @eamodio

	export interface Memento {

		/**
		 * The stored keys.
		 */
		readonly keys: readonly string[];
	}

	//#endregion
}<|MERGE_RESOLUTION|>--- conflicted
+++ resolved
@@ -874,9 +874,8 @@
 
 	//#endregion
 
-<<<<<<< HEAD
 	//#region Terminal name change event https://github.com/microsoft/vscode/issues/114898
-
+  
 	export interface Pseudoterminal {
 		/**
 		 * An event that when fired allows changing the name of the terminal.
@@ -895,22 +894,6 @@
 		 * ```
 		 */
 		onDidChangeName?: Event<string>;
-=======
-	//#region Terminal icon https://github.com/microsoft/vscode/issues/120538
-
-	export interface TerminalOptions {
-		/**
-		 * The icon path or {@link ThemeIcon} for the terminal.
-		 */
-		readonly iconPath?: Uri | { light: Uri; dark: Uri } | ThemeIcon;
-	}
-
-	export interface ExtensionTerminalOptions {
-		/**
-		 * A themeIcon, Uri, or light and dark Uris to use as the terminal tab icon
-		 */
-		readonly iconPath?: Uri | { light: Uri; dark: Uri } | ThemeIcon;
->>>>>>> 36f5e95a
 	}
 
 	//#endregion
