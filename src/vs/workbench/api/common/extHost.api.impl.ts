--- conflicted
+++ resolved
@@ -1135,17 +1135,7 @@
 				checkProposedApiEnabled(extension, 'textSearchProvider2');
 				return extHostSearch.registerAITextSearchProvider(scheme, provider);
 			},
-<<<<<<< HEAD
-			registerfileSearchProvider2: (scheme: string, provider: vscode.fileSearchProvider2) => {
-				checkProposedApiEnabled(extension, 'fileSearchProvider2');
-				return extHostSearch.registerFileSearchProvider(scheme, provider);
-			},
-			registertextSearchProvider2: (scheme: string, provider: vscode.TextSearchProvider2) => {
-				checkProposedApiEnabled(extension, 'textSearchProvider2');
-				return extHostSearch.registerTextSearchProvider(scheme, provider);
-			},
-=======
-			registerFileSearchProvider2: (scheme: string, provider: vscode.FileSearchProvider2) => {
+			registerfileSearchProvider2: (scheme: string, provider: vscode.FileSearchProvider2) => {
 				checkProposedApiEnabled(extension, 'fileSearchProvider2');
 				return extHostSearch.registerFileSearchProvider(scheme, provider);
 			},
@@ -1153,13 +1143,6 @@
 				checkProposedApiEnabled(extension, 'textSearchProvider2');
 				return extHostSearch.registerTextSearchProvider(scheme, provider);
 			},
-			registerAITextSearchProvider2: (scheme: string, provider: vscode.AITextSearchProvider2) => {
-				// there are some dependencies on textSearchProvider, so we need to check for both
-				checkProposedApiEnabled(extension, 'aiTextSearchProvider2');
-				checkProposedApiEnabled(extension, 'textSearchProvider2');
-				return extHostSearch.registerAITextSearchProvider(scheme, provider);
-			},
->>>>>>> ff48b17c
 			registerRemoteAuthorityResolver: (authorityPrefix: string, resolver: vscode.RemoteAuthorityResolver) => {
 				checkProposedApiEnabled(extension, 'resolvers');
 				return extensionService.registerRemoteAuthorityResolver(authorityPrefix, resolver);
@@ -1799,13 +1782,8 @@
 			InlineEdit: extHostTypes.InlineEdit,
 			InlineEditTriggerKind: extHostTypes.InlineEditTriggerKind,
 			ExcludeSettingOptions: ExcludeSettingOptions,
-<<<<<<< HEAD
-			TextSearchContext2: TextSearchContextNew,
-			TextSearchMatch2: TextSearchMatchNew,
-=======
 			TextSearchContext2: TextSearchContext2,
 			TextSearchMatch2: TextSearchMatch2,
->>>>>>> ff48b17c
 			TextSearchCompleteMessageTypeNew: TextSearchCompleteMessageType,
 		};
 	};
