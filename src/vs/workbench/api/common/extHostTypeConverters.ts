--- conflicted
+++ resolved
@@ -2313,15 +2313,6 @@
 export namespace LanguageModelChatMessage {
 
 	export function to(message: chatProvider.IChatMessage): vscode.LanguageModelChatMessage {
-<<<<<<< HEAD
-		let content: string = '';
-		let content2: vscode.LanguageModelChatMessageToolResultPart | undefined;
-		if (message.content.type === 'text') {
-			content = message.content.value;
-		} else {
-			content2 = new types.LanguageModelToolResultPart(message.content.name, message.content.name, message.content.value, message.content.isError);
-		}
-=======
 		const content2 = message.content.map(c => {
 			if (c.type === 'text') {
 				return c.value;
@@ -2332,7 +2323,6 @@
 			}
 		});
 		const content = content2.find(c => typeof c === 'string') ?? '';
->>>>>>> 422b8e9c
 		const role = LanguageModelChatMessageRole.to(message.role);
 		const result = new types.LanguageModelChatMessage(role, content, message.name);
 		result.content2 = content2;
@@ -2364,29 +2354,12 @@
 					throw new Error('Unexpected chat message content type');
 				}
 
-<<<<<<< HEAD
-		if (message.content2 instanceof types.LanguageModelToolResultPart) {
-			content = {
-				type: 'tool_result',
-				name: message.content2.name,
-				toolCallId: message.content2.toolCallId,
-				value: message.content2.content,
-				isError: message.content2.isError
-			};
-		} else {
-			content = {
-				type: 'text',
-				value: message.content
-			};
-		}
-=======
 				return {
 					type: 'text',
 					value: c
 				};
 			}
 		});
->>>>>>> 422b8e9c
 
 		return {
 			role,
