/*---------------------------------------------------------------------------------------------
 *  Copyright (c) Microsoft Corporation. All rights reserved.
 *  Licensed under the MIT License. See License.txt in the project root for license information.
 *--------------------------------------------------------------------------------------------*/
'use strict';

import { Emitter } from 'vs/base/common/event';
import { TernarySearchTree } from 'vs/base/common/map';
import { score } from 'vs/editor/common/modes/languageSelector';
import * as Platform from 'vs/base/common/platform';
import * as errors from 'vs/base/common/errors';
import product from 'vs/platform/node/product';
import pkg from 'vs/platform/node/package';
import { ExtHostFileSystemEventService } from 'vs/workbench/api/node/extHostFileSystemEventService';
import { ExtHostDocumentsAndEditors } from 'vs/workbench/api/node/extHostDocumentsAndEditors';
import { ExtHostDocuments } from 'vs/workbench/api/node/extHostDocuments';
import { ExtHostDocumentContentProvider } from 'vs/workbench/api/node/extHostDocumentContentProviders';
import { ExtHostDocumentSaveParticipant } from 'vs/workbench/api/node/extHostDocumentSaveParticipant';
import { ExtHostConfiguration } from 'vs/workbench/api/node/extHostConfiguration';
import { ExtHostDiagnostics } from 'vs/workbench/api/node/extHostDiagnostics';
import { ExtHostTreeViews } from 'vs/workbench/api/node/extHostTreeViews';
import { ExtHostWorkspace } from 'vs/workbench/api/node/extHostWorkspace';
import { ExtHostQuickOpen } from 'vs/workbench/api/node/extHostQuickOpen';
import { ExtHostProgress } from 'vs/workbench/api/node/extHostProgress';
import { ExtHostSCM } from 'vs/workbench/api/node/extHostSCM';
import { ExtHostHeapService } from 'vs/workbench/api/node/extHostHeapService';
import { ExtHostStatusBar } from 'vs/workbench/api/node/extHostStatusBar';
import { ExtHostCommands } from 'vs/workbench/api/node/extHostCommands';
import { ExtHostOutputService } from 'vs/workbench/api/node/extHostOutputService';
import { ExtHostTerminalService } from 'vs/workbench/api/node/extHostTerminalService';
import { ExtHostMessageService } from 'vs/workbench/api/node/extHostMessageService';
import { ExtHostEditors } from 'vs/workbench/api/node/extHostTextEditors';
import { ExtHostLanguages } from 'vs/workbench/api/node/extHostLanguages';
import { ExtHostLanguageFeatures } from 'vs/workbench/api/node/extHostLanguageFeatures';
import { ExtHostApiCommands } from 'vs/workbench/api/node/extHostApiCommands';
import { ExtHostTask } from 'vs/workbench/api/node/extHostTask';
import { ExtHostDebugService } from 'vs/workbench/api/node/extHostDebugService';
import { ExtHostCredentials } from 'vs/workbench/api/node/extHostCredentials';
import { ExtHostWindow } from 'vs/workbench/api/node/extHostWindow';
import * as extHostTypes from 'vs/workbench/api/node/extHostTypes';
import URI from 'vs/base/common/uri';
import Severity from 'vs/base/common/severity';
import EditorCommon = require('vs/editor/common/editorCommon');
import { IExtensionDescription } from 'vs/platform/extensions/common/extensions';
import { ExtHostExtensionService } from 'vs/workbench/api/node/extHostExtensionService';
import { TPromise } from 'vs/base/common/winjs.base';
import { CancellationTokenSource } from 'vs/base/common/cancellation';
import * as vscode from 'vscode';
import * as paths from 'vs/base/common/paths';
import { MainContext, ExtHostContext, IInitData } from './extHost.protocol';
import * as languageConfiguration from 'vs/editor/common/modes/languageConfiguration';
import { TextEditorCursorStyle } from 'vs/editor/common/config/editorOptions';
import { ExtHostThreadService } from 'vs/workbench/services/thread/node/extHostThreadService';
import { ProxyIdentifier } from 'vs/workbench/services/thread/common/threadService';
import { ExtHostDialogs } from 'vs/workbench/api/node/extHostDialogs';
import { ExtHostFileSystem } from 'vs/workbench/api/node/extHostFileSystem';
import { FileChangeType, FileType } from 'vs/platform/files/common/files';
import { ExtHostDecorations } from 'vs/workbench/api/node/extHostDecorations';

export interface IExtensionApiFactory {
	(extension: IExtensionDescription): typeof vscode;
}

function proposedApiFunction<T>(extension: IExtensionDescription, fn: T): T {
	if (extension.enableProposedApi) {
		return fn;
	} else {
		return <any>(() => {
			throw new Error(`[${extension.id}]: Proposed API is only available when running out of dev or with the following command line switch: --enable-proposed-api ${extension.id}`);
		});
	}
}

/**
 * This method instantiates and returns the extension API surface
 */
export function createApiFactory(
	initData: IInitData,
	threadService: ExtHostThreadService,
	extHostWorkspace: ExtHostWorkspace,
	extHostConfiguration: ExtHostConfiguration,
	extensionService: ExtHostExtensionService
): IExtensionApiFactory {

	// Addressable instances
	const extHostHeapService = threadService.set(ExtHostContext.ExtHostHeapService, new ExtHostHeapService());
	const extHostDecorations = threadService.set(ExtHostContext.ExtHostDecorations, new ExtHostDecorations(threadService));
	const extHostDocumentsAndEditors = threadService.set(ExtHostContext.ExtHostDocumentsAndEditors, new ExtHostDocumentsAndEditors(threadService));
	const extHostDocuments = threadService.set(ExtHostContext.ExtHostDocuments, new ExtHostDocuments(threadService, extHostDocumentsAndEditors));
	const extHostDocumentContentProviders = threadService.set(ExtHostContext.ExtHostDocumentContentProviders, new ExtHostDocumentContentProvider(threadService, extHostDocumentsAndEditors));
	const extHostDocumentSaveParticipant = threadService.set(ExtHostContext.ExtHostDocumentSaveParticipant, new ExtHostDocumentSaveParticipant(extHostDocuments, threadService.get(MainContext.MainThreadEditors)));
	const extHostEditors = threadService.set(ExtHostContext.ExtHostEditors, new ExtHostEditors(threadService, extHostDocumentsAndEditors));
	const extHostCommands = threadService.set(ExtHostContext.ExtHostCommands, new ExtHostCommands(threadService, extHostHeapService));
	const extHostTreeViews = threadService.set(ExtHostContext.ExtHostTreeViews, new ExtHostTreeViews(threadService.get(MainContext.MainThreadTreeViews), extHostCommands));
	threadService.set(ExtHostContext.ExtHostWorkspace, extHostWorkspace);
	const extHostDebugService = threadService.set(ExtHostContext.ExtHostDebugService, new ExtHostDebugService(threadService, extHostWorkspace));
	threadService.set(ExtHostContext.ExtHostConfiguration, extHostConfiguration);
	const extHostDiagnostics = threadService.set(ExtHostContext.ExtHostDiagnostics, new ExtHostDiagnostics(threadService));
	const languageFeatures = threadService.set(ExtHostContext.ExtHostLanguageFeatures, new ExtHostLanguageFeatures(threadService, extHostDocuments, extHostCommands, extHostHeapService, extHostDiagnostics));
	const extHostFileSystem = threadService.set(ExtHostContext.ExtHostFileSystem, new ExtHostFileSystem(threadService));
	const extHostFileSystemEvent = threadService.set(ExtHostContext.ExtHostFileSystemEventService, new ExtHostFileSystemEventService());
	const extHostQuickOpen = threadService.set(ExtHostContext.ExtHostQuickOpen, new ExtHostQuickOpen(threadService, extHostWorkspace, extHostCommands));
	const extHostTerminalService = threadService.set(ExtHostContext.ExtHostTerminalService, new ExtHostTerminalService(threadService));
	const extHostSCM = threadService.set(ExtHostContext.ExtHostSCM, new ExtHostSCM(threadService, extHostCommands));
	const extHostTask = threadService.set(ExtHostContext.ExtHostTask, new ExtHostTask(threadService, extHostWorkspace));
	const extHostCredentials = threadService.set(ExtHostContext.ExtHostCredentials, new ExtHostCredentials(threadService));
	const extHostWindow = threadService.set(ExtHostContext.ExtHostWindow, new ExtHostWindow(threadService));
	threadService.set(ExtHostContext.ExtHostExtensionService, extensionService);

	// Check that no named customers are missing
	const expected: ProxyIdentifier<any>[] = Object.keys(ExtHostContext).map((key) => ExtHostContext[key]);
	threadService.assertRegistered(expected);

	// Other instances
	const extHostMessageService = new ExtHostMessageService(threadService);
	const extHostDialogs = new ExtHostDialogs(threadService);
	const extHostStatusBar = new ExtHostStatusBar(threadService);
	const extHostProgress = new ExtHostProgress(threadService.get(MainContext.MainThreadProgress));
	const extHostOutputService = new ExtHostOutputService(threadService);
	const extHostLanguages = new ExtHostLanguages(threadService);

	// Register API-ish commands
	ExtHostApiCommands.register(extHostCommands);

	return function (extension: IExtensionDescription): typeof vscode {

		if (extension.enableProposedApi && !extension.isBuiltin) {

			if (
				!initData.environment.enableProposedApiForAll &&
				initData.environment.enableProposedApiFor.indexOf(extension.id) < 0
			) {
				extension.enableProposedApi = false;
				console.error(`Extension '${extension.id} cannot use PROPOSED API (must started out of dev or enabled via --enable-proposed-api)`);

			} else {
				// proposed api is available when developing or when an extension was explicitly
				// spelled out via a command line argument
				console.warn(`Extension '${extension.id}' uses PROPOSED API which is subject to change and removal without notice.`);
			}
		}

		// namespace: commands
		const commands: typeof vscode.commands = {
			registerCommand<T>(id: string, command: <T>(...args: any[]) => T | Thenable<T>, thisArgs?: any): vscode.Disposable {
				return extHostCommands.registerCommand(id, command, thisArgs);
			},
			registerTextEditorCommand(id: string, callback: (textEditor: vscode.TextEditor, edit: vscode.TextEditorEdit, ...args: any[]) => void, thisArg?: any): vscode.Disposable {
				return extHostCommands.registerCommand(id, (...args: any[]): any => {
					let activeTextEditor = extHostEditors.getActiveTextEditor();
					if (!activeTextEditor) {
						console.warn('Cannot execute ' + id + ' because there is no active text editor.');
						return undefined;
					}

					return activeTextEditor.edit((edit: vscode.TextEditorEdit) => {
						args.unshift(activeTextEditor, edit);
						callback.apply(thisArg, args);

					}).then((result) => {
						if (!result) {
							console.warn('Edits from command ' + id + ' were not applied.');
						}
					}, (err) => {
						console.warn('An error occurred while running command ' + id, err);
					});
				});
			},
			registerDiffInformationCommand: proposedApiFunction(extension, (id: string, callback: (diff: vscode.LineChange[], ...args: any[]) => any, thisArg?: any): vscode.Disposable => {
				return extHostCommands.registerCommand(id, async (...args: any[]) => {
					let activeTextEditor = extHostEditors.getActiveTextEditor();
					if (!activeTextEditor) {
						console.warn('Cannot execute ' + id + ' because there is no active text editor.');
						return undefined;
					}

					const diff = await extHostEditors.getDiffInformation(activeTextEditor.id);
					callback.apply(thisArg, [diff, ...args]);
				});
			}),
			executeCommand<T>(id: string, ...args: any[]): Thenable<T> {
				return extHostCommands.executeCommand<T>(id, ...args);
			},
			getCommands(filterInternal: boolean = false): Thenable<string[]> {
				return extHostCommands.getCommands(filterInternal);
			}
		};

		// namespace: env
		const env: typeof vscode.env = Object.freeze({
			get machineId() { return initData.telemetryInfo.machineId; },
			get sessionId() { return initData.telemetryInfo.sessionId; },
			get language() { return Platform.language; },
			get appName() { return product.nameLong; },
			get appRoot() { return initData.environment.appRoot; },
		});

		// namespace: extensions
		const extensions: typeof vscode.extensions = {
			getExtension(extensionId: string): Extension<any> {
				let desc = extensionService.getExtensionDescription(extensionId);
				if (desc) {
					return new Extension(extensionService, desc);
				}
				return undefined;
			},
			get all(): Extension<any>[] {
				return extensionService.getAllExtensionDescriptions().map((desc) => new Extension(extensionService, desc));
			}
		};

		// namespace: languages
		const languages: typeof vscode.languages = {
			createDiagnosticCollection(name?: string): vscode.DiagnosticCollection {
				return extHostDiagnostics.createDiagnosticCollection(name);
			},
			getLanguages(): TPromise<string[]> {
				return extHostLanguages.getLanguages();
			},
			match(selector: vscode.DocumentSelector, document: vscode.TextDocument): number {
				return score(selector, <any>document.uri, document.languageId);
			},
			registerCodeActionsProvider(selector: vscode.DocumentSelector, provider: vscode.CodeActionProvider): vscode.Disposable {
				return languageFeatures.registerCodeActionProvider(selector, provider);
			},
			registerCodeLensProvider(selector: vscode.DocumentSelector, provider: vscode.CodeLensProvider): vscode.Disposable {
				return languageFeatures.registerCodeLensProvider(selector, provider);
			},
			registerDefinitionProvider(selector: vscode.DocumentSelector, provider: vscode.DefinitionProvider): vscode.Disposable {
				return languageFeatures.registerDefinitionProvider(selector, provider);
			},
			registerImplementationProvider(selector: vscode.DocumentSelector, provider: vscode.ImplementationProvider): vscode.Disposable {
				return languageFeatures.registerImplementationProvider(selector, provider);
			},
			registerTypeDefinitionProvider(selector: vscode.DocumentSelector, provider: vscode.TypeDefinitionProvider): vscode.Disposable {
				return languageFeatures.registerTypeDefinitionProvider(selector, provider);
			},
			registerHoverProvider(selector: vscode.DocumentSelector, provider: vscode.HoverProvider): vscode.Disposable {
				return languageFeatures.registerHoverProvider(selector, provider, extension.id);
			},
			registerDocumentHighlightProvider(selector: vscode.DocumentSelector, provider: vscode.DocumentHighlightProvider): vscode.Disposable {
				return languageFeatures.registerDocumentHighlightProvider(selector, provider);
			},
			registerReferenceProvider(selector: vscode.DocumentSelector, provider: vscode.ReferenceProvider): vscode.Disposable {
				return languageFeatures.registerReferenceProvider(selector, provider);
			},
			registerRenameProvider(selector: vscode.DocumentSelector, provider: vscode.RenameProvider): vscode.Disposable {
				return languageFeatures.registerRenameProvider(selector, provider);
			},
			registerDocumentSymbolProvider(selector: vscode.DocumentSelector, provider: vscode.DocumentSymbolProvider): vscode.Disposable {
				return languageFeatures.registerDocumentSymbolProvider(selector, provider);
			},
			registerWorkspaceSymbolProvider(provider: vscode.WorkspaceSymbolProvider): vscode.Disposable {
				return languageFeatures.registerWorkspaceSymbolProvider(provider);
			},
			registerDocumentFormattingEditProvider(selector: vscode.DocumentSelector, provider: vscode.DocumentFormattingEditProvider): vscode.Disposable {
				return languageFeatures.registerDocumentFormattingEditProvider(selector, provider);
			},
			registerDocumentRangeFormattingEditProvider(selector: vscode.DocumentSelector, provider: vscode.DocumentRangeFormattingEditProvider): vscode.Disposable {
				return languageFeatures.registerDocumentRangeFormattingEditProvider(selector, provider);
			},
			registerOnTypeFormattingEditProvider(selector: vscode.DocumentSelector, provider: vscode.OnTypeFormattingEditProvider, firstTriggerCharacter: string, ...moreTriggerCharacters: string[]): vscode.Disposable {
				return languageFeatures.registerOnTypeFormattingEditProvider(selector, provider, [firstTriggerCharacter].concat(moreTriggerCharacters));
			},
			registerSignatureHelpProvider(selector: vscode.DocumentSelector, provider: vscode.SignatureHelpProvider, ...triggerCharacters: string[]): vscode.Disposable {
				return languageFeatures.registerSignatureHelpProvider(selector, provider, triggerCharacters);
			},
			registerCompletionItemProvider(selector: vscode.DocumentSelector, provider: vscode.CompletionItemProvider, ...triggerCharacters: string[]): vscode.Disposable {
				return languageFeatures.registerCompletionItemProvider(selector, provider, triggerCharacters);
			},
			registerDocumentLinkProvider(selector: vscode.DocumentSelector, provider: vscode.DocumentLinkProvider): vscode.Disposable {
				return languageFeatures.registerDocumentLinkProvider(selector, provider);
			},
			registerColorProvider(selector: vscode.DocumentSelector, provider: vscode.DocumentColorProvider): vscode.Disposable {
				return languageFeatures.registerColorProvider(selector, provider);
			},
			setLanguageConfiguration: (language: string, configuration: vscode.LanguageConfiguration): vscode.Disposable => {
				return languageFeatures.setLanguageConfiguration(language, configuration);
			}
		};

		// namespace: window
		const window: typeof vscode.window = {
			get activeTextEditor() {
				return extHostEditors.getActiveTextEditor();
			},
			get visibleTextEditors() {
				return extHostEditors.getVisibleTextEditors();
			},
			showTextDocument(documentOrUri: vscode.TextDocument | vscode.Uri, columnOrOptions?: vscode.ViewColumn | vscode.TextDocumentShowOptions, preserveFocus?: boolean): TPromise<vscode.TextEditor> {
				let documentPromise: TPromise<vscode.TextDocument>;
				if (URI.isUri(documentOrUri)) {
					documentPromise = TPromise.wrap(workspace.openTextDocument(documentOrUri));
				} else {
					documentPromise = TPromise.wrap(<vscode.TextDocument>documentOrUri);
				}
				return documentPromise.then(document => {
					return extHostEditors.showTextDocument(document, columnOrOptions, preserveFocus);
				});
			},
			createTextEditorDecorationType(options: vscode.DecorationRenderOptions): vscode.TextEditorDecorationType {
				return extHostEditors.createTextEditorDecorationType(options);
			},
			onDidChangeActiveTextEditor(listener, thisArg?, disposables?) {
				return extHostEditors.onDidChangeActiveTextEditor(listener, thisArg, disposables);
			},
			onDidChangeVisibleTextEditors(listener, thisArg, disposables) {
				return extHostEditors.onDidChangeVisibleTextEditors(listener, thisArg, disposables);
			},
			onDidChangeTextEditorSelection(listener: (e: vscode.TextEditorSelectionChangeEvent) => any, thisArgs?: any, disposables?: extHostTypes.Disposable[]) {
				return extHostEditors.onDidChangeTextEditorSelection(listener, thisArgs, disposables);
			},
			onDidChangeTextEditorOptions(listener: (e: vscode.TextEditorOptionsChangeEvent) => any, thisArgs?: any, disposables?: extHostTypes.Disposable[]) {
				return extHostEditors.onDidChangeTextEditorOptions(listener, thisArgs, disposables);
			},
			onDidChangeTextEditorViewColumn(listener, thisArg?, disposables?) {
				return extHostEditors.onDidChangeTextEditorViewColumn(listener, thisArg, disposables);
			},
			onDidCloseTerminal(listener, thisArg?, disposables?) {
				return extHostTerminalService.onDidCloseTerminal(listener, thisArg, disposables);
			},
			get state() {
				return extHostWindow.state;
			},
			onDidChangeWindowState(listener, thisArg?, disposables?) {
				return extHostWindow.onDidChangeWindowState(listener, thisArg, disposables);
			},
			showInformationMessage(message, first, ...rest) {
				return extHostMessageService.showMessage(extension, Severity.Info, message, first, rest);
			},
			showWarningMessage(message, first, ...rest) {
				return extHostMessageService.showMessage(extension, Severity.Warning, message, first, rest);
			},
			showErrorMessage(message, first, ...rest) {
				return extHostMessageService.showMessage(extension, Severity.Error, message, first, rest);
			},
			showQuickPick(items: any, options: vscode.QuickPickOptions, token?: vscode.CancellationToken) {
				return extHostQuickOpen.showQuickPick(items, options, token);
			},
			showWorkspaceFolderPick(options: vscode.WorkspaceFolderPickOptions) {
				return extHostQuickOpen.showWorkspaceFolderPick(options);
			},
			showInputBox(options?: vscode.InputBoxOptions, token?: vscode.CancellationToken) {
				return extHostQuickOpen.showInput(options, token);
			},
			showOpenDialog(options) {
				return extHostDialogs.showOpenDialog(options);
			},
			showSaveDialog(options) {
				return extHostDialogs.showSaveDialog(options);
			},
			createStatusBarItem(position?: vscode.StatusBarAlignment, priority?: number): vscode.StatusBarItem {
				return extHostStatusBar.createStatusBarEntry(extension.id, <number>position, priority);
			},
			setStatusBarMessage(text: string, timeoutOrThenable?: number | Thenable<any>): vscode.Disposable {
				return extHostStatusBar.setStatusBarMessage(text, timeoutOrThenable);
			},
			withScmProgress<R>(task: (progress: vscode.Progress<number>) => Thenable<R>) {
				console.warn(`[Deprecation Warning] function 'withScmProgress' is deprecated and should no longer be used. Use 'withProgress' instead.`);
				return extHostProgress.withProgress(extension, { location: extHostTypes.ProgressLocation.SourceControl }, (progress, token) => task({ report(n: number) { /*noop*/ } }));
			},
			withProgress<R>(options: vscode.ProgressOptions, task: (progress: vscode.Progress<{ message?: string; percentage?: number }>) => Thenable<R>) {
				return extHostProgress.withProgress(extension, options, task);
			},
			createOutputChannel(name: string): vscode.OutputChannel {
				return extHostOutputService.createOutputChannel(name);
			},
			createTerminal(nameOrOptions: vscode.TerminalOptions | string, shellPath?: string, shellArgs?: string[]): vscode.Terminal {
				if (typeof nameOrOptions === 'object') {
					return extHostTerminalService.createTerminalFromOptions(<vscode.TerminalOptions>nameOrOptions);
				}
				return extHostTerminalService.createTerminal(<string>nameOrOptions, shellPath, shellArgs);
			},
			registerTreeDataProvider(viewId: string, treeDataProvider: vscode.TreeDataProvider<any>): vscode.Disposable {
				return extHostTreeViews.registerTreeDataProvider(viewId, treeDataProvider);
			},
			// proposed API
			sampleFunction: proposedApiFunction(extension, () => {
				return extHostMessageService.showMessage(extension, Severity.Info, 'Hello Proposed Api!', {}, []);
			}),
			registerDecorationProvider: proposedApiFunction(extension, (provider: vscode.DecorationProvider) => {
				return extHostDecorations.registerDecorationProvider(provider, extension.id);
			})
		};

		// namespace: workspace
		const workspace: typeof vscode.workspace = {
			get rootPath() {
				return extHostWorkspace.getPath();
			},
			set rootPath(value) {
				throw errors.readonly();
			},
			getWorkspaceFolder(resource) {
				return extHostWorkspace.getWorkspaceFolder(resource);
			},
			get workspaceFolders() {
				return extHostWorkspace.getWorkspaceFolders();
			},
<<<<<<< HEAD
			addWorkspaceFolder(uri, name) {
				return extHostWorkspace.addWorkspaceFolder(uri, name);
			},
			removeWorkspaceFolder(folder) {
				return extHostWorkspace.removeWorkspaceFolder(folder);
=======
			get name() {
				return extHostWorkspace.workspace ? extHostWorkspace.workspace.name : undefined;
			},
			set name(value) {
				throw errors.readonly();
>>>>>>> 7f1379ff
			},
			onDidChangeWorkspaceFolders: function (listener, thisArgs?, disposables?) {
				return extHostWorkspace.onDidChangeWorkspace(listener, thisArgs, disposables);
			},
			asRelativePath: (pathOrUri, includeWorkspace) => {
				return extHostWorkspace.getRelativePath(pathOrUri, includeWorkspace);
			},
			findFiles: (include, exclude, maxResults?, token?) => {
				return extHostWorkspace.findFiles(include, exclude, maxResults, token);
			},
			saveAll: (includeUntitled?) => {
				return extHostWorkspace.saveAll(includeUntitled);
			},
			applyEdit(edit: vscode.WorkspaceEdit): TPromise<boolean> {
				return extHostEditors.applyWorkspaceEdit(edit);
			},
			createFileSystemWatcher: (pattern, ignoreCreate, ignoreChange, ignoreDelete): vscode.FileSystemWatcher => {
				return extHostFileSystemEvent.createFileSystemWatcher(pattern, ignoreCreate, ignoreChange, ignoreDelete);
			},
			get textDocuments() {
				return extHostDocuments.getAllDocumentData().map(data => data.document);
			},
			set textDocuments(value) {
				throw errors.readonly();
			},
			openTextDocument(uriOrFileNameOrOptions?: vscode.Uri | string | { language?: string; content?: string; }) {
				let uriPromise: TPromise<URI>;

				let options = uriOrFileNameOrOptions as { language?: string; content?: string; };
				if (typeof uriOrFileNameOrOptions === 'string') {
					uriPromise = TPromise.as(URI.file(uriOrFileNameOrOptions));
				} else if (uriOrFileNameOrOptions instanceof URI) {
					uriPromise = TPromise.as(uriOrFileNameOrOptions);
				} else if (!options || typeof options === 'object') {
					uriPromise = extHostDocuments.createDocumentData(options);
				} else {
					throw new Error('illegal argument - uriOrFileNameOrOptions');
				}

				return uriPromise.then(uri => {
					return extHostDocuments.ensureDocumentData(uri).then(() => {
						const data = extHostDocuments.getDocumentData(uri);
						return data && data.document;
					});
				});
			},
			onDidOpenTextDocument: (listener, thisArgs?, disposables?) => {
				return extHostDocuments.onDidAddDocument(listener, thisArgs, disposables);
			},
			onDidCloseTextDocument: (listener, thisArgs?, disposables?) => {
				return extHostDocuments.onDidRemoveDocument(listener, thisArgs, disposables);
			},
			onDidChangeTextDocument: (listener, thisArgs?, disposables?) => {
				return extHostDocuments.onDidChangeDocument(listener, thisArgs, disposables);
			},
			onDidSaveTextDocument: (listener, thisArgs?, disposables?) => {
				return extHostDocuments.onDidSaveDocument(listener, thisArgs, disposables);
			},
			onWillSaveTextDocument: (listener, thisArgs?, disposables?) => {
				return extHostDocumentSaveParticipant.onWillSaveTextDocumentEvent(listener, thisArgs, disposables);
			},
			onDidChangeConfiguration: (listener: (_: any) => any, thisArgs?: any, disposables?: extHostTypes.Disposable[]) => {
				return extHostConfiguration.onDidChangeConfiguration(listener, thisArgs, disposables);
			},
			getConfiguration: (section?: string, resource?: vscode.Uri): vscode.WorkspaceConfiguration => {
				return extHostConfiguration.getConfiguration(section, resource);
			},
			registerTextDocumentContentProvider(scheme: string, provider: vscode.TextDocumentContentProvider) {
				return extHostDocumentContentProviders.registerTextDocumentContentProvider(scheme, provider);
			},
			registerTaskProvider: (type: string, provider: vscode.TaskProvider) => {
				return extHostTask.registerTaskProvider(extension, provider);
			},
			registerFileSystemProvider: proposedApiFunction(extension, (authority, provider) => {
				return extHostFileSystem.registerFileSystemProvider(authority, provider);
			})
		};

		// namespace: scm
		const scm: typeof vscode.scm = {
			get inputBox() {
				return extHostSCM.getLastInputBox(extension);
			},
			createSourceControl(id: string, label: string, rootUri?: vscode.Uri) {
				return extHostSCM.createSourceControl(extension, id, label, rootUri);
			}
		};

		// namespace: debug
		const debug: typeof vscode.debug = {
			get activeDebugSession() {
				return extHostDebugService.activeDebugSession;
			},
			get console() {
				return extHostDebugService.debugConsole;
			},
			startDebugging(folder: vscode.WorkspaceFolder | undefined, nameOrConfig: string | vscode.DebugConfiguration) {
				return extHostDebugService.startDebugging(folder, nameOrConfig);
			},
			onDidStartDebugSession(listener, thisArg?, disposables?) {
				return extHostDebugService.onDidStartDebugSession(listener, thisArg, disposables);
			},
			onDidTerminateDebugSession(listener, thisArg?, disposables?) {
				return extHostDebugService.onDidTerminateDebugSession(listener, thisArg, disposables);
			},
			onDidChangeActiveDebugSession(listener, thisArg?, disposables?) {
				return extHostDebugService.onDidChangeActiveDebugSession(listener, thisArg, disposables);
			},
			onDidReceiveDebugSessionCustomEvent(listener, thisArg?, disposables?) {
				return extHostDebugService.onDidReceiveDebugSessionCustomEvent(listener, thisArg, disposables);
			},
			registerDebugConfigurationProvider(debugType: string, provider: vscode.DebugConfigurationProvider) {
				return extHostDebugService.registerDebugConfigurationProvider(debugType, provider);
			}
		};

		// namespace: credentials
		const credentials = {
			readSecret(service: string, account: string): Thenable<string | undefined> {
				return extHostCredentials.readSecret(service, account);
			},
			writeSecret(service: string, account: string, secret: string): Thenable<void> {
				return extHostCredentials.writeSecret(service, account, secret);
			},
			deleteSecret(service: string, account: string): Thenable<boolean> {
				return extHostCredentials.deleteSecret(service, account);
			}
		};


		const api: typeof vscode = {
			version: pkg.version,
			// namespaces
			commands,
			env,
			extensions,
			languages,
			window,
			workspace,
			scm,
			debug,
			// types
			CancellationTokenSource: CancellationTokenSource,
			CodeLens: extHostTypes.CodeLens,
			Color: extHostTypes.Color,
			ColorPresentation: extHostTypes.ColorPresentation,
			ColorInformation: extHostTypes.ColorInformation,
			EndOfLine: extHostTypes.EndOfLine,
			CompletionItem: extHostTypes.CompletionItem,
			CompletionItemKind: extHostTypes.CompletionItemKind,
			CompletionList: extHostTypes.CompletionList,
			CompletionTriggerKind: extHostTypes.CompletionTriggerKind,
			Diagnostic: extHostTypes.Diagnostic,
			DiagnosticSeverity: extHostTypes.DiagnosticSeverity,
			Disposable: extHostTypes.Disposable,
			DocumentHighlight: extHostTypes.DocumentHighlight,
			DocumentHighlightKind: extHostTypes.DocumentHighlightKind,
			DocumentLink: extHostTypes.DocumentLink,
			EventEmitter: Emitter,
			Hover: extHostTypes.Hover,
			IndentAction: languageConfiguration.IndentAction,
			Location: extHostTypes.Location,
			MarkdownString: extHostTypes.MarkdownString,
			OverviewRulerLane: EditorCommon.OverviewRulerLane,
			ParameterInformation: extHostTypes.ParameterInformation,
			Position: extHostTypes.Position,
			Range: extHostTypes.Range,
			Selection: extHostTypes.Selection,
			SignatureHelp: extHostTypes.SignatureHelp,
			SignatureInformation: extHostTypes.SignatureInformation,
			SnippetString: extHostTypes.SnippetString,
			StatusBarAlignment: extHostTypes.StatusBarAlignment,
			SymbolInformation: extHostTypes.SymbolInformation,
			SymbolKind: extHostTypes.SymbolKind,
			TextDocumentSaveReason: extHostTypes.TextDocumentSaveReason,
			TextEdit: extHostTypes.TextEdit,
			TextEditorCursorStyle: TextEditorCursorStyle,
			TextEditorLineNumbersStyle: extHostTypes.TextEditorLineNumbersStyle,
			TextEditorRevealType: extHostTypes.TextEditorRevealType,
			TextEditorSelectionChangeKind: extHostTypes.TextEditorSelectionChangeKind,
			DecorationRangeBehavior: extHostTypes.DecorationRangeBehavior,
			Uri: URI,
			ViewColumn: extHostTypes.ViewColumn,
			WorkspaceEdit: extHostTypes.WorkspaceEdit,
			ProgressLocation: extHostTypes.ProgressLocation,
			TreeItemCollapsibleState: extHostTypes.TreeItemCollapsibleState,
			TreeItem: extHostTypes.TreeItem,
			ThemeColor: extHostTypes.ThemeColor,
			// functions
			TaskRevealKind: extHostTypes.TaskRevealKind,
			TaskPanelKind: extHostTypes.TaskPanelKind,
			TaskGroup: extHostTypes.TaskGroup,
			ProcessExecution: extHostTypes.ProcessExecution,
			ShellExecution: extHostTypes.ShellExecution,
			TaskScope: extHostTypes.TaskScope,
			Task: extHostTypes.Task,
			ConfigurationTarget: extHostTypes.ConfigurationTarget,
			RelativePattern: extHostTypes.RelativePattern,

			// TODO@JOH,remote
			FileChangeType: <any>FileChangeType,
			FileType: <any>FileType
		};
		if (extension.enableProposedApi && extension.isBuiltin) {
			api['credentials'] = credentials;
		}
		return api;
	};
}

class Extension<T> implements vscode.Extension<T> {

	private _extensionService: ExtHostExtensionService;

	public id: string;
	public extensionPath: string;
	public packageJSON: any;

	constructor(extensionService: ExtHostExtensionService, description: IExtensionDescription) {
		this._extensionService = extensionService;
		this.id = description.id;
		this.extensionPath = paths.normalize(description.extensionFolderPath, true);
		this.packageJSON = description;
	}

	get isActive(): boolean {
		return this._extensionService.isActivated(this.id);
	}

	get exports(): T {
		return <T>this._extensionService.getExtensionExports(this.id);
	}

	activate(): Thenable<T> {
		return this._extensionService.activateById(this.id, false).then(() => this.exports);
	}
}

export function initializeExtensionApi(extensionService: ExtHostExtensionService, apiFactory: IExtensionApiFactory): TPromise<void> {
	return extensionService.getExtensionPathIndex().then(trie => defineAPI(apiFactory, trie));
}

function defineAPI(factory: IExtensionApiFactory, extensionPaths: TernarySearchTree<IExtensionDescription>): void {

	// each extension is meant to get its own api implementation
	const extApiImpl = new Map<string, typeof vscode>();
	let defaultApiImpl: typeof vscode;

	const node_module = <any>require.__$__nodeRequire('module');
	const original = node_module._load;
	node_module._load = function load(request, parent, isMain) {
		if (request !== 'vscode') {
			return original.apply(this, arguments);
		}

		// get extension id from filename and api for extension
		const ext = extensionPaths.findSubstr(parent.filename);
		if (ext) {
			let apiImpl = extApiImpl.get(ext.id);
			if (!apiImpl) {
				apiImpl = factory(ext);
				extApiImpl.set(ext.id, apiImpl);
			}
			return apiImpl;
		}

		// fall back to a default implementation
		if (!defaultApiImpl) {
			defaultApiImpl = factory(nullExtensionDescription);
		}
		return defaultApiImpl;
	};
}

const nullExtensionDescription: IExtensionDescription = {
	id: 'nullExtensionDescription',
	name: 'Null Extension Description',
	publisher: 'vscode',
	activationEvents: undefined,
	contributes: undefined,
	enableProposedApi: false,
	engines: undefined,
	extensionDependencies: undefined,
	extensionFolderPath: undefined,
	isBuiltin: false,
	main: undefined,
	version: undefined
};<|MERGE_RESOLUTION|>--- conflicted
+++ resolved
@@ -397,19 +397,17 @@
 			get workspaceFolders() {
 				return extHostWorkspace.getWorkspaceFolders();
 			},
-<<<<<<< HEAD
+			get name() {
+				return extHostWorkspace.workspace ? extHostWorkspace.workspace.name : undefined;
+			},
+			set name(value) {
+				throw errors.readonly();
+			},
 			addWorkspaceFolder(uri, name) {
 				return extHostWorkspace.addWorkspaceFolder(uri, name);
 			},
 			removeWorkspaceFolder(folder) {
 				return extHostWorkspace.removeWorkspaceFolder(folder);
-=======
-			get name() {
-				return extHostWorkspace.workspace ? extHostWorkspace.workspace.name : undefined;
-			},
-			set name(value) {
-				throw errors.readonly();
->>>>>>> 7f1379ff
 			},
 			onDidChangeWorkspaceFolders: function (listener, thisArgs?, disposables?) {
 				return extHostWorkspace.onDidChangeWorkspace(listener, thisArgs, disposables);
