/*---------------------------------------------------------------------------------------------
 *  Copyright (c) Microsoft Corporation. All rights reserved.
 *  Licensed under the MIT License. See License.txt in the project root for license information.
 *--------------------------------------------------------------------------------------------*/

import { GroupIdentifier, IWorkbenchEditorConfiguration, EditorOptions, TextEditorOptions, IEditorInput, IEditorIdentifier, IEditorCloseEvent, IEditorPane, IEditorPartOptions, IEditorPartOptionsChangeEvent, EditorInput } from 'vs/workbench/common/editor';
import { EditorGroup } from 'vs/workbench/common/editor/editorGroup';
import { IEditorGroup, GroupDirection, IAddGroupOptions, IMergeGroupOptions, GroupsOrder, GroupsArrangement, OpenEditorContext } from 'vs/workbench/services/editor/common/editorGroupsService';
import { IDisposable } from 'vs/base/common/lifecycle';
import { Dimension } from 'vs/base/browser/dom';
import { Event } from 'vs/base/common/event';
import { IConfigurationChangeEvent, IConfigurationService } from 'vs/platform/configuration/common/configuration';
import { IThemeService } from 'vs/platform/theme/common/themeService';
import { ISerializableView } from 'vs/base/browser/ui/grid/grid';
import { getIEditor } from 'vs/editor/browser/editorBrowser';
import { IEditorOptions } from 'vs/platform/editor/common/editor';
import { IEditorService, IResourceEditorInputType } from 'vs/workbench/services/editor/common/editorService';

export interface IEditorPartCreationOptions {
	restorePreviousState: boolean;
}

export const DEFAULT_EDITOR_MIN_DIMENSIONS = new Dimension(220, 70);
export const DEFAULT_EDITOR_MAX_DIMENSIONS = new Dimension(Number.POSITIVE_INFINITY, Number.POSITIVE_INFINITY);

export const DEFAULT_EDITOR_PART_OPTIONS: IEditorPartOptions = {
	showTabs: true,
	highlightModifiedTabs: false,
	tabCloseButton: 'right',
	tabSizing: 'fit',
	pinnedTabSizing: 'normal',
	titleScrollbarSizing: 'default',
	focusRecentEditorAfterClose: true,
	showIcons: true,
	hasIcons: true, // 'vs-seti' is our default icon theme
	enablePreview: true,
	openPositioning: 'right',
	openSideBySideDirection: 'right',
	closeEmptyGroups: true,
	labelFormat: 'default',
	splitSizing: 'distribute'
};

export function impactsEditorPartOptions(event: IConfigurationChangeEvent): boolean {
	return event.affectsConfiguration('workbench.editor') || event.affectsConfiguration('workbench.iconTheme');
}

export function getEditorPartOptions(configurationService: IConfigurationService, themeService: IThemeService): IEditorPartOptions {
	const options = {
		...DEFAULT_EDITOR_PART_OPTIONS,
		hasIcons: themeService.getFileIconTheme().hasFileIcons
	};

	const config = configurationService.getValue<IWorkbenchEditorConfiguration>();
	if (config?.workbench?.editor) {
		Object.assign(options, config.workbench.editor);
	}

	return options;
}

export interface IEditorOpeningEvent extends IEditorIdentifier {

	/**
	 * The options used when opening the editor.
	 */
	options?: IEditorOptions;

	/**
	 * Context indicates how the editor open event is initialized.
	 */
	context?: OpenEditorContext;

	/**
	 * Allows to prevent the opening of an editor by providing a callback
	 * that will be executed instead. By returning another editor promise
	 * it is possible to override the opening with another editor. It is ok
	 * to return a promise that resolves to `undefined` to prevent the opening
	 * alltogether.
	 */
	prevent(callback: () => Promise<IEditorPane | undefined> | undefined): void;
}

export interface IEditorGroupsAccessor {

	readonly groups: IEditorGroupView[];
	readonly activeGroup: IEditorGroupView;

	readonly partOptions: IEditorPartOptions;
	readonly onDidEditorPartOptionsChange: Event<IEditorPartOptionsChangeEvent>;

	readonly onDidVisibilityChange: Event<boolean>;

	getGroup(identifier: GroupIdentifier): IEditorGroupView | undefined;
	getGroups(order: GroupsOrder): IEditorGroupView[];

	activateGroup(identifier: IEditorGroupView | GroupIdentifier): IEditorGroupView;
	restoreGroup(identifier: IEditorGroupView | GroupIdentifier): IEditorGroupView;

	addGroup(location: IEditorGroupView | GroupIdentifier, direction: GroupDirection, options?: IAddGroupOptions): IEditorGroupView;
	mergeGroup(group: IEditorGroupView | GroupIdentifier, target: IEditorGroupView | GroupIdentifier, options?: IMergeGroupOptions): IEditorGroupView;

	moveGroup(group: IEditorGroupView | GroupIdentifier, location: IEditorGroupView | GroupIdentifier, direction: GroupDirection): IEditorGroupView;
	copyGroup(group: IEditorGroupView | GroupIdentifier, location: IEditorGroupView | GroupIdentifier, direction: GroupDirection): IEditorGroupView;

	removeGroup(group: IEditorGroupView | GroupIdentifier): void;

	arrangeGroups(arrangement: GroupsArrangement, target?: IEditorGroupView | GroupIdentifier): void;
}

export interface IEditorGroupView extends IDisposable, ISerializableView, IEditorGroup {

	readonly onDidFocus: Event<void>;
	readonly onWillDispose: Event<void>;
	readonly onWillOpenEditor: Event<IEditorOpeningEvent>;
	readonly onDidOpenEditorFail: Event<IEditorInput>;
	readonly onWillCloseEditor: Event<IEditorCloseEvent>;
	readonly onDidCloseEditor: Event<IEditorCloseEvent>;

	readonly group: EditorGroup;
	readonly whenRestored: Promise<void>;

<<<<<<< HEAD
	readonly titleHeight: number;
	readonly editorHeight: number;
=======
	readonly preferredTitleHeight: number;
>>>>>>> 341bc9c8

	readonly isEmpty: boolean;
	readonly isMinimized: boolean;

	readonly disposed: boolean;

	setActive(isActive: boolean): void;

	notifyIndexChanged(newIndex: number): void;

	relayout(): void;
}

export function getActiveTextEditorOptions(group: IEditorGroup, expectedActiveEditor?: IEditorInput, presetOptions?: EditorOptions): EditorOptions {
	const activeGroupCodeEditor = group.activeEditorPane ? getIEditor(group.activeEditorPane.getControl()) : undefined;
	if (activeGroupCodeEditor) {
		if (!expectedActiveEditor || expectedActiveEditor.matches(group.activeEditor)) {
			return TextEditorOptions.fromEditor(activeGroupCodeEditor, presetOptions);
		}
	}

	return presetOptions || new EditorOptions();
}

/**
 * A sub-interface of IEditorService to hide some workbench-core specific
 * events from clients.
 */
export interface EditorServiceImpl extends IEditorService {

	/**
	 * Emitted when an editor failed to open.
	 */
	readonly onDidOpenEditorFail: Event<IEditorIdentifier>;

	/**
	 * Emitted when the list of most recently active editors change.
	 */
	readonly onDidMostRecentlyActiveEditorsChange: Event<void>;

	/**
	 * Override to return a typed `EditorInput`.
	 */
	createEditorInput(input: IResourceEditorInputType): EditorInput;
}<|MERGE_RESOLUTION|>--- conflicted
+++ resolved
@@ -120,12 +120,8 @@
 	readonly group: EditorGroup;
 	readonly whenRestored: Promise<void>;
 
-<<<<<<< HEAD
 	readonly titleHeight: number;
 	readonly editorHeight: number;
-=======
-	readonly preferredTitleHeight: number;
->>>>>>> 341bc9c8
 
 	readonly isEmpty: boolean;
 	readonly isMinimized: boolean;
