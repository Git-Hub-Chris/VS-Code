--- conflicted
+++ resolved
@@ -262,18 +262,6 @@
 					change.columnSelectionMode = true;
 				}
 				break;
-
-<<<<<<< HEAD
-			case 'screenReaderMode':
-				if (this._screenReaderMode !== update.screenReaderMode) {
-					console.log('changed screen reader mode', update.screenReaderMode);
-					this._screenReaderMode = update.screenReaderMode;
-					change.screenReaderMode = true;
-				}
-				break;
-
-=======
->>>>>>> 6540afe0
 			case 'metadata':
 				if (this._metadata !== update.metadata) {
 					this._metadata = update.metadata;
@@ -326,10 +314,6 @@
 	}
 
 	private registerListeners(): void {
-<<<<<<< HEAD
-		this._register(this.accessibilityService.onDidChangeScreenReaderOptimized(() => this.updateState({ type: 'screenReaderMode', screenReaderMode: this.accessibilityService.isScreenReaderOptimized() })));
-=======
->>>>>>> 6540afe0
 		this._register(this.editorService.onDidActiveEditorChange(() => this.updateStatusBar()));
 		this._register(this.textFileService.untitled.onDidChangeEncoding(model => this.onResourceEncodingChange(model.resource)));
 		this._register(this.textFileService.files.onDidChangeEncoding(model => this.onResourceEncodingChange((model.resource))));
@@ -416,28 +400,6 @@
 		}
 	}
 
-<<<<<<< HEAD
-	private updateScreenReaderModeElement(visible: boolean): void {
-		console.log('mode element is visible, value', visible, !!this.screenRedearModeElement.value);
-		if (visible) {
-			if (!this.screenRedearModeElement.value) {
-				const text = localize('screenReaderDetected', "Screen Reader Optimized");
-				this.screenRedearModeElement.value = this.statusbarService.addEntry({
-					name: localize('status.editor.screenReaderMode', "Screen Reader Mode"),
-					text,
-					ariaLabel: text,
-					command: 'showEditorScreenReaderNotification',
-					backgroundColor: themeColorFromId(STATUS_BAR_PROMINENT_ITEM_BACKGROUND),
-					color: themeColorFromId(STATUS_BAR_PROMINENT_ITEM_FOREGROUND)
-				}, 'status.editor.screenReaderMode', StatusbarAlignment.RIGHT, 100.6);
-			}
-		} else {
-			this.screenRedearModeElement.clear();
-		}
-	}
-
-=======
->>>>>>> 6540afe0
 	private updateSelectionElement(text: string | undefined): void {
 		if (!text) {
 			this.selectionElement.clear();
