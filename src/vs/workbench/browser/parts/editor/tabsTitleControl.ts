--- conflicted
+++ resolved
@@ -94,10 +94,7 @@
 		container: Dimension.None,
 		available: Dimension.None
 	};
-<<<<<<< HEAD
 	private lastComputedHeight = this.getDimensions().height;
-=======
->>>>>>> affd21e6
 
 	private readonly layoutScheduled = this._register(new MutableDisposable());
 	private blockRevealActiveTab: boolean | undefined;
@@ -1316,11 +1313,11 @@
 		return new Dimension(dimensions.container.width, this.getDimensions().height);
 	}
 
-	private layoutSync(dimensions: ITitleControlDimensions) {
+	private layoutSync(dimensions: ITitleControlDimensions): void {
 		this.doLayout(dimensions);
 	}
 
-	private layoutAsync() {
+	private layoutAsync(): void {
 		// The layout of tabs can be an expensive operation because we access DOM properties
 		// that can result in the browser doing a full page layout to validate them. To buffer
 		// this a little bit we try at least to schedule this work on the next animation frame.
@@ -1331,8 +1328,6 @@
 				this.layoutScheduled.clear();
 			});
 		}
-
-		return new Dimension(dimensions.container.width, this.getDimensions().height);
 	}
 
 	private doLayout(dimensions: ITitleControlDimensions): void {
