/*---------------------------------------------------------------------------------------------
 *  Copyright (c) Microsoft Corporation. All rights reserved.
 *  Licensed under the MIT License. See License.txt in the project root for license information.
 *--------------------------------------------------------------------------------------------*/

'use strict';

import 'vs/css!./media/titlecontrol';
import nls = require('vs/nls');
import { Registry } from 'vs/platform/platform';
import { Scope, IActionBarRegistry, Extensions, prepareActions } from 'vs/workbench/browser/actionBarRegistry';
import { IAction, Action } from 'vs/base/common/actions';
import errors = require('vs/base/common/errors');
import DOM = require('vs/base/browser/dom');
import { TPromise } from 'vs/base/common/winjs.base';
import { BaseEditor, IEditorInputActionContext } from 'vs/workbench/browser/parts/editor/baseEditor';
import { RunOnceScheduler } from 'vs/base/common/async';
import { isCommonCodeEditor, isCommonDiffEditor } from 'vs/editor/common/editorCommon';
import arrays = require('vs/base/common/arrays');
import { IEditorStacksModel, IEditorGroup, IEditorIdentifier, EditorInput, IGroupEvent, IStacksModelChangeEvent, toResource } from 'vs/workbench/common/editor';
import { EventType as BaseEventType } from 'vs/base/common/events';
import { IActionItem, ActionsOrientation, Separator } from 'vs/base/browser/ui/actionbar/actionbar';
import { ToolBar } from 'vs/base/browser/ui/toolbar/toolbar';
import { IWorkbenchEditorService } from 'vs/workbench/services/editor/common/editorService';
import { IContextMenuService } from 'vs/platform/contextview/browser/contextView';
import { IEditorGroupService } from 'vs/workbench/services/group/common/groupService';
import { IMessageService, Severity } from 'vs/platform/message/common/message';
import { StandardMouseEvent } from 'vs/base/browser/mouseEvent';
import { ITelemetryService } from 'vs/platform/telemetry/common/telemetry';
import { IInstantiationService } from 'vs/platform/instantiation/common/instantiation';
import { IQuickOpenService } from 'vs/platform/quickOpen/common/quickOpen';
import { IKeybindingService } from 'vs/platform/keybinding/common/keybinding';
import { Keybinding } from 'vs/base/common/keyCodes';
import { IContextKeyService } from 'vs/platform/contextkey/common/contextkey';
import { CloseEditorsInGroupAction, SplitEditorAction, CloseEditorAction, CloseEditorNoLayoutTitleAreaAction, KeepEditorAction, CloseOtherEditorsInGroupAction, CloseRightEditorsInGroupAction, ShowEditorsInGroupAction } from 'vs/workbench/browser/parts/editor/editorActions';
import { IDisposable, dispose } from 'vs/base/common/lifecycle';
import { createActionItem, fillInActions } from 'vs/platform/actions/browser/menuItemActionItem';
import { IMenuService, MenuId, IMenu, ExecuteCommandAction } from 'vs/platform/actions/common/actions';
import { ResourceContextKey } from 'vs/workbench/common/resourceContextKey';

export interface IToolbarActions {
	primary: IAction[];
	secondary: IAction[];
}

export interface ITitleAreaControl {
	setContext(group: IEditorGroup): void;
	hasContext(): boolean;
	allowDragging(element: HTMLElement): boolean;
	setDragged(dragged: boolean): void;
	create(parent: HTMLElement): void;
	getContainer(): HTMLElement;
	refresh(instant?: boolean): void;
	update(instant?: boolean): void;
	layout(): void;
	dispose(): void;
}

export abstract class TitleControl implements ITitleAreaControl {

	private static draggedEditor: IEditorIdentifier;

	protected stacks: IEditorStacksModel;
	protected context: IEditorGroup;
	protected toDispose: IDisposable[];

	protected dragged: boolean;

	protected closeEditorNoLayoutTitleAreaAction: CloseEditorNoLayoutTitleAreaAction;
	protected pinEditorAction: KeepEditorAction;
	protected closeOtherEditorsAction: CloseOtherEditorsInGroupAction;
	protected closeRightEditorsAction: CloseRightEditorsInGroupAction;
	protected closeEditorsInGroupAction: CloseEditorsInGroupAction;
	protected splitEditorAction: SplitEditorAction;
	protected showEditorsInGroupAction: ShowEditorsInGroupAction;

	private parent: HTMLElement;

	private currentPrimaryEditorActionIds: string[] = [];
	private currentSecondaryEditorActionIds: string[] = [];
	protected editorActionsToolbar: ToolBar;

	private mapActionsToEditors: { [editorId: string]: IToolbarActions; };
	private scheduler: RunOnceScheduler;
	private refreshScheduled: boolean;

	private resourceContext: ResourceContextKey;
	private disposeOnEditorActions: IDisposable[] = [];

	private contextMenu: IMenu;

	constructor(
		@IContextMenuService protected contextMenuService: IContextMenuService,
		@IInstantiationService protected instantiationService: IInstantiationService,
		@IWorkbenchEditorService protected editorService: IWorkbenchEditorService,
		@IEditorGroupService protected editorGroupService: IEditorGroupService,
		@IContextKeyService protected contextKeyService: IContextKeyService,
		@IKeybindingService protected keybindingService: IKeybindingService,
		@ITelemetryService protected telemetryService: ITelemetryService,
		@IMessageService protected messageService: IMessageService,
		@IMenuService protected menuService: IMenuService,
		@IQuickOpenService protected quickOpenService: IQuickOpenService
	) {
		this.toDispose = [];
		this.stacks = editorGroupService.getStacksModel();
		this.mapActionsToEditors = Object.create(null);

		this.scheduler = new RunOnceScheduler(() => this.onSchedule(), 0);
		this.toDispose.push(this.scheduler);

		this.resourceContext = instantiationService.createInstance(ResourceContextKey);

		this.contextMenu = this.menuService.createMenu(MenuId.EditorTitleContext, this.contextKeyService);
		this.toDispose.push(this.contextMenu);

		this.initActions();
		this.registerListeners();
	}

	public static getDraggedEditor(): IEditorIdentifier {
		return TitleControl.draggedEditor;
	}

	public setDragged(dragged: boolean): void {
		this.dragged = dragged;
	}

	protected onEditorDragStart(editor: IEditorIdentifier): void {
		TitleControl.draggedEditor = editor;
	}

	protected onEditorDragEnd(): void {
		TitleControl.draggedEditor = void 0;
	}

	private registerListeners(): void {
<<<<<<< HEAD
		this.toDispose.push(this.editorGroupService.onTabOptionsChanged(options => this.tabOptions = options));
		this.toDispose.push(this.stacks.onEditorClosed(e => this.onEditorClosed(e)));
=======
>>>>>>> e1d6cb43
		this.toDispose.push(this.stacks.onModelChanged(e => this.onStacksChanged(e)));
	}

	protected onEditorClosed(e: IGroupEvent): void {
		// Subclasses can opt in to react on editor closed
	}

	private onStacksChanged(e: IStacksModelChangeEvent): void {
		if (e.structural) {
			this.updateSplitActionEnablement();
		}
	}

	private updateSplitActionEnablement(): void {
		if (!this.context) {
			return;
		}

		const groupCount = this.stacks.groups.length;

		// Split editor
		this.splitEditorAction.enabled = groupCount < 3;
	}

	private onSchedule(): void {
		if (this.refreshScheduled) {
			this.doRefresh();
		} else {
			this.doUpdate();
		}

		this.refreshScheduled = false;
	}

	public setContext(group: IEditorGroup): void {
		this.context = group;
	}

	public hasContext(): boolean {
		return !!this.context;
	}

	public update(instant?: boolean): void {
		if (instant) {
			this.scheduler.cancel();
			this.onSchedule();
		} else {
			this.scheduler.schedule();
		}
	}

	public refresh(instant?: boolean) {
		this.refreshScheduled = true;

		if (instant) {
			this.scheduler.cancel();
			this.onSchedule();
		} else {
			this.scheduler.schedule();
		}
	}

	public create(parent: HTMLElement): void {
		this.parent = parent;
	}

	public getContainer(): HTMLElement {
		return this.parent;
	}

	protected abstract doRefresh(): void;

	protected doUpdate(): void {
		this.doRefresh();
	}

	public layout(): void {
		// Subclasses can opt in to react on layout
	}

	public allowDragging(element: HTMLElement): boolean {
		return !DOM.findParentWithClass(element, 'monaco-action-bar', 'one-editor-silo');
	}

	private initActions(): void {
		this.closeEditorNoLayoutTitleAreaAction = this.instantiationService.createInstance(CloseEditorNoLayoutTitleAreaAction, CloseEditorAction.ID, nls.localize('close', "Close"));
		this.closeOtherEditorsAction = this.instantiationService.createInstance(CloseOtherEditorsInGroupAction, CloseOtherEditorsInGroupAction.ID, nls.localize('closeOthers', "Close Others"));
		this.closeRightEditorsAction = this.instantiationService.createInstance(CloseRightEditorsInGroupAction, CloseRightEditorsInGroupAction.ID, nls.localize('closeRight', "Close to the Right"));
		this.closeEditorsInGroupAction = this.instantiationService.createInstance(CloseEditorsInGroupAction, CloseEditorsInGroupAction.ID, nls.localize('closeAll', "Close All"));
		this.pinEditorAction = this.instantiationService.createInstance(KeepEditorAction, KeepEditorAction.ID, nls.localize('keepOpen', "Keep Open"));
		this.showEditorsInGroupAction = this.instantiationService.createInstance(ShowEditorsInGroupAction, ShowEditorsInGroupAction.ID, nls.localize('showOpenedEditors', "Show Opened Editors"));
		this.splitEditorAction = this.instantiationService.createInstance(SplitEditorAction, SplitEditorAction.ID, SplitEditorAction.LABEL);
	}

	protected createEditorActionsToolBar(container: HTMLElement): void {
		this.editorActionsToolbar = new ToolBar(container, this.contextMenuService, {
			actionItemProvider: (action: Action) => this.actionItemProvider(action),
			orientation: ActionsOrientation.HORIZONTAL,
			ariaLabel: nls.localize('araLabelEditorActions', "Editor actions"),
			getKeyBinding: (action) => this.getKeybinding(action),
			getKeyBindingLabel: (key) => this.keybindingService.getLabelFor(key)
		});

		// Action Run Handling
		this.toDispose.push(this.editorActionsToolbar.actionRunner.addListener2(BaseEventType.RUN, (e: any) => {

			// Check for Error
			if (e.error && !errors.isPromiseCanceledError(e.error)) {
				this.messageService.show(Severity.Error, e.error);
			}

			// Log in telemetry
			if (this.telemetryService) {
				this.telemetryService.publicLog('workbenchActionExecuted', { id: e.action.id, from: 'editorPart' });
			}
		}));
	}

	protected actionItemProvider(action: Action): IActionItem {
		if (!this.context) {
			return null;
		}

		const group = this.context;
		const position = this.stacks.positionOfGroup(group);
		const editor = this.editorService.getVisibleEditors()[position];

		let actionItem: IActionItem;

		// Check Active Editor
		if (editor instanceof BaseEditor) {
			actionItem = editor.getActionItem(action);
		}

		// Check Registry
		if (!actionItem) {
			const actionBarRegistry = Registry.as<IActionBarRegistry>(Extensions.Actionbar);
			actionItem = actionBarRegistry.getActionItemForContext(Scope.EDITOR, { input: editor && editor.input, editor, position }, action);
		}

		// Check extensions
		if (!actionItem) {
			actionItem = createActionItem(action, this.keybindingService, this.messageService);
		}

		return actionItem;
	}

	protected getEditorActions(identifier: IEditorIdentifier): IToolbarActions {
		const primary: IAction[] = [];
		const secondary: IAction[] = [];

		const {group} = identifier;
		const position = this.stacks.positionOfGroup(group);

		// Update the resource context
		this.resourceContext.set(group && toResource(group.activeEditor, { supportSideBySide: true }));

		// Editor actions require the editor control to be there, so we retrieve it via service
		const control = this.editorService.getVisibleEditors()[position];
		if (control instanceof BaseEditor && control.input && typeof control.position === 'number') {

			// Editor Control Actions
			let editorActions = this.mapActionsToEditors[control.getId()];
			if (!editorActions) {
				editorActions = this.getEditorActionsForContext(control);
				this.mapActionsToEditors[control.getId()] = editorActions;
			}
			primary.push(...editorActions.primary);
			secondary.push(...editorActions.secondary);

			// Editor Input Actions
			const editorInputActions = this.getEditorActionsForContext({ input: control.input, editor: control, position: control.position });
			primary.push(...editorInputActions.primary);
			secondary.push(...editorInputActions.secondary);

			// MenuItems
			// TODO This isn't very proper but needed as we have failed to
			// use the correct context key service per editor only once. Don't
			// take this code as sample of how to work with menus
			this.disposeOnEditorActions = dispose(this.disposeOnEditorActions);
			const widget = control.getControl();
			const codeEditor = isCommonCodeEditor(widget) && widget || isCommonDiffEditor(widget) && widget.getModifiedEditor();
			const scopedContextKeyService = codeEditor && codeEditor.invokeWithinContext(accessor => accessor.get(IContextKeyService)) || this.contextKeyService;
			const titleBarMenu = this.menuService.createMenu(MenuId.EditorTitle, scopedContextKeyService);
			this.disposeOnEditorActions.push(titleBarMenu, titleBarMenu.onDidChange(_ => this.update()));

			fillInActions(titleBarMenu, this.resourceContext.get(), { primary, secondary });
		}

		return { primary, secondary };
	}

	private getEditorActionsForContext(context: BaseEditor | IEditorInputActionContext): IToolbarActions {
		const primaryActions: IAction[] = [];
		const secondaryActions: IAction[] = [];

		// From Editor
		if (context instanceof BaseEditor) {
			primaryActions.push(...(<BaseEditor>context).getActions());
			secondaryActions.push(...(<BaseEditor>context).getSecondaryActions());
		}

		// From Contributions
		else {
			const actionBarRegistry = Registry.as<IActionBarRegistry>(Extensions.Actionbar);
			primaryActions.push(...actionBarRegistry.getActionBarActionsForContext(Scope.EDITOR, context));
			secondaryActions.push(...actionBarRegistry.getSecondaryActionBarActionsForContext(Scope.EDITOR, context));
		}

		return {
			primary: primaryActions,
			secondary: secondaryActions
		};
	}

	protected updateEditorActionsToolbar(): void {
		const group = this.context;
		if (!group) {
			return;
		}

		const editor = group && group.activeEditor;
		const isActive = this.stacks.isActive(group);

		// Update Editor Actions Toolbar
		let primaryEditorActions: IAction[] = [];
		let secondaryEditorActions: IAction[] = [];
		if (isActive) {
			const editorActions = this.getEditorActions({ group, editor });
			primaryEditorActions = prepareActions(editorActions.primary);
			if (isActive && editor instanceof EditorInput && editor.supportsSplitEditor()) {
				this.updateSplitActionEnablement();
				primaryEditorActions.push(this.splitEditorAction);
			}
			secondaryEditorActions = prepareActions(editorActions.secondary);
		}

		const tabOptions = this.editorGroupService.getTabOptions();
		if (tabOptions.showTabs) {
			if (secondaryEditorActions.length > 0) {
				secondaryEditorActions.push(new Separator());
			}
			secondaryEditorActions.push(this.showEditorsInGroupAction);
			secondaryEditorActions.push(new Separator());
			secondaryEditorActions.push(this.closeEditorsInGroupAction);
		}

		const primaryEditorActionIds = primaryEditorActions.map(a => a.id);
<<<<<<< HEAD
		if (!this.tabOptions.showTabs) {
			primaryEditorActionIds.push(this.closeEditorNoLayoutTitleAreaAction.id); // always show "Close" when tabs are disabled
=======
		if (!tabOptions.showTabs) {
			primaryEditorActionIds.push(this.closeEditorAction.id); // always show "Close" when tabs are disabled
>>>>>>> e1d6cb43
		}

		const secondaryEditorActionIds = secondaryEditorActions.map(a => a.id);

		if (
			!arrays.equals(primaryEditorActionIds, this.currentPrimaryEditorActionIds) ||
			!arrays.equals(secondaryEditorActionIds, this.currentSecondaryEditorActionIds) ||
			primaryEditorActions.some(action => action instanceof ExecuteCommandAction) || // execute command actions can have the same ID but different arguments
			secondaryEditorActions.some(action => action instanceof ExecuteCommandAction)  // see also https://github.com/Microsoft/vscode/issues/16298
		) {
			this.editorActionsToolbar.setActions(primaryEditorActions, secondaryEditorActions)();

<<<<<<< HEAD
			if (!this.tabOptions.showTabs) {
				this.editorActionsToolbar.addPrimaryAction(this.closeEditorNoLayoutTitleAreaAction)();
=======
			if (!tabOptions.showTabs) {
				this.editorActionsToolbar.addPrimaryAction(this.closeEditorAction)();
>>>>>>> e1d6cb43
			}

			this.currentPrimaryEditorActionIds = primaryEditorActionIds;
			this.currentSecondaryEditorActionIds = secondaryEditorActionIds;
		}
	}

	protected clearEditorActionsToolbar(): void {
		this.editorActionsToolbar.setActions([], [])();

		this.currentPrimaryEditorActionIds = [];
		this.currentSecondaryEditorActionIds = [];
	}

	protected onContextMenu(identifier: IEditorIdentifier, e: Event, node: HTMLElement): void {

		// Update the resource context
		const currentContext = this.resourceContext.get();
		this.resourceContext.set(toResource(identifier.editor, { supportSideBySide: true }));

		// Find target anchor
		let anchor: HTMLElement | { x: number, y: number } = node;
		if (e instanceof MouseEvent) {
			const event = new StandardMouseEvent(e);
			anchor = { x: event.posx, y: event.posy };
		}

		this.contextMenuService.showContextMenu({
			getAnchor: () => anchor,
			getActions: () => TPromise.as(this.getContextMenuActions(identifier)),
			getActionsContext: () => identifier,
			getKeyBinding: (action) => this.getKeybinding(action),
			onHide: (cancel) => this.resourceContext.set(currentContext) // restore previous context
		});
	}

	protected getKeybinding(action: IAction): Keybinding {
		const [kb] = this.keybindingService.lookupKeybindings(action.id);

		return kb;
	}

	protected getKeybindingLabel(action: IAction): string {
		const keybinding = this.getKeybinding(action);

		return keybinding ? this.keybindingService.getLabelFor(keybinding) : void 0;
	}

	protected getContextMenuActions(identifier: IEditorIdentifier): IAction[] {
		const {editor, group} = identifier;

		// Enablement
		this.closeOtherEditorsAction.enabled = group.count > 1;
		this.pinEditorAction.enabled = !group.isPinned(editor);
		this.closeRightEditorsAction.enabled = group.indexOf(editor) !== group.count - 1;

		// Actions: For all editors
		const actions: IAction[] = [
			this.closeEditorNoLayoutTitleAreaAction,
			this.closeOtherEditorsAction
		];
		const tabOptions = this.editorGroupService.getTabOptions();

		if (tabOptions.showTabs) {
			actions.push(this.closeRightEditorsAction);
		}

		actions.push(this.closeEditorsInGroupAction);

		if (tabOptions.previewEditors) {
			actions.push(new Separator(), this.pinEditorAction);
		}

		// Fill in contributed actions
		fillInActions(this.contextMenu, this.resourceContext.get(), actions);

		return actions;
	}

	public dispose(): void {
		dispose(this.toDispose);

		// Actions
		[
			this.splitEditorAction,
			this.showEditorsInGroupAction,
			this.closeEditorNoLayoutTitleAreaAction,
			this.closeRightEditorsAction,
			this.closeOtherEditorsAction,
			this.closeEditorsInGroupAction,
			this.pinEditorAction
		].forEach((action) => {
			action.dispose();
		});

		// Toolbar
		this.editorActionsToolbar.dispose();
	}
}<|MERGE_RESOLUTION|>--- conflicted
+++ resolved
@@ -134,11 +134,7 @@
 	}
 
 	private registerListeners(): void {
-<<<<<<< HEAD
-		this.toDispose.push(this.editorGroupService.onTabOptionsChanged(options => this.tabOptions = options));
 		this.toDispose.push(this.stacks.onEditorClosed(e => this.onEditorClosed(e)));
-=======
->>>>>>> e1d6cb43
 		this.toDispose.push(this.stacks.onModelChanged(e => this.onStacksChanged(e)));
 	}
 
@@ -388,13 +384,8 @@
 		}
 
 		const primaryEditorActionIds = primaryEditorActions.map(a => a.id);
-<<<<<<< HEAD
-		if (!this.tabOptions.showTabs) {
+		if (!tabOptions.showTabs) {
 			primaryEditorActionIds.push(this.closeEditorNoLayoutTitleAreaAction.id); // always show "Close" when tabs are disabled
-=======
-		if (!tabOptions.showTabs) {
-			primaryEditorActionIds.push(this.closeEditorAction.id); // always show "Close" when tabs are disabled
->>>>>>> e1d6cb43
 		}
 
 		const secondaryEditorActionIds = secondaryEditorActions.map(a => a.id);
@@ -407,13 +398,8 @@
 		) {
 			this.editorActionsToolbar.setActions(primaryEditorActions, secondaryEditorActions)();
 
-<<<<<<< HEAD
-			if (!this.tabOptions.showTabs) {
+			if (!tabOptions.showTabs) {
 				this.editorActionsToolbar.addPrimaryAction(this.closeEditorNoLayoutTitleAreaAction)();
-=======
-			if (!tabOptions.showTabs) {
-				this.editorActionsToolbar.addPrimaryAction(this.closeEditorAction)();
->>>>>>> e1d6cb43
 			}
 
 			this.currentPrimaryEditorActionIds = primaryEditorActionIds;
