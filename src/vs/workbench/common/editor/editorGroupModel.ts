/*---------------------------------------------------------------------------------------------
 *  Copyright (c) Microsoft Corporation. All rights reserved.
 *  Licensed under the MIT License. See License.txt in the project root for license information.
 *--------------------------------------------------------------------------------------------*/

import { Event, Emitter } from 'vs/base/common/event';
import { IEditorFactoryRegistry, GroupIdentifier, EditorsOrder, EditorExtensions, IUntypedEditorInput, SideBySideEditor, EditorCloseContext, IMatchEditorOptions, GroupModelChangeKind } from 'vs/workbench/common/editor';
import { EditorInput } from 'vs/workbench/common/editor/editorInput';
import { SideBySideEditorInput } from 'vs/workbench/common/editor/sideBySideEditorInput';
import { IInstantiationService } from 'vs/platform/instantiation/common/instantiation';
import { IConfigurationChangeEvent, IConfigurationService } from 'vs/platform/configuration/common/configuration';
import { dispose, Disposable, DisposableStore } from 'vs/base/common/lifecycle';
import { Registry } from 'vs/platform/registry/common/platform';
import { coalesce } from 'vs/base/common/arrays';

const EditorOpenPositioning = {
	LEFT: 'left',
	RIGHT: 'right',
	FIRST: 'first',
	LAST: 'last'
};

export interface IEditorOpenOptions {
	readonly pinned?: boolean;
	readonly sticky?: boolean;
	readonly transient?: boolean;
	active?: boolean;
	readonly selected?: boolean;
	readonly index?: number;
	readonly supportSideBySide?: SideBySideEditor.ANY | SideBySideEditor.BOTH;
}

export interface IEditorOpenResult {
	readonly editor: EditorInput;
	readonly isNew: boolean;
}

export interface ISerializedEditorInput {
	readonly id: string;
	readonly value: string;
}

export interface ISerializedEditorGroupModel {
	readonly id: number;
	readonly locked?: boolean;
	readonly editors: ISerializedEditorInput[];
	readonly mru: number[];
	readonly preview?: number;
	sticky?: number;
}

export function isSerializedEditorGroupModel(group?: unknown): group is ISerializedEditorGroupModel {
	const candidate = group as ISerializedEditorGroupModel | undefined;

	return !!(candidate && typeof candidate === 'object' && Array.isArray(candidate.editors) && Array.isArray(candidate.mru));
}

export interface IMatchOptions {

	/**
	 * Whether to consider a side by side editor as matching.
	 * By default, side by side editors will not be considered
	 * as matching, even if the editor is opened in one of the sides.
	 */
	readonly supportSideBySide?: SideBySideEditor.ANY | SideBySideEditor.BOTH;

	/**
	 * Only consider an editor to match when the
	 * `candidate === editor` but not when
	 * `candidate.matches(editor)`.
	 */
	readonly strictEquals?: boolean;
}

export interface IGroupModelChangeEvent {

	/**
	 * The kind of change that occurred in the group model.
	 */
	readonly kind: GroupModelChangeKind;

	/**
	 * Only applies when editors change providing
	 * access to the editor the event is about.
	 */
	readonly editor?: EditorInput;

	/**
	 * Only applies when editors change providing
	 * access to the index of the editor the event
	 * is about.
	 */
	readonly editorIndex?: number;
}

export interface IGroupEditorChangeEvent extends IGroupModelChangeEvent {
	readonly editor: EditorInput;
	readonly editorIndex: number;
}

export function isGroupEditorChangeEvent(e: IGroupModelChangeEvent): e is IGroupEditorChangeEvent {
	const candidate = e as IGroupEditorOpenEvent;

	return candidate.editor && candidate.editorIndex !== undefined;
}

export interface IGroupEditorOpenEvent extends IGroupEditorChangeEvent {

	readonly kind: GroupModelChangeKind.EDITOR_OPEN;
}

export function isGroupEditorOpenEvent(e: IGroupModelChangeEvent): e is IGroupEditorOpenEvent {
	const candidate = e as IGroupEditorOpenEvent;

	return candidate.kind === GroupModelChangeKind.EDITOR_OPEN && candidate.editorIndex !== undefined;
}

export interface IGroupEditorMoveEvent extends IGroupEditorChangeEvent {

	readonly kind: GroupModelChangeKind.EDITOR_MOVE;

	/**
	 * Signifies the index the editor is moving from.
	 * `editorIndex` will contain the index the editor
	 * is moving to.
	 */
	readonly oldEditorIndex: number;
}

export function isGroupEditorMoveEvent(e: IGroupModelChangeEvent): e is IGroupEditorMoveEvent {
	const candidate = e as IGroupEditorMoveEvent;

	return candidate.kind === GroupModelChangeKind.EDITOR_MOVE && candidate.editorIndex !== undefined && candidate.oldEditorIndex !== undefined;
}

export interface IGroupEditorCloseEvent extends IGroupEditorChangeEvent {

	readonly kind: GroupModelChangeKind.EDITOR_CLOSE;

	/**
	 * Signifies the context in which the editor
	 * is being closed. This allows for understanding
	 * if a replace or reopen is occurring
	 */
	readonly context: EditorCloseContext;

	/**
	 * Signifies whether or not the closed editor was
	 * sticky. This is necessary becasue state is lost
	 * after closing.
	 */
	readonly sticky: boolean;
}

export function isGroupEditorCloseEvent(e: IGroupModelChangeEvent): e is IGroupEditorCloseEvent {
	const candidate = e as IGroupEditorCloseEvent;

	return candidate.kind === GroupModelChangeKind.EDITOR_CLOSE && candidate.editorIndex !== undefined && candidate.context !== undefined && candidate.sticky !== undefined;
}

interface IEditorCloseResult {
	readonly editor: EditorInput;
	readonly context: EditorCloseContext;
	readonly editorIndex: number;
	readonly sticky: boolean;
}

export interface IReadonlyEditorGroupModel {

	readonly onDidModelChange: Event<IGroupModelChangeEvent>;

	readonly id: GroupIdentifier;
	readonly count: number;
	readonly stickyCount: number;
	readonly isLocked: boolean;
	readonly activeEditor: EditorInput | null;
	readonly previewEditor: EditorInput | null;
	readonly selectedEditors: EditorInput[];

	getEditors(order: EditorsOrder, options?: { excludeSticky?: boolean }): EditorInput[];
	getEditorByIndex(index: number): EditorInput | undefined;
	indexOf(editor: EditorInput | IUntypedEditorInput | null, editors?: EditorInput[], options?: IMatchEditorOptions): number;
	isActive(editor: EditorInput | IUntypedEditorInput): boolean;
	isPinned(editorOrIndex: EditorInput | number): boolean;
	isSticky(editorOrIndex: EditorInput | number): boolean;
	isSelected(editor: EditorInput | number): boolean;
	isTransient(editorOrIndex: EditorInput | number): boolean;
	isFirst(editor: EditorInput, editors?: EditorInput[]): boolean;
	isLast(editor: EditorInput, editors?: EditorInput[]): boolean;
	findEditor(editor: EditorInput | null, options?: IMatchEditorOptions): [EditorInput, number /* index */] | undefined;
	contains(editor: EditorInput | IUntypedEditorInput, options?: IMatchEditorOptions): boolean;
}

interface IEditorGroupModel extends IReadonlyEditorGroupModel {
	openEditor(editor: EditorInput, options?: IEditorOpenOptions): IEditorOpenResult;
	closeEditor(editor: EditorInput, context?: EditorCloseContext, openNext?: boolean): IEditorCloseResult | undefined;
	moveEditor(editor: EditorInput, toIndex: number): EditorInput | undefined;
	setActive(editor: EditorInput | undefined): EditorInput | undefined;
	selectEditor(editor: EditorInput, active?: boolean): EditorInput | undefined;
	unselectEditor(editor: EditorInput): EditorInput | undefined;
}

export class EditorGroupModel extends Disposable implements IEditorGroupModel {

	private static IDS = 0;

	//#region events

	private readonly _onDidModelChange = this._register(new Emitter<IGroupModelChangeEvent>());
	readonly onDidModelChange = this._onDidModelChange.event;

	//#endregion

	private _id: GroupIdentifier;
	get id(): GroupIdentifier { return this._id; }

	private editors: EditorInput[] = [];
	private mru: EditorInput[] = [];

	private readonly editorListeners = new Set<DisposableStore>();

	private locked = false;

<<<<<<< HEAD
	private selected: EditorInput[] = [];		// editors in selected state, first one is active
	private set active(editor: EditorInput | null) {
		this.selected = editor ? [editor] : [];
	}
	private get active(): EditorInput | null {
		return this.selected[0] || null;
	}

	private preview: EditorInput | null = null; // editor in preview state
	private sticky = -1; 						// index of first editor in sticky state
	private transient = new Set<EditorInput>(); // editors in transient state
=======
	private preview: EditorInput | null = null; 			// editor in preview state
	private active: EditorInput | null = null;  			// editor in active state
	private sticky = -1; 									// index of first editor in sticky state
	private readonly transient = new Set<EditorInput>(); 	// editors in transient state
>>>>>>> 6af4f793

	private editorOpenPositioning: ('left' | 'right' | 'first' | 'last') | undefined;
	private focusRecentEditorAfterClose: boolean | undefined;

	constructor(
		labelOrSerializedGroup: ISerializedEditorGroupModel | undefined,
		@IInstantiationService private readonly instantiationService: IInstantiationService,
		@IConfigurationService private readonly configurationService: IConfigurationService
	) {
		super();

		if (isSerializedEditorGroupModel(labelOrSerializedGroup)) {
			this._id = this.deserialize(labelOrSerializedGroup);
		} else {
			this._id = EditorGroupModel.IDS++;
		}

		this.onConfigurationUpdated();
		this.registerListeners();
	}

	private registerListeners(): void {
		this._register(this.configurationService.onDidChangeConfiguration(e => this.onConfigurationUpdated(e)));
	}

	private onConfigurationUpdated(e?: IConfigurationChangeEvent): void {
		if (e && !e.affectsConfiguration('workbench.editor.openPositioning') && !e.affectsConfiguration('workbench.editor.focusRecentEditorAfterClose')) {
			return;
		}

		this.editorOpenPositioning = this.configurationService.getValue('workbench.editor.openPositioning');
		this.focusRecentEditorAfterClose = this.configurationService.getValue('workbench.editor.focusRecentEditorAfterClose');
	}

	get count(): number {
		return this.editors.length;
	}

	get stickyCount(): number {
		return this.sticky + 1;
	}

	getEditors(order: EditorsOrder, options?: { excludeSticky?: boolean }): EditorInput[] {
		const editors = order === EditorsOrder.MOST_RECENTLY_ACTIVE ? this.mru.slice(0) : this.editors.slice(0);

		if (options?.excludeSticky) {

			// MRU: need to check for index on each
			if (order === EditorsOrder.MOST_RECENTLY_ACTIVE) {
				return editors.filter(editor => !this.isSticky(editor));
			}

			// Sequential: simply start after sticky index
			return editors.slice(this.sticky + 1);
		}

		return editors;
	}

	getEditorByIndex(index: number): EditorInput | undefined {
		return this.editors[index];
	}

	get activeEditor(): EditorInput | null {
		return this.active;
	}

	isActive(editor: EditorInput | IUntypedEditorInput): boolean {
		return this.matches(this.active, editor);
	}

	get previewEditor(): EditorInput | null {
		return this.preview;
	}

	openEditor(candidate: EditorInput, options?: IEditorOpenOptions): IEditorOpenResult {
		const makeSticky = options?.sticky || (typeof options?.index === 'number' && this.isSticky(options.index));
		const makePinned = options?.pinned || options?.sticky;
		const makeTransient = !!options?.transient;
		const makeActive = options?.active || !this.activeEditor || (!makePinned && this.matches(this.preview, this.activeEditor));

		const existingEditorAndIndex = this.findEditor(candidate, options);

		// New editor
		if (!existingEditorAndIndex) {
			const newEditor = candidate;
			const indexOfActive = this.indexOf(this.active);

			// Insert into specific position
			let targetIndex: number;
			if (options && typeof options.index === 'number') {
				targetIndex = options.index;
			}

			// Insert to the BEGINNING
			else if (this.editorOpenPositioning === EditorOpenPositioning.FIRST) {
				targetIndex = 0;

				// Always make sure targetIndex is after sticky editors
				// unless we are explicitly told to make the editor sticky
				if (!makeSticky && this.isSticky(targetIndex)) {
					targetIndex = this.sticky + 1;
				}
			}

			// Insert to the END
			else if (this.editorOpenPositioning === EditorOpenPositioning.LAST) {
				targetIndex = this.editors.length;
			}

			// Insert to LEFT or RIGHT of active editor
			else {

				// Insert to the LEFT of active editor
				if (this.editorOpenPositioning === EditorOpenPositioning.LEFT) {
					if (indexOfActive === 0 || !this.editors.length) {
						targetIndex = 0; // to the left becoming first editor in list
					} else {
						targetIndex = indexOfActive; // to the left of active editor
					}
				}

				// Insert to the RIGHT of active editor
				else {
					targetIndex = indexOfActive + 1;
				}

				// Always make sure targetIndex is after sticky editors
				// unless we are explicitly told to make the editor sticky
				if (!makeSticky && this.isSticky(targetIndex)) {
					targetIndex = this.sticky + 1;
				}
			}

			// If the editor becomes sticky, increment the sticky index and adjust
			// the targetIndex to be at the end of sticky editors unless already.
			if (makeSticky) {
				this.sticky++;

				if (!this.isSticky(targetIndex)) {
					targetIndex = this.sticky;
				}
			}

			// Insert into our list of editors if pinned or we have no preview editor
			if (makePinned || !this.preview) {
				this.splice(targetIndex, false, newEditor);
			}

			// Handle transient
			if (makeTransient) {
				this.doSetTransient(newEditor, targetIndex, true);
			}

			// Handle preview
			if (!makePinned) {

				// Replace existing preview with this editor if we have a preview
				if (this.preview) {
					const indexOfPreview = this.indexOf(this.preview);
					if (targetIndex > indexOfPreview) {
						targetIndex--; // accomodate for the fact that the preview editor closes
					}

					this.replaceEditor(this.preview, newEditor, targetIndex, !makeActive);
				}

				this.preview = newEditor;
			}

			// Listeners
			this.registerEditorListeners(newEditor);

			// Event
			const event: IGroupEditorOpenEvent = {
				kind: GroupModelChangeKind.EDITOR_OPEN,
				editor: newEditor,
				editorIndex: targetIndex
			};
			this._onDidModelChange.fire(event);

			// Handle active
			if (makeActive) {
				this.doSetActive(newEditor, targetIndex, options?.selected);
			}

			return {
				editor: newEditor,
				isNew: true
			};
		}

		// Existing editor
		else {
			const [existingEditor, existingEditorIndex] = existingEditorAndIndex;

			// Update transient (existing editors do not turn transient if they were not before)
			this.doSetTransient(existingEditor, existingEditorIndex, makeTransient === false ? false : this.isTransient(existingEditor));

			// Pin it
			if (makePinned) {
				this.doPin(existingEditor, existingEditorIndex);
			}

			// Activate it
			if (makeActive) {
				this.doSetActive(existingEditor, existingEditorIndex, options?.selected);
			}

			// Respect index
			if (options && typeof options.index === 'number') {
				this.moveEditor(existingEditor, options.index);
			}

			// Stick it (intentionally after the moveEditor call in case
			// the editor was already moved into the sticky range)
			if (makeSticky) {
				this.doStick(existingEditor, this.indexOf(existingEditor));
			}

			return {
				editor: existingEditor,
				isNew: false
			};
		}
	}

	private registerEditorListeners(editor: EditorInput): void {
		const listeners = new DisposableStore();
		this.editorListeners.add(listeners);

		// Re-emit disposal of editor input as our own event
		listeners.add(Event.once(editor.onWillDispose)(() => {
			const editorIndex = this.editors.indexOf(editor);
			if (editorIndex >= 0) {
				const event: IGroupEditorChangeEvent = {
					kind: GroupModelChangeKind.EDITOR_WILL_DISPOSE,
					editor,
					editorIndex
				};
				this._onDidModelChange.fire(event);
			}
		}));

		// Re-Emit dirty state changes
		listeners.add(editor.onDidChangeDirty(() => {
			const event: IGroupEditorChangeEvent = {
				kind: GroupModelChangeKind.EDITOR_DIRTY,
				editor,
				editorIndex: this.editors.indexOf(editor)
			};
			this._onDidModelChange.fire(event);
		}));

		// Re-Emit label changes
		listeners.add(editor.onDidChangeLabel(() => {
			const event: IGroupEditorChangeEvent = {
				kind: GroupModelChangeKind.EDITOR_LABEL,
				editor,
				editorIndex: this.editors.indexOf(editor)
			};
			this._onDidModelChange.fire(event);
		}));

		// Re-Emit capability changes
		listeners.add(editor.onDidChangeCapabilities(() => {
			const event: IGroupEditorChangeEvent = {
				kind: GroupModelChangeKind.EDITOR_CAPABILITIES,
				editor,
				editorIndex: this.editors.indexOf(editor)
			};
			this._onDidModelChange.fire(event);
		}));

		// Clean up dispose listeners once the editor gets closed
		listeners.add(this.onDidModelChange(event => {
			if (event.kind === GroupModelChangeKind.EDITOR_CLOSE && event.editor?.matches(editor)) {
				dispose(listeners);
				this.editorListeners.delete(listeners);
			}
		}));
	}

	private replaceEditor(toReplace: EditorInput, replaceWith: EditorInput, replaceIndex: number, openNext = true): void {
		const closeResult = this.doCloseEditor(toReplace, EditorCloseContext.REPLACE, openNext); // optimization to prevent multiple setActive() in one call

		// We want to first add the new editor into our model before emitting the close event because
		// firing the close event can trigger a dispose on the same editor that is now being added.
		// This can lead into opening a disposed editor which is not what we want.
		this.splice(replaceIndex, false, replaceWith);

		if (closeResult) {
			const event: IGroupEditorCloseEvent = {
				kind: GroupModelChangeKind.EDITOR_CLOSE,
				...closeResult
			};
			this._onDidModelChange.fire(event);
		}
	}

	closeEditor(candidate: EditorInput, context = EditorCloseContext.UNKNOWN, openNext = true): IEditorCloseResult | undefined {
		const closeResult = this.doCloseEditor(candidate, context, openNext);

		if (closeResult) {
			const event: IGroupEditorCloseEvent = {
				kind: GroupModelChangeKind.EDITOR_CLOSE,
				...closeResult
			};
			this._onDidModelChange.fire(event);

			return closeResult;
		}

		return undefined;
	}

	private doCloseEditor(candidate: EditorInput, context: EditorCloseContext, openNext: boolean): IEditorCloseResult | undefined {
		const index = this.indexOf(candidate);
		if (index === -1) {
			return undefined; // not found
		}

		const editor = this.editors[index];
		const sticky = this.isSticky(index);

		// Active Editor closed
		if (openNext && this.matches(this.active, editor)) {

			// More than one editor
			if (this.mru.length > 1) {
				let newActive: EditorInput;
				if (this.focusRecentEditorAfterClose) {
					newActive = this.mru[1]; // active editor is always first in MRU, so pick second editor after as new active
				} else {
					if (index === this.editors.length - 1) {
						newActive = this.editors[index - 1]; // last editor is closed, pick previous as new active
					} else {
						newActive = this.editors[index + 1]; // pick next editor as new active
					}
				}

				this.doSetActive(newActive, this.editors.indexOf(newActive));
			}

			// One Editor
			else {
				this.active = null;
			}
		}
		// Remove from selection
		else {
			const wasSelected = !!this.selected.find(selected => this.matches(selected, editor));
			if (wasSelected) {
				this.doSetSelected(editor, index, false);
			}
		}

		// Preview Editor closed
		if (this.matches(this.preview, editor)) {
			this.preview = null;
		}

		// Remove from transient
		this.transient.delete(editor);

		// Remove from arrays
		this.splice(index, true);

		// Event
		return { editor, sticky, editorIndex: index, context };
	}

	moveEditor(candidate: EditorInput, toIndex: number): EditorInput | undefined {

		// Ensure toIndex is in bounds of our model
		if (toIndex >= this.editors.length) {
			toIndex = this.editors.length - 1;
		} else if (toIndex < 0) {
			toIndex = 0;
		}

		const index = this.indexOf(candidate);
		if (index < 0 || toIndex === index) {
			return;
		}

		const editor = this.editors[index];
		const sticky = this.sticky;

		// Adjust sticky index: editor moved out of sticky state into unsticky state
		if (this.isSticky(index) && toIndex > this.sticky) {
			this.sticky--;
		}

		// ...or editor moved into sticky state from unsticky state
		else if (!this.isSticky(index) && toIndex <= this.sticky) {
			this.sticky++;
		}

		// Move
		this.editors.splice(index, 1);
		this.editors.splice(toIndex, 0, editor);

		// Move Event
		const event: IGroupEditorMoveEvent = {
			kind: GroupModelChangeKind.EDITOR_MOVE,
			editor,
			oldEditorIndex: index,
			editorIndex: toIndex
		};
		this._onDidModelChange.fire(event);

		// Sticky Event (if sticky changed as part of the move)
		if (sticky !== this.sticky) {
			const event: IGroupEditorChangeEvent = {
				kind: GroupModelChangeKind.EDITOR_STICKY,
				editor,
				editorIndex: toIndex
			};
			this._onDidModelChange.fire(event);
		}

		return editor;
	}

	setActive(candidate: EditorInput | undefined): EditorInput | undefined {
		let result: EditorInput | undefined = undefined;

		if (!candidate) {
			this.setGroupActive();
		} else {
			result = this.setEditorActive(candidate);
		}

		return result;
	}

	private setGroupActive(): void {
		// We do not really keep the `active` state in our model because
		// it has no special meaning to us here. But for consistency
		// we emit a `onDidModelChange` event so that components can
		// react.
		this._onDidModelChange.fire({ kind: GroupModelChangeKind.GROUP_ACTIVE });
	}

	private setEditorActive(candidate: EditorInput): EditorInput | undefined {
		const res = this.findEditor(candidate);
		if (!res) {
			return; // not found
		}

		const [editor, editorIndex] = res;

		this.doSetActive(editor, editorIndex);

		return editor;
	}

	private doSetActive(editor: EditorInput, editorIndex: number, selected: boolean = false): void {
		if (this.matches(this.active, editor)) {
			return; // already active
		}

		if (selected) {
			this.selected = this.selected.filter(selected => selected !== editor);
			this.selected.unshift(editor);
		} else {
			this.selected = [editor];
		}

		// Bring to front in MRU list
		const mruIndex = this.indexOf(editor, this.mru);
		this.mru.splice(mruIndex, 1);
		this.mru.unshift(editor);

		// Event
		const event: IGroupEditorChangeEvent = {
			kind: GroupModelChangeKind.EDITOR_ACTIVE,
			editor,
			editorIndex
		};
		this._onDidModelChange.fire(event);

		const selectionEvent: IGroupEditorChangeEvent = {
			kind: GroupModelChangeKind.EDITOR_SELECTION,
			editor,
			editorIndex
		};
		this._onDidModelChange.fire(selectionEvent);
	}

	public get selectedEditors(): EditorInput[] {
		// Return selected editors in sequential order
		return this.editors.filter(editor => this.isSelected(editor));
	}

	isSelected(editor: number | EditorInput): boolean {
		if (typeof editor === 'number') {
			editor = this.editors[editor];
		}

		return this.selected.includes(editor);
	}

	selectEditor(candidate: EditorInput, active: boolean = false): EditorInput | undefined {
		const res = this.findEditor(candidate);
		if (!res) {
			return; // not found
		}

		const [editor, editorIndex] = res;

		this.doSetSelected(editor, editorIndex, true, active);

		return editor;
	}

	unselectEditor(candidate: EditorInput): EditorInput | undefined {
		const res = this.findEditor(candidate);
		if (!res) {
			return; // not found
		}

		const [editor, editorIndex] = res;

		this.doSetSelected(editor, editorIndex, false);

		return editor;
	}

	private doSetSelected(editor: EditorInput, editorIndex: number, select: boolean, active: boolean = false): void {
		if (select) {
			if (this.selected.includes(editor)) {
				return;
			}

			if (active) {
				this.doSetActive(editor, editorIndex, true);
			} else {
				this.selected.push(editor);
			}
		} else {
			if (!this.selected.includes(editor)) {
				return;
			}

			if (this.matches(this.active, editor)) {
				console.warn('Cannot unselect the active editor');
				return;
			}

			this.selected.splice(this.selected.indexOf(editor), 1);
		}

		// Event
		const event: IGroupEditorChangeEvent = {
			kind: GroupModelChangeKind.EDITOR_SELECTION,
			editor,
			editorIndex
		};
		this._onDidModelChange.fire(event);
	}

	setIndex(index: number) {
		// We do not really keep the `index` in our model because
		// it has no special meaning to us here. But for consistency
		// we emit a `onDidModelChange` event so that components can
		// react.
		this._onDidModelChange.fire({ kind: GroupModelChangeKind.GROUP_INDEX });
	}

	setLabel(label: string) {
		// We do not really keep the `label` in our model because
		// it has no special meaning to us here. But for consistency
		// we emit a `onDidModelChange` event so that components can
		// react.
		this._onDidModelChange.fire({ kind: GroupModelChangeKind.GROUP_LABEL });
	}

	pin(candidate: EditorInput): EditorInput | undefined {
		const res = this.findEditor(candidate);
		if (!res) {
			return; // not found
		}

		const [editor, editorIndex] = res;

		this.doPin(editor, editorIndex);

		return editor;
	}

	private doPin(editor: EditorInput, editorIndex: number): void {
		if (this.isPinned(editor)) {
			return; // can only pin a preview editor
		}

		// Clear Transient
		this.setTransient(editor, false);

		// Convert the preview editor to be a pinned editor
		this.preview = null;

		// Event
		const event: IGroupEditorChangeEvent = {
			kind: GroupModelChangeKind.EDITOR_PIN,
			editor,
			editorIndex
		};
		this._onDidModelChange.fire(event);
	}

	unpin(candidate: EditorInput): EditorInput | undefined {
		const res = this.findEditor(candidate);
		if (!res) {
			return; // not found
		}

		const [editor, editorIndex] = res;

		this.doUnpin(editor, editorIndex);

		return editor;
	}

	private doUnpin(editor: EditorInput, editorIndex: number): void {
		if (!this.isPinned(editor)) {
			return; // can only unpin a pinned editor
		}

		// Set new
		const oldPreview = this.preview;
		this.preview = editor;

		// Event
		const event: IGroupEditorChangeEvent = {
			kind: GroupModelChangeKind.EDITOR_PIN,
			editor,
			editorIndex
		};
		this._onDidModelChange.fire(event);

		// Close old preview editor if any
		if (oldPreview) {
			this.closeEditor(oldPreview, EditorCloseContext.UNPIN);
		}
	}

	isPinned(editorOrIndex: EditorInput | number): boolean {
		let editor: EditorInput;
		if (typeof editorOrIndex === 'number') {
			editor = this.editors[editorOrIndex];
		} else {
			editor = editorOrIndex;
		}

		return !this.matches(this.preview, editor);
	}

	stick(candidate: EditorInput): EditorInput | undefined {
		const res = this.findEditor(candidate);
		if (!res) {
			return; // not found
		}

		const [editor, editorIndex] = res;

		this.doStick(editor, editorIndex);

		return editor;
	}

	private doStick(editor: EditorInput, editorIndex: number): void {
		if (this.isSticky(editorIndex)) {
			return; // can only stick a non-sticky editor
		}

		// Pin editor
		this.pin(editor);

		// Move editor to be the last sticky editor
		const newEditorIndex = this.sticky + 1;
		this.moveEditor(editor, newEditorIndex);

		// Adjust sticky index
		this.sticky++;

		// Event
		const event: IGroupEditorChangeEvent = {
			kind: GroupModelChangeKind.EDITOR_STICKY,
			editor,
			editorIndex: newEditorIndex
		};
		this._onDidModelChange.fire(event);
	}

	unstick(candidate: EditorInput): EditorInput | undefined {
		const res = this.findEditor(candidate);
		if (!res) {
			return; // not found
		}

		const [editor, editorIndex] = res;

		this.doUnstick(editor, editorIndex);

		return editor;
	}

	private doUnstick(editor: EditorInput, editorIndex: number): void {
		if (!this.isSticky(editorIndex)) {
			return; // can only unstick a sticky editor
		}

		// Move editor to be the first non-sticky editor
		const newEditorIndex = this.sticky;
		this.moveEditor(editor, newEditorIndex);

		// Adjust sticky index
		this.sticky--;

		// Event
		const event: IGroupEditorChangeEvent = {
			kind: GroupModelChangeKind.EDITOR_STICKY,
			editor,
			editorIndex: newEditorIndex
		};
		this._onDidModelChange.fire(event);
	}

	isSticky(candidateOrIndex: EditorInput | number): boolean {
		if (this.sticky < 0) {
			return false; // no sticky editor
		}

		let index: number;
		if (typeof candidateOrIndex === 'number') {
			index = candidateOrIndex;
		} else {
			index = this.indexOf(candidateOrIndex);
		}

		if (index < 0) {
			return false;
		}

		return index <= this.sticky;
	}

	setTransient(candidate: EditorInput, transient: boolean): EditorInput | undefined {
		if (!transient && this.transient.size === 0) {
			return; // no transient editor
		}

		const res = this.findEditor(candidate);
		if (!res) {
			return; // not found
		}

		const [editor, editorIndex] = res;

		this.doSetTransient(editor, editorIndex, transient);

		return editor;
	}

	private doSetTransient(editor: EditorInput, editorIndex: number, transient: boolean): void {
		if (transient) {
			if (this.transient.has(editor)) {
				return;
			}

			this.transient.add(editor);
		} else {
			if (!this.transient.has(editor)) {
				return;
			}

			this.transient.delete(editor);
		}

		// Event
		const event: IGroupEditorChangeEvent = {
			kind: GroupModelChangeKind.EDITOR_TRANSIENT,
			editor,
			editorIndex
		};
		this._onDidModelChange.fire(event);
	}

	isTransient(editorOrIndex: EditorInput | number): boolean {
		if (this.transient.size === 0) {
			return false; // no transient editor
		}

		let editor: EditorInput | undefined;
		if (typeof editorOrIndex === 'number') {
			editor = this.editors[editorOrIndex];
		} else {
			editor = this.findEditor(editorOrIndex)?.[0];
		}

		return !!editor && this.transient.has(editor);
	}

	private splice(index: number, del: boolean, editor?: EditorInput): void {
		const editorToDeleteOrReplace = this.editors[index];

		// Perform on sticky index
		if (del && this.isSticky(index)) {
			this.sticky--;
		}

		// Perform on editors array
		if (editor) {
			this.editors.splice(index, del ? 1 : 0, editor);
		} else {
			this.editors.splice(index, del ? 1 : 0);
		}

		// Perform on MRU
		{
			// Add
			if (!del && editor) {
				if (this.mru.length === 0) {
					// the list of most recent editors is empty
					// so this editor can only be the most recent
					this.mru.push(editor);
				} else {
					// we have most recent editors. as such we
					// put this newly opened editor right after
					// the current most recent one because it cannot
					// be the most recently active one unless
					// it becomes active. but it is still more
					// active then any other editor in the list.
					this.mru.splice(1, 0, editor);
				}
			}

			// Remove / Replace
			else {
				const indexInMRU = this.indexOf(editorToDeleteOrReplace, this.mru);

				// Remove
				if (del && !editor) {
					this.mru.splice(indexInMRU, 1); // remove from MRU
				}

				// Replace
				else if (del && editor) {
					this.mru.splice(indexInMRU, 1, editor); // replace MRU at location
				}
			}
		}
	}

	indexOf(candidate: EditorInput | IUntypedEditorInput | null, editors = this.editors, options?: IMatchEditorOptions): number {
		let index = -1;
		if (!candidate) {
			return index;
		}

		for (let i = 0; i < editors.length; i++) {
			const editor = editors[i];

			if (this.matches(editor, candidate, options)) {
				// If we are to support side by side matching, it is possible that
				// a better direct match is found later. As such, we continue finding
				// a matching editor and prefer that match over the side by side one.
				if (options?.supportSideBySide && editor instanceof SideBySideEditorInput && !(candidate instanceof SideBySideEditorInput)) {
					index = i;
				} else {
					index = i;
					break;
				}
			}
		}

		return index;
	}

	findEditor(candidate: EditorInput | null, options?: IMatchEditorOptions): [EditorInput, number /* index */] | undefined {
		const index = this.indexOf(candidate, this.editors, options);
		if (index === -1) {
			return undefined;
		}

		return [this.editors[index], index];
	}

	isFirst(candidate: EditorInput | null, editors = this.editors): boolean {
		return this.matches(editors[0], candidate);
	}

	isLast(candidate: EditorInput | null, editors = this.editors): boolean {
		return this.matches(editors[editors.length - 1], candidate);
	}

	contains(candidate: EditorInput | IUntypedEditorInput, options?: IMatchEditorOptions): boolean {
		return this.indexOf(candidate, this.editors, options) !== -1;
	}

	private matches(editor: EditorInput | null | undefined, candidate: EditorInput | IUntypedEditorInput | null, options?: IMatchEditorOptions): boolean {
		if (!editor || !candidate) {
			return false;
		}

		if (options?.supportSideBySide && editor instanceof SideBySideEditorInput && !(candidate instanceof SideBySideEditorInput)) {
			switch (options.supportSideBySide) {
				case SideBySideEditor.ANY:
					if (this.matches(editor.primary, candidate, options) || this.matches(editor.secondary, candidate, options)) {
						return true;
					}
					break;
				case SideBySideEditor.BOTH:
					if (this.matches(editor.primary, candidate, options) && this.matches(editor.secondary, candidate, options)) {
						return true;
					}
					break;
			}
		}

		const strictEquals = editor === candidate;

		if (options?.strictEquals) {
			return strictEquals;
		}

		return strictEquals || editor.matches(candidate);
	}

	get isLocked(): boolean {
		return this.locked;
	}

	lock(locked: boolean): void {
		if (this.isLocked !== locked) {
			this.locked = locked;

			this._onDidModelChange.fire({ kind: GroupModelChangeKind.GROUP_LOCKED });
		}
	}

	clone(): EditorGroupModel {
		const clone = this.instantiationService.createInstance(EditorGroupModel, undefined);

		// Copy over group properties
		clone.editors = this.editors.slice(0);
		clone.mru = this.mru.slice(0);
		clone.preview = this.preview;
		clone.active = this.active;
		clone.sticky = this.sticky;

		// Ensure to register listeners for each editor
		for (const editor of clone.editors) {
			clone.registerEditorListeners(editor);
		}

		return clone;
	}

	serialize(): ISerializedEditorGroupModel {
		const registry = Registry.as<IEditorFactoryRegistry>(EditorExtensions.EditorFactory);

		// Serialize all editor inputs so that we can store them.
		// Editors that cannot be serialized need to be ignored
		// from mru, active, preview and sticky if any.
		const serializableEditors: EditorInput[] = [];
		const serializedEditors: ISerializedEditorInput[] = [];
		let serializablePreviewIndex: number | undefined;
		let serializableSticky = this.sticky;

		for (let i = 0; i < this.editors.length; i++) {
			const editor = this.editors[i];
			let canSerializeEditor = false;

			const editorSerializer = registry.getEditorSerializer(editor);
			if (editorSerializer) {
				const value = editorSerializer.canSerialize(editor) ? editorSerializer.serialize(editor) : undefined;

				// Editor can be serialized
				if (typeof value === 'string') {
					canSerializeEditor = true;

					serializedEditors.push({ id: editor.typeId, value });
					serializableEditors.push(editor);

					if (this.preview === editor) {
						serializablePreviewIndex = serializableEditors.length - 1;
					}
				}

				// Editor cannot be serialized
				else {
					canSerializeEditor = false;
				}
			}

			// Adjust index of sticky editors if the editor cannot be serialized and is pinned
			if (!canSerializeEditor && this.isSticky(i)) {
				serializableSticky--;
			}
		}

		const serializableMru = this.mru.map(editor => this.indexOf(editor, serializableEditors)).filter(i => i >= 0);

		return {
			id: this.id,
			locked: this.locked ? true : undefined,
			editors: serializedEditors,
			mru: serializableMru,
			preview: serializablePreviewIndex,
			sticky: serializableSticky >= 0 ? serializableSticky : undefined
		};
	}

	private deserialize(data: ISerializedEditorGroupModel): number {
		const registry = Registry.as<IEditorFactoryRegistry>(EditorExtensions.EditorFactory);

		if (typeof data.id === 'number') {
			this._id = data.id;

			EditorGroupModel.IDS = Math.max(data.id + 1, EditorGroupModel.IDS); // make sure our ID generator is always larger
		} else {
			this._id = EditorGroupModel.IDS++; // backwards compatibility
		}

		if (data.locked) {
			this.locked = true;
		}

		this.editors = coalesce(data.editors.map((e, index) => {
			let editor: EditorInput | undefined = undefined;

			const editorSerializer = registry.getEditorSerializer(e.id);
			if (editorSerializer) {
				const deserializedEditor = editorSerializer.deserialize(this.instantiationService, e.value);
				if (deserializedEditor instanceof EditorInput) {
					editor = deserializedEditor;
					this.registerEditorListeners(editor);
				}
			}

			if (!editor && typeof data.sticky === 'number' && index <= data.sticky) {
				data.sticky--; // if editor cannot be deserialized but was sticky, we need to decrease sticky index
			}

			return editor;
		}));

		this.mru = coalesce(data.mru.map(i => this.editors[i]));

		this.active = this.mru[0];

		if (typeof data.preview === 'number') {
			this.preview = this.editors[data.preview];
		}

		if (typeof data.sticky === 'number') {
			this.sticky = data.sticky;
		}

		return this._id;
	}

	override dispose(): void {
		dispose(Array.from(this.editorListeners));
		this.editorListeners.clear();

		this.transient.clear();

		super.dispose();
	}
}<|MERGE_RESOLUTION|>--- conflicted
+++ resolved
@@ -221,7 +221,6 @@
 
 	private locked = false;
 
-<<<<<<< HEAD
 	private selected: EditorInput[] = [];		// editors in selected state, first one is active
 	private set active(editor: EditorInput | null) {
 		this.selected = editor ? [editor] : [];
@@ -232,13 +231,7 @@
 
 	private preview: EditorInput | null = null; // editor in preview state
 	private sticky = -1; 						// index of first editor in sticky state
-	private transient = new Set<EditorInput>(); // editors in transient state
-=======
-	private preview: EditorInput | null = null; 			// editor in preview state
-	private active: EditorInput | null = null;  			// editor in active state
-	private sticky = -1; 									// index of first editor in sticky state
-	private readonly transient = new Set<EditorInput>(); 	// editors in transient state
->>>>>>> 6af4f793
+	private readonly transient = new Set<EditorInput>(); // editors in transient state
 
 	private editorOpenPositioning: ('left' | 'right' | 'first' | 'last') | undefined;
 	private focusRecentEditorAfterClose: boolean | undefined;
