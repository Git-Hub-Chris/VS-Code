--- conflicted
+++ resolved
@@ -173,12 +173,8 @@
 				}
 
 				widget.focus(focusedItem);
-<<<<<<< HEAD
-
-				const responseContent = isResponseVM(focusedItem) ? focusedItem.response.asString() : undefined;
-=======
 				const isWelcome = focusedItem instanceof ChatWelcomeMessageModel;
-				let responseContent = isResponseVM(focusedItem) ? focusedItem.response.value : undefined;
+				let responseContent = isResponseVM(focusedItem) ? focusedItem.response.asString() : undefined;
 				if (isWelcome) {
 					const welcomeReplyContents = [];
 					for (const content of focusedItem.content) {
@@ -190,7 +186,6 @@
 					}
 					responseContent = welcomeReplyContents.join('\n');
 				}
->>>>>>> da1b2b85
 				if (!responseContent) {
 					return false;
 				}
