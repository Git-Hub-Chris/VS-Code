/*---------------------------------------------------------------------------------------------
 *  Copyright (c) Microsoft Corporation. All rights reserved.
 *  Licensed under the MIT License. See License.txt in the project root for license information.
 *--------------------------------------------------------------------------------------------*/
import { Sequencer } from '../../../../base/common/async.js';
import { Codicon } from '../../../../base/common/codicons.js';
import { BugIndicatingError } from '../../../../base/common/errors.js';
import { Emitter } from '../../../../base/common/event.js';
<<<<<<< HEAD
import { Disposable, DisposableStore, IDisposable, IReference } from '../../../../base/common/lifecycle.js';
import { ResourceSet } from '../../../../base/common/map.js';
=======
import { Disposable, IReference, MutableDisposable } from '../../../../base/common/lifecycle.js';
>>>>>>> 96cf88a8
import { Schemas } from '../../../../base/common/network.js';
import { derived, IObservable, ITransaction, observableValue, ValueWithChangeEventFromObservable } from '../../../../base/common/observable.js';
import { URI } from '../../../../base/common/uri.js';
import { isCodeEditor } from '../../../../editor/browser/editorBrowser.js';
import { IBulkEditService } from '../../../../editor/browser/services/bulkEditService.js';
import { TextEdit } from '../../../../editor/common/languages.js';
import { ILanguageService } from '../../../../editor/common/languages/language.js';
import { ITextModel } from '../../../../editor/common/model.js';
import { createTextBufferFactoryFromSnapshot } from '../../../../editor/common/model/textModel.js';
import { IModelService } from '../../../../editor/common/services/model.js';
import { IResolvedTextEditorModel, ITextModelContentProvider, ITextModelService } from '../../../../editor/common/services/resolverService.js';
import { localize, localize2 } from '../../../../nls.js';
import { Action2, MenuId, registerAction2 } from '../../../../platform/actions/common/actions.js';
import { ContextKeyExpr, IContextKeyService, RawContextKey } from '../../../../platform/contextkey/common/contextkey.js';
import { EditorActivation } from '../../../../platform/editor/common/editor.js';
import { IInstantiationService, ServicesAccessor } from '../../../../platform/instantiation/common/instantiation.js';
import { bindContextKey } from '../../../../platform/observable/common/platformObservableUtils.js';
import { IProgressService, ProgressLocation } from '../../../../platform/progress/common/progress.js';
import { DiffEditorInput } from '../../../common/editor/diffEditorInput.js';
import { EditorInput } from '../../../common/editor/editorInput.js';
import { IEditorGroup, IEditorGroupsService } from '../../../services/editor/common/editorGroupsService.js';
import { IEditorService } from '../../../services/editor/common/editorService.js';
import { IViewsService } from '../../../services/views/common/viewsService.js';
import { MultiDiffEditor } from '../../multiDiffEditor/browser/multiDiffEditor.js';
import { MultiDiffEditorInput } from '../../multiDiffEditor/browser/multiDiffEditorInput.js';
import { IMultiDiffSourceResolver, IMultiDiffSourceResolverService, IResolvedMultiDiffSource, MultiDiffEditorItem } from '../../multiDiffEditor/browser/multiDiffSourceResolverService.js';
import { ChatAgentLocation } from '../common/chatAgents.js';
import { CONTEXT_CHAT_EDITING_ENABLED, CONTEXT_CHAT_ENABLED } from '../common/chatContextKeys.js';
import { ChatEditingSessionState, IChatEditingService, IChatEditingSession, IChatEditingSessionStream, IModifiedFileEntry, ModifiedFileEntryState } from '../common/chatEditingService.js';
import { IChatResponseModel } from '../common/chatModel.js';
import { IChatService } from '../common/chatService.js';
import { IChatVariablesService } from '../common/chatVariables.js';
import { CHAT_CATEGORY } from './actions/chatActions.js';
import { CHAT_VIEW_ID, IChatWidgetService, showChatView } from './chat.js';
import { ICodeMapperResponse, ICodeMapperService } from '../common/chatCodeMapperService.js';
import { CancellationToken, CancellationTokenSource } from '../../../../base/common/cancellation.js';

const decidedChatEditingResourceContextKey = new RawContextKey<string[]>('decidedChatEditingResource', []);
const chatEditingResourceContextKey = new RawContextKey<string | undefined>('chatEditingResource', undefined);
const inChatEditingSessionContextKey = new RawContextKey<boolean | undefined>('inChatEditingSession', undefined);

export class ChatEditingService extends Disposable implements IChatEditingService {

	_serviceBrand: undefined;

	private readonly _currentSessionObs = observableValue<ChatEditingSession | null>(this, null);
	private readonly _currentSessionDisposeListener = this._register(new MutableDisposable());

	get currentEditingSession(): IChatEditingSession | null {
		return this._currentSessionObs.get();
	}

	private readonly _onDidCreateEditingSession = new Emitter<IChatEditingSession>();
	get onDidCreateEditingSession() {
		return this._onDidCreateEditingSession.event;
	}

	constructor(
		@IEditorGroupsService private readonly _editorGroupsService: IEditorGroupsService,
		@IInstantiationService private readonly _instantiationService: IInstantiationService,
		@IMultiDiffSourceResolverService multiDiffSourceResolverService: IMultiDiffSourceResolverService,
		@ITextModelService textModelService: ITextModelService,
		@IContextKeyService contextKeyService: IContextKeyService,
		@IChatService private readonly _chatService: IChatService,
		@IProgressService private readonly _progressService: IProgressService,
		@ICodeMapperService private readonly _codeMapperService: ICodeMapperService,
	) {
		super();
		this._register(multiDiffSourceResolverService.registerResolver(_instantiationService.createInstance(ChatEditingMultiDiffSourceResolver, this._currentSessionObs)));
		textModelService.registerTextModelContentProvider(ChatEditingTextModelContentProvider.scheme, _instantiationService.createInstance(ChatEditingTextModelContentProvider, this._currentSessionObs));
		this._register(bindContextKey(decidedChatEditingResourceContextKey, contextKeyService, (reader) => {
			const currentSession = this._currentSessionObs.read(reader);
			if (!currentSession) {
				return;
			}
			const entries = currentSession.entries.read(reader);
			const decidedEntries = entries.filter(entry => entry.state.read(reader) !== ModifiedFileEntryState.Undecided);
			return decidedEntries.map(entry => entry.entryId);
		}));
		this._register(this._chatService.onDidDisposeSession((e) => {
			if (e.reason === 'cleared' && this._currentSessionObs.get()?.chatSessionId === e.sessionId) {
				void this._currentSessionObs.get()?.stop();
			}
		}));
	}

<<<<<<< HEAD
	async startOrContinueEditingSession(chatSessionId: string, options?: { silent: boolean }): Promise<void> {
=======
	override dispose(): void {
		this._currentSessionObs.get()?.dispose();
		super.dispose();
	}

	async startOrContinueEditingSession(chatSessionId: string, builder?: (stream: IChatEditingSessionStream) => Promise<void>, options?: { silent: boolean }): Promise<void> {
>>>>>>> 96cf88a8
		const session = this._currentSessionObs.get();
		if (session) {
			if (session.chatSessionId !== chatSessionId) {
				throw new BugIndicatingError('Cannot start new session while another session is active');
			}
		}
		return this._createEditingSession(chatSessionId, options);
	}

	private async _createEditingSession(chatSessionId: string, options?: { silent: boolean }): Promise<void> {
		if (this._currentSessionObs.get()) {
			throw new BugIndicatingError('Cannot have more than one active editing session');
		}

		// listen for completed responses, run the code mapper and apply the edits to this edit session
		const autoApplyObserver = this.installAutoApplyObserver(chatSessionId);
		this.onDidDisposeEditingSession(() => autoApplyObserver.dispose());

		const input = MultiDiffEditorInput.fromResourceMultiDiffEditorInput({
			multiDiffSource: ChatEditingMultiDiffSourceResolver.getMultiDiffSourceUri(),
			label: localize('multiDiffEditorInput.name', "Suggested Edits")
		}, this._instantiationService);

		const editorPane = options?.silent ? undefined : await this._editorGroupsService.activeGroup.openEditor(input, { pinned: true, activation: EditorActivation.ACTIVATE }) as MultiDiffEditor | undefined;

		const session = this._instantiationService.createInstance(ChatEditingSession, chatSessionId, editorPane);
		this._currentSessionDisposeListener.value = session.onDidDispose(() => {
			this._currentSessionDisposeListener.clear();
			this._currentSessionObs.set(null, undefined);
		});

		this._currentSessionObs.set(session, undefined);
		this._onDidCreateEditingSession.fire(session);
	}

	public triggerEditComputation(responseModel: IChatResponseModel): Promise<void> {
		return this._continueEditingSession(async (builder, token) => {
			const codeMapperResponse: ICodeMapperResponse = {
				textEdit: (resource, edits) => builder.textEdits(resource, edits),
			};
			await this._codeMapperService.mapCodeFromResponse(responseModel, codeMapperResponse, token);
		}, { silent: true });
	}

	private installAutoApplyObserver(sessionId: string): IDisposable {

		const chatModel = this._chatService.getSession(sessionId);
		if (!chatModel) {
			throw new Error(`Edit session was created for a non-existing chat session: ${sessionId}`);
		}

		const observerDisposables = new DisposableStore();

		const onResponseComplete = (responseModel: IChatResponseModel) => {
			if (responseModel.result?.metadata?.autoApplyEdits) {
				this.triggerEditComputation(responseModel);
			}
		};

		observerDisposables.add(chatModel.onDidChange(e => {
			if (e.kind === 'addRequest') {
				const responseModel = e.request.response;
				if (responseModel) {
					if (responseModel.isComplete) {
						onResponseComplete(responseModel);
					} else {
						const disposable = responseModel.onDidChange(() => {
							if (responseModel.isComplete) {
								onResponseComplete(responseModel);
								disposable.dispose();
							} else if (responseModel.isCanceled || responseModel.isStale) {
								disposable.dispose();
							}
						});
					}
				}
			}
		}));
		observerDisposables.add(chatModel.onDidDispose(() => observerDisposables.dispose()));
		return observerDisposables;
	}

	private async _continueEditingSession(builder: (stream: IChatEditingSessionStream, token: CancellationToken) => Promise<void>, options?: { silent?: boolean }): Promise<void> {
		const session = this._currentSessionObs.get();
		if (!session) {
			throw new BugIndicatingError('Cannot continue missing session');
		}

		if (session.state.get() === ChatEditingSessionState.StreamingEdits) {
			throw new BugIndicatingError('Cannot continue session that is still streaming');
		}

		let editorPane: MultiDiffEditor | undefined;
		if (!options?.silent && session.isVisible) {
			const groupedEditors = this._findGroupedEditors();
			if (groupedEditors.length !== 1) {
				throw new Error(`Unexpected number of editors: ${groupedEditors.length}`);
			}
			const [group, editor] = groupedEditors[0];

			editorPane = await group.openEditor(editor, { pinned: true, activation: EditorActivation.ACTIVATE }) as MultiDiffEditor | undefined;
		}

		const stream: IChatEditingSessionStream = {
			textEdits: (resource: URI, textEdits: TextEdit[]) => {
				session.acceptTextEdits(resource, textEdits);
			}
		};
		session.acceptStreamingEditsStart();
		const cancellationTokenSource = new CancellationTokenSource();
		try {
			if (editorPane) {
				await editorPane?.showWhile(builder(stream, cancellationTokenSource.token));
			} else {
				await this._progressService.withProgress({
					location: ProgressLocation.Window,
					title: localize2('chatEditing.startingSession', 'Generating edits...').value,
				}, async () => {
					await builder(stream, cancellationTokenSource.token);
				},
					() => cancellationTokenSource.cancel()
				);
			}
		} finally {
			cancellationTokenSource.dispose();
			session.resolve();
		}
	}

	private _findGroupedEditors() {
		const editors: [IEditorGroup, EditorInput][] = [];
		for (const group of this._editorGroupsService.groups) {
			for (const editor of group.editors) {
				if (editor.resource?.scheme === ChatEditingMultiDiffSourceResolver.scheme) {
					editors.push([group, editor]);
				}
			}
		}
		return editors;
	}
}

class ChatEditingMultiDiffSourceResolver implements IMultiDiffSourceResolver {
	public static readonly scheme = 'chat-editing-multi-diff-source';

	public static getMultiDiffSourceUri(): URI {
		return URI.from({
			scheme: ChatEditingMultiDiffSourceResolver.scheme,
			path: '',
		});
	}

	constructor(
		private readonly _currentSession: IObservable<ChatEditingSession | null>,
		@IInstantiationService private readonly _instantiationService: IInstantiationService,
	) { }

	canHandleUri(uri: URI): boolean {
		return uri.scheme === ChatEditingMultiDiffSourceResolver.scheme;
	}

	async resolveDiffSource(uri: URI): Promise<IResolvedMultiDiffSource> {
		return this._instantiationService.createInstance(ChatEditingMultiDiffSource, this._currentSession);
	}
}

class ChatEditingMultiDiffSource implements IResolvedMultiDiffSource {
	private readonly _resources = derived<readonly MultiDiffEditorItem[]>(this, (reader) => {
		const currentSession = this._currentSession.read(reader);
		if (!currentSession) {
			return [];
		}
		const entries = currentSession.entries.read(reader);
		return entries.map((entry) => {
			return new MultiDiffEditorItem(
				entry.originalURI,
				entry.modifiedURI,
				undefined,
				{
					[chatEditingResourceContextKey.key]: entry.entryId,
					// [inChatEditingSessionContextKey.key]: true
				},
			);
		});
	});
	readonly resources = new ValueWithChangeEventFromObservable(this._resources);

	readonly contextKeys = {
		[inChatEditingSessionContextKey.key]: true
	};

	constructor(
		private readonly _currentSession: IObservable<ChatEditingSession | null>
	) { }
}

registerAction2(class OpenFileAction extends Action2 {
	constructor() {
		super({
			id: 'chatEditing.openFile',
			title: localize2('open.file', 'Open File'),
			icon: Codicon.goToFile,
			menu: [{
				id: MenuId.ChatEditingSessionWidgetToolbar,
				order: 0,
				group: 'navigation'
			}],
		});
	}

	async run(accessor: ServicesAccessor, ...args: any[]): Promise<void> {
		const chatEditingService = accessor.get(IChatEditingService);
		const editorService = accessor.get(IEditorService);
		const currentEditingSession = chatEditingService.currentEditingSession;
		if (!currentEditingSession) {
			return;
		}

		const chatWidget = accessor.get(IChatWidgetService).lastFocusedWidget;
		const uris: URI[] = [];
		if (URI.isUri(args[0])) {
			uris.push(args[0]);
		} else if (chatWidget) {
			uris.push(...chatWidget.input.selectedElements);
		}
		if (!uris.length) {
			return;
		}

		await Promise.all(uris.map((uri) => editorService.openEditor({ resource: uri, options: { pinned: true, activation: EditorActivation.ACTIVATE } })));
	}
});

registerAction2(class AcceptAction extends Action2 {
	constructor() {
		super({
			id: 'chatEditing.acceptFile',
			title: localize2('accept.file', 'Accept'),
			icon: Codicon.check,
			menu: [{
				when: ContextKeyExpr.and(ContextKeyExpr.equals('resourceScheme', ChatEditingMultiDiffSourceResolver.scheme), ContextKeyExpr.notIn(chatEditingResourceContextKey.key, decidedChatEditingResourceContextKey.key)),
				id: MenuId.MultiDiffEditorFileToolbar,
				order: 0,
				group: 'navigation',
			}, {
				id: MenuId.ChatEditingSessionWidgetToolbar,
				order: 2,
				group: 'navigation'
			}],
		});
	}

	async run(accessor: ServicesAccessor, ...args: any[]): Promise<void> {
		const chatEditingService = accessor.get(IChatEditingService);
		const currentEditingSession = chatEditingService.currentEditingSession;
		if (!currentEditingSession) {
			return;
		}

		const chatWidget = accessor.get(IChatWidgetService).lastFocusedWidget;
		const uris: URI[] = [];
		if (URI.isUri(args[0])) {
			uris.push(args[0]);
		} else if (chatWidget) {
			uris.push(...chatWidget.input.selectedElements);
		}
		if (!uris.length) {
			return;
		}

		await currentEditingSession.accept(...uris);
	}
});

registerAction2(class DiscardAction extends Action2 {
	constructor() {
		super({
			id: 'chatEditing.discardFile',
			title: localize2('discard.file', 'Discard'),
			icon: Codicon.discard,
			menu: [{
				when: ContextKeyExpr.and(ContextKeyExpr.equals('resourceScheme', ChatEditingMultiDiffSourceResolver.scheme), ContextKeyExpr.notIn(chatEditingResourceContextKey.key, decidedChatEditingResourceContextKey.key)),
				id: MenuId.MultiDiffEditorFileToolbar,
				order: 0,
				group: 'navigation',
			}, {
				id: MenuId.ChatEditingSessionWidgetToolbar,
				order: 1,
				group: 'navigation'
			}],
		});
	}

	async run(accessor: ServicesAccessor, ...args: any[]): Promise<void> {
		const chatEditingService = accessor.get(IChatEditingService);
		const currentEditingSession = chatEditingService.currentEditingSession;
		if (!currentEditingSession) {
			return;
		}

		const chatWidget = accessor.get(IChatWidgetService).lastFocusedWidget;
		const uris: URI[] = [];
		if (URI.isUri(args[0])) {
			uris.push(args[0]);
		} else if (chatWidget) {
			uris.push(...chatWidget.input.selectedElements);
		}
		if (!uris.length) {
			return;
		}

		await currentEditingSession.reject(...uris);
	}
});

export class ChatEditingAcceptAllAction extends Action2 {
	static readonly ID = 'chatEditing.acceptAllFiles';
	static readonly LABEL = localize('accept.allFiles', 'Accept All');

	constructor() {
		super({
			id: ChatEditingAcceptAllAction.ID,
			title: ChatEditingAcceptAllAction.LABEL,
			// icon: Codicon.goToFile,
			menu: {
				when: ContextKeyExpr.equals('resourceScheme', ChatEditingMultiDiffSourceResolver.scheme),
				id: MenuId.EditorTitle,
				order: 0,
				group: 'navigation',
			},
		});
	}

	async run(accessor: ServicesAccessor, ...args: any[]): Promise<void> {
		const chatEditingService = accessor.get(IChatEditingService);
		const currentEditingSession = chatEditingService.currentEditingSession;
		if (!currentEditingSession) {
			return;
		}
		await currentEditingSession.accept();
	}
}
registerAction2(ChatEditingAcceptAllAction);

export class ChatEditingDiscardAllAction extends Action2 {
	static readonly ID = 'chatEditing.discardAllFiles';
	static readonly LABEL = localize('discard.allFiles', 'Discard All');

	constructor() {
		super({
			id: ChatEditingDiscardAllAction.ID,
			title: ChatEditingDiscardAllAction.LABEL,
			// icon: Codicon.goToFile,
			menu: {
				when: ContextKeyExpr.equals('resourceScheme', ChatEditingMultiDiffSourceResolver.scheme),
				id: MenuId.EditorTitle,
				order: 0,
				group: 'navigation',
			},
		});
	}

	async run(accessor: ServicesAccessor, ...args: any[]): Promise<void> {
		const chatEditingService = accessor.get(IChatEditingService);
		const currentEditingSession = chatEditingService.currentEditingSession;
		if (!currentEditingSession) {
			return;
		}
		await currentEditingSession.reject();
	}
}
registerAction2(ChatEditingDiscardAllAction);

export class ChatEditingStartSessionAction extends Action2 {
	static readonly ID = 'chatEditing.startSession';
	static readonly LABEL = localize2('chatEditing.startSession', 'Start Editing Session');

	constructor() {
		super({
			id: ChatEditingStartSessionAction.ID,
			title: ChatEditingStartSessionAction.LABEL,
			category: CHAT_CATEGORY,
			icon: Codicon.edit,
			precondition: CONTEXT_CHAT_ENABLED,
			f1: true,
			menu: [{
				id: MenuId.ViewTitle,
				when: ContextKeyExpr.and(ContextKeyExpr.equals('view', CHAT_VIEW_ID), CONTEXT_CHAT_EDITING_ENABLED),
				group: 'navigation',
				order: 1
			}]
		});
	}

	async run(accessor: ServicesAccessor, ...args: any[]): Promise<void> {
		const textEditorService = accessor.get(IEditorService);
		const variablesService = accessor.get(IChatVariablesService);
		const chatEditingService = accessor.get(IChatEditingService);
		const chatWidgetService = accessor.get(IChatWidgetService);
		const viewsService = accessor.get(IViewsService);
		const currentEditingSession = chatEditingService.currentEditingSession;
		if (currentEditingSession) {
			return;
		}

		const panelWidgets = chatWidgetService.getWidgetByLocation(ChatAgentLocation.Panel);

		const widget = panelWidgets[0] ?? await showChatView(viewsService);
		if (!widget?.viewModel) {
			return;
		}

		const visibleTextEditorControls = textEditorService.visibleTextEditorControls.filter((e) => isCodeEditor(e));
		visibleTextEditorControls.forEach((e) => {
			const activeUri = e.getModel()?.uri;
			if (activeUri && [Schemas.file, Schemas.vscodeRemote, Schemas.untitled].includes(activeUri.scheme)) {
				variablesService.attachContext('file', { uri: activeUri, }, ChatAgentLocation.Panel);
			}
		});
		await chatEditingService.startOrContinueEditingSession(widget.viewModel.sessionId, { silent: true });
	}
}



registerAction2(ChatEditingStartSessionAction);
export class ChatEditingStopSessionAction extends Action2 {
	static readonly ID = 'chatEditing.stopSession';
	static readonly LABEL = localize2('chatEditing.stopSession', 'Stop Editing Session');

	constructor() {
		super({
			id: ChatEditingStopSessionAction.ID,
			title: ChatEditingStopSessionAction.LABEL,
			category: CHAT_CATEGORY,
			f1: true
		});
	}

	async run(accessor: ServicesAccessor, ...args: any[]): Promise<void> {
		const chatEditingService = accessor.get(IChatEditingService);
		await chatEditingService.currentEditingSession?.stop();
	}
}
registerAction2(ChatEditingStopSessionAction);

export class ChatEditingShowChangesAction extends Action2 {
	static readonly ID = 'chatEditing.openDiffs';
	static readonly LABEL = localize('chatEditing.openDiffs', 'Open Diffs');

	constructor() {
		super({
			id: ChatEditingShowChangesAction.ID,
			title: ChatEditingShowChangesAction.LABEL,
			f1: false
		});
	}

	async run(accessor: ServicesAccessor, ...args: any[]): Promise<void> {
		const chatEditingService = accessor.get(IChatEditingService);
		const currentEditingSession = chatEditingService.currentEditingSession;
		if (!currentEditingSession) {
			return;
		}
		await currentEditingSession.show();
	}
}
registerAction2(ChatEditingShowChangesAction);

type ChatEditingTextModelContentQueryData = { kind: 'empty' } | { kind: 'doc'; documentId: string };

class ChatEditingTextModelContentProvider implements ITextModelContentProvider {
	public static readonly scheme = 'chat-editing-text-model';

	public static getEmptyFileURI(): URI {
		return URI.from({
			scheme: ChatEditingTextModelContentProvider.scheme,
			query: JSON.stringify({ kind: 'empty' }),
		});
	}

	public static getFileURI(documentId: string, path: string): URI {
		return URI.from({
			scheme: ChatEditingTextModelContentProvider.scheme,
			path,
			query: JSON.stringify({ kind: 'doc', documentId }),
		});
	}

	constructor(
		private readonly _currentSessionObs: IObservable<ChatEditingSession | null>,
		@IModelService private readonly _modelService: IModelService,
	) { }

	async provideTextContent(resource: URI): Promise<ITextModel | null> {
		const existing = this._modelService.getModel(resource);
		if (existing && !existing.isDisposed()) {
			return existing;
		}

		const data: ChatEditingTextModelContentQueryData = JSON.parse(resource.query);
		if (data.kind === 'empty') {
			return this._modelService.createModel('', null, resource, false);
		}

		const session = this._currentSessionObs.get();
		if (!session) {
			return null;
		}

		return session.getVirtualModel(data.documentId);
	}
}

class ChatEditingSession extends Disposable implements IChatEditingSession {
	private readonly _state = observableValue<ChatEditingSessionState>(this, ChatEditingSessionState.Initial);
	private readonly _entriesObs = observableValue<readonly ModifiedFileEntry[]>(this, []);
	public get entries(): IObservable<readonly ModifiedFileEntry[]> {
		this._assertNotDisposed();
		return this._entriesObs;
	}
	private readonly _sequencer = new Sequencer();

	private _entries: ModifiedFileEntry[] = [];

	get state(): IObservable<ChatEditingSessionState> {
		this._assertNotDisposed();
		return this._state;
	}

	private readonly _onDidChange = new Emitter<void>();
	get onDidChange() {
		this._assertNotDisposed();
		return this._onDidChange.event;
	}

	private readonly _onDidDispose = new Emitter<void>();
	get onDidDispose() {
		this._assertNotDisposed();
		return this._onDidDispose.event;
	}

	get isVisible(): boolean {
		this._assertNotDisposed();
		return Boolean(this.editorPane && this.editorPane.isVisible());
	}

	constructor(
		public readonly chatSessionId: string,
		private editorPane: MultiDiffEditor | undefined,
		@IInstantiationService private readonly _instantiationService: IInstantiationService,
		@ITextModelService private readonly _textModelService: ITextModelService,
		@IBulkEditService public readonly _bulkEditService: IBulkEditService,
		@IEditorGroupsService private readonly _editorGroupsService: IEditorGroupsService,
	) {
		super();
	}

	private _assertNotDisposed(): void {
		if (this._state.get() === ChatEditingSessionState.Disposed) {
			throw new BugIndicatingError(`Cannot access a disposed editing session`);
		}
	}

	async accept(...uris: URI[]): Promise<void> {
		this._assertNotDisposed();

		if (uris.length === 0) {
			await Promise.all(this._entries.map(entry => entry.accept(undefined)));
		}

		for (const uri of uris) {
			const entry = this._entries.find(e => e.modifiedURI.toString() === uri.toString());
			if (entry) {
				await entry.accept(undefined);
			}
		}

		this._onDidChange.fire();
	}

	async reject(...uris: URI[]): Promise<void> {
		this._assertNotDisposed();

		if (uris.length === 0) {
			await Promise.all(this._entries.map(entry => entry.reject(undefined)));
		}

		for (const uri of uris) {
			const entry = this._entries.find(e => e.modifiedURI.toString() === uri.toString());
			if (entry) {
				await entry.reject(undefined);
			}
		}

		this._onDidChange.fire();
	}

	async show(): Promise<void> {
		this._assertNotDisposed();

		if (this.editorPane?.isVisible()) {
			return;
		} else if (this.editorPane?.input) {
			await this._editorGroupsService.activeGroup.openEditor(this.editorPane.input, { pinned: true, activation: EditorActivation.ACTIVATE });
			return;
		}

		const input = MultiDiffEditorInput.fromResourceMultiDiffEditorInput({
			multiDiffSource: ChatEditingMultiDiffSourceResolver.getMultiDiffSourceUri(),
			label: localize('multiDiffEditorInput.name', "Suggested Edits")
		}, this._instantiationService);

		const editorPane = await this._editorGroupsService.activeGroup.openEditor(input, { pinned: true, activation: EditorActivation.ACTIVATE }) as MultiDiffEditor | undefined;
		this.editorPane = editorPane;
	}

	async stop(): Promise<void> {
		this._assertNotDisposed();

		// Close out all open files
		await Promise.allSettled(this._editorGroupsService.groups.map(async (g) => {
			return Promise.allSettled(g.editors.map(async (e) => {
				if (e instanceof MultiDiffEditorInput || e instanceof DiffEditorInput && (e.original.resource?.scheme === ModifiedFileEntry.scheme || e.original.resource?.scheme === ChatEditingTextModelContentProvider.scheme)) {
					await g.closeEditor(e);
				}
			}));
		}));

		this.dispose();
	}

	override dispose() {
		this._assertNotDisposed();

		super.dispose();
		this._state.set(ChatEditingSessionState.Disposed, undefined);
		this._onDidDispose.fire();
	}

	getVirtualModel(documentId: string): ITextModel | null {
		this._assertNotDisposed();

		const entry = this._entries.find(e => e.entryId === documentId);
		return entry?.docSnapshot ?? null;
	}

	acceptStreamingEditsStart(): void {
		if (this._state.get() === ChatEditingSessionState.Disposed) {
			// we don't throw in this case because there could be a builder still connected to a disposed session
			return;
		}

		// ensure that the edits are processed sequentially
		this._sequencer.queue(() => this._acceptStreamingEditsStart());
	}

	acceptTextEdits(resource: URI, textEdits: TextEdit[]): void {
		if (this._state.get() === ChatEditingSessionState.Disposed) {
			// we don't throw in this case because there could be a builder still connected to a disposed session
			return;
		}

		// ensure that the edits are processed sequentially
		this._sequencer.queue(() => this._acceptTextEdits(resource, textEdits));
	}

	resolve(): void {
		if (this._state.get() === ChatEditingSessionState.Disposed) {
			// we don't throw in this case because there could be a builder still connected to a disposed session
			return;
		}

		// ensure that the edits are processed sequentially
		this._sequencer.queue(() => this._resolve());
	}

	private async _acceptStreamingEditsStart(): Promise<void> {
		this._state.set(ChatEditingSessionState.StreamingEdits, undefined);
		this._onDidChange.fire();
	}

	private async _acceptTextEdits(resource: URI, textEdits: TextEdit[]): Promise<void> {
		const entry = await this._getOrCreateModifiedFileEntry(resource);
		entry.appyEdits(textEdits);
	}

	private async _resolve(): Promise<void> {
		this._state.set(ChatEditingSessionState.Idle, undefined);
		this._onDidChange.fire();
	}

	private async _getOrCreateModifiedFileEntry(resource: URI): Promise<ModifiedFileEntry> {
		const existingEntry = this._entries.find(e => e.resource.toString() === resource.toString());
		if (existingEntry) {
			return existingEntry;
		}

		const entry = await this._createModifiedFileEntry(resource);
		this._register(entry);
		this._entries = [...this._entries, entry];
		this._entriesObs.set(this._entries, undefined);
		this._onDidChange.fire();

		return entry;
	}

	private async _createModifiedFileEntry(resource: URI, mustExist = false): Promise<ModifiedFileEntry> {
		try {
			const ref = await this._textModelService.createModelReference(resource);
			return this._instantiationService.createInstance(ModifiedFileEntry, resource, ref, { collapse: (transaction: ITransaction | undefined) => this._collapse(resource, transaction) });
		} catch (err) {
			if (mustExist) {
				throw err;
			}
			// this file does not exist yet, create it and try again
			await this._bulkEditService.apply({ edits: [{ newResource: resource }] });
			return this._createModifiedFileEntry(resource, true);
		}
	}

	private _collapse(resource: URI, transaction: ITransaction | undefined) {
		const multiDiffItem = this.editorPane?.findDocumentDiffItem(resource);
		if (multiDiffItem) {
			this.editorPane?.viewModel?.items.get().find((documentDiffItem) => String(documentDiffItem.originalUri) === String(multiDiffItem.originalUri) && String(documentDiffItem.modifiedUri) === String(multiDiffItem.modifiedUri))?.collapsed.set(true, transaction);
		}
	}
}

class ModifiedFileEntry extends Disposable implements IModifiedFileEntry {

	public static readonly scheme = 'modified-file-entry';
	static lastEntryId = 0;
	public readonly entryId = `${ModifiedFileEntry.scheme}::${++ModifiedFileEntry.lastEntryId}`;

	public readonly docSnapshot: ITextModel;
	private readonly doc: ITextModel;

	get originalURI(): URI {
		return this.docSnapshot.uri;
	}

	get modifiedURI(): URI {
		return this.doc.uri;
	}

	private readonly _stateObs = observableValue<ModifiedFileEntryState>(this, ModifiedFileEntryState.Undecided);
	public get state(): IObservable<ModifiedFileEntryState> {
		return this._stateObs;
	}

	constructor(
		public readonly resource: URI,
		resourceRef: IReference<IResolvedTextEditorModel>,
		private readonly _multiDiffEntryDelegate: { collapse: (transaction: ITransaction | undefined) => void },
		@IModelService modelService: IModelService,
		@ILanguageService languageService: ILanguageService,
		@IBulkEditService public readonly _bulkEditService: IBulkEditService,
	) {
		super();
		this.doc = resourceRef.object.textEditorModel;
		this.docSnapshot = this._register(
			modelService.createModel(
				createTextBufferFactoryFromSnapshot(this.doc.createSnapshot()),
				languageService.createById(this.doc.getLanguageId()),
				ChatEditingTextModelContentProvider.getFileURI(this.entryId, resource.path),
				false
			)
		);
		this._register(resourceRef);
	}

	appyEdits(textEdits: TextEdit[]): void {
		this.doc.applyEdits(textEdits);
		this._stateObs.set(ModifiedFileEntryState.Undecided, undefined);
	}

	async accept(transaction: ITransaction | undefined): Promise<void> {
		if (this._stateObs.get() !== ModifiedFileEntryState.Undecided) {
			// already accepted or rejected
			return;
		}
		this.docSnapshot.setValue(this.doc.createSnapshot());
		this._stateObs.set(ModifiedFileEntryState.Accepted, transaction);
		await this.collapse(transaction);
	}

	async reject(transaction: ITransaction | undefined): Promise<void> {
		if (this._stateObs.get() !== ModifiedFileEntryState.Undecided) {
			// already accepted or rejected
			return;
		}
		this.doc.setValue(this.docSnapshot.createSnapshot());
		this._stateObs.set(ModifiedFileEntryState.Rejected, transaction);
		await this.collapse(transaction);
	}

	async collapse(transaction: ITransaction | undefined): Promise<void> {
		this._multiDiffEntryDelegate.collapse(transaction);
	}
}<|MERGE_RESOLUTION|>--- conflicted
+++ resolved
@@ -6,12 +6,7 @@
 import { Codicon } from '../../../../base/common/codicons.js';
 import { BugIndicatingError } from '../../../../base/common/errors.js';
 import { Emitter } from '../../../../base/common/event.js';
-<<<<<<< HEAD
-import { Disposable, DisposableStore, IDisposable, IReference } from '../../../../base/common/lifecycle.js';
-import { ResourceSet } from '../../../../base/common/map.js';
-=======
-import { Disposable, IReference, MutableDisposable } from '../../../../base/common/lifecycle.js';
->>>>>>> 96cf88a8
+import { Disposable, DisposableStore, IDisposable, IReference, MutableDisposable } from '../../../../base/common/lifecycle.js';
 import { Schemas } from '../../../../base/common/network.js';
 import { derived, IObservable, ITransaction, observableValue, ValueWithChangeEventFromObservable } from '../../../../base/common/observable.js';
 import { URI } from '../../../../base/common/uri.js';
@@ -98,16 +93,12 @@
 		}));
 	}
 
-<<<<<<< HEAD
-	async startOrContinueEditingSession(chatSessionId: string, options?: { silent: boolean }): Promise<void> {
-=======
 	override dispose(): void {
 		this._currentSessionObs.get()?.dispose();
 		super.dispose();
 	}
 
-	async startOrContinueEditingSession(chatSessionId: string, builder?: (stream: IChatEditingSessionStream) => Promise<void>, options?: { silent: boolean }): Promise<void> {
->>>>>>> 96cf88a8
+	async startOrContinueEditingSession(chatSessionId: string, options?: { silent: boolean }): Promise<void> {
 		const session = this._currentSessionObs.get();
 		if (session) {
 			if (session.chatSessionId !== chatSessionId) {
@@ -123,8 +114,7 @@
 		}
 
 		// listen for completed responses, run the code mapper and apply the edits to this edit session
-		const autoApplyObserver = this.installAutoApplyObserver(chatSessionId);
-		this.onDidDisposeEditingSession(() => autoApplyObserver.dispose());
+		this._register(this.installAutoApplyObserver(chatSessionId));
 
 		const input = MultiDiffEditorInput.fromResourceMultiDiffEditorInput({
 			multiDiffSource: ChatEditingMultiDiffSourceResolver.getMultiDiffSourceUri(),
