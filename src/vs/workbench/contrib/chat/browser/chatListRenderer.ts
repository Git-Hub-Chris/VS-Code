/*---------------------------------------------------------------------------------------------
 *  Copyright (c) Microsoft Corporation. All rights reserved.
 *  Licensed under the MIT License. See License.txt in the project root for license information.
 *--------------------------------------------------------------------------------------------*/

import * as dom from 'vs/base/browser/dom';
import { IActionViewItemOptions } from 'vs/base/browser/ui/actionbar/actionViewItems';
import { AriaRole } from 'vs/base/browser/ui/aria/aria';
import { renderIcon } from 'vs/base/browser/ui/iconLabel/iconLabels';
import { IListVirtualDelegate } from 'vs/base/browser/ui/list/list';
import { IListAccessibilityProvider } from 'vs/base/browser/ui/list/listWidget';
import { ITreeCompressionDelegate } from 'vs/base/browser/ui/tree/asyncDataTree';
import { ICompressedTreeNode } from 'vs/base/browser/ui/tree/compressedObjectTreeModel';
import { ICompressibleTreeRenderer } from 'vs/base/browser/ui/tree/objectTree';
import { IAsyncDataSource, ITreeNode, ITreeRenderer } from 'vs/base/browser/ui/tree/tree';
import { IAction } from 'vs/base/common/actions';
import { IntervalTimer } from 'vs/base/common/async';
import { Codicon } from 'vs/base/common/codicons';
import { Emitter, Event } from 'vs/base/common/event';
import { FuzzyScore } from 'vs/base/common/filters';
import { IMarkdownString, MarkdownString } from 'vs/base/common/htmlContent';
import { Disposable, DisposableStore, IDisposable, toDisposable } from 'vs/base/common/lifecycle';
import { ResourceMap } from 'vs/base/common/map';
import { marked } from 'vs/base/common/marked/marked';
import { FileAccess } from 'vs/base/common/network';
import { ThemeIcon } from 'vs/base/common/themables';
import { URI } from 'vs/base/common/uri';
import { EditorExtensionsRegistry } from 'vs/editor/browser/editorExtensions';
import { CodeEditorWidget } from 'vs/editor/browser/widget/codeEditorWidget';
import { EDITOR_FONT_DEFAULTS, IEditorOptions } from 'vs/editor/common/config/editorOptions';
import { Range } from 'vs/editor/common/core/range';
import { ILanguageService } from 'vs/editor/common/languages/language';
import { PLAINTEXT_LANGUAGE_ID } from 'vs/editor/common/languages/modesRegistry';
import { ITextModel } from 'vs/editor/common/model';
import { IModelService } from 'vs/editor/common/services/model';
import { BracketMatchingController } from 'vs/editor/contrib/bracketMatching/browser/bracketMatching';
import { ContextMenuController } from 'vs/editor/contrib/contextmenu/browser/contextmenu';
import { IMarkdownRenderResult, MarkdownRenderer } from 'vs/editor/contrib/markdownRenderer/browser/markdownRenderer';
import { ViewportSemanticTokensContribution } from 'vs/editor/contrib/semanticTokens/browser/viewportSemanticTokens';
import { SmartSelectController } from 'vs/editor/contrib/smartSelect/browser/smartSelect';
import { WordHighlighterContribution } from 'vs/editor/contrib/wordHighlighter/browser/wordHighlighter';
import { localize } from 'vs/nls';
import { IAccessibilityService } from 'vs/platform/accessibility/common/accessibility';
import { IMenuEntryActionViewItemOptions, MenuEntryActionViewItem } from 'vs/platform/actions/browser/menuEntryActionViewItem';
import { MenuWorkbenchToolBar } from 'vs/platform/actions/browser/toolbar';
import { MenuId, MenuItemAction } from 'vs/platform/actions/common/actions';
import { ICommandService } from 'vs/platform/commands/common/commands';
import { IConfigurationService } from 'vs/platform/configuration/common/configuration';
import { IContextKeyService } from 'vs/platform/contextkey/common/contextkey';
import { FileKind } from 'vs/platform/files/common/files';
import { IInstantiationService } from 'vs/platform/instantiation/common/instantiation';
import { ServiceCollection } from 'vs/platform/instantiation/common/serviceCollection';
import { WorkbenchCompressibleAsyncDataTree } from 'vs/platform/list/browser/listService';
import { ILogService } from 'vs/platform/log/common/log';
import { defaultButtonStyles } from 'vs/platform/theme/browser/defaultStyles';
import { IThemeService } from 'vs/platform/theme/common/themeService';
import { IResourceLabel, ResourceLabels } from 'vs/workbench/browser/labels';
import { AccessibilityVerbositySettingId } from 'vs/workbench/contrib/accessibility/browser/accessibilityConfiguration';
import { IAccessibleViewService } from 'vs/workbench/contrib/accessibility/browser/accessibleView';
import { IChatCodeBlockActionContext } from 'vs/workbench/contrib/chat/browser/actions/chatCodeblockActions';
import { ChatTreeItem, IChatCodeBlockInfo, IChatFileTreeInfo } from 'vs/workbench/contrib/chat/browser/chat';
import { ChatFollowups } from 'vs/workbench/contrib/chat/browser/chatFollowups';
import { ChatEditorOptions } from 'vs/workbench/contrib/chat/browser/chatOptions';
import { CONTEXT_REQUEST, CONTEXT_RESPONSE, CONTEXT_RESPONSE_HAS_PROVIDER_ID, CONTEXT_RESPONSE_VOTE } from 'vs/workbench/contrib/chat/common/chatContextKeys';
import { IChatReplyFollowup, IChatResponseProgressFileTreeData, IChatService, ISlashCommand, InteractiveSessionVoteDirection } from 'vs/workbench/contrib/chat/common/chatService';
import { IChatResponseViewModel, IChatWelcomeMessageViewModel, isRequestVM, isResponseVM, isWelcomeVM } from 'vs/workbench/contrib/chat/common/chatViewModel';
import { IWordCountResult, getNWords } from 'vs/workbench/contrib/chat/common/chatWordCounter';
import { MenuPreventer } from 'vs/workbench/contrib/codeEditor/browser/menuPreventer';
import { SelectionClipboardContributionID } from 'vs/workbench/contrib/codeEditor/browser/selectionClipboard';
import { getSimpleEditorOptions } from 'vs/workbench/contrib/codeEditor/browser/simpleEditorOptions';
import { createFileIconThemableTreeContainerScope } from 'vs/workbench/contrib/files/browser/views/explorerView';
import { IFilesConfiguration } from 'vs/workbench/contrib/files/common/files';
import { IOpenerService } from 'vs/platform/opener/common/opener';
import { distinct } from 'vs/base/common/arrays';

const $ = dom.$;

interface IChatListItemTemplate {
	rowContainer: HTMLElement;
	titleToolbar: MenuWorkbenchToolBar;
	avatar: HTMLElement;
	username: HTMLElement;
	value: HTMLElement;
	contextKeyService: IContextKeyService;
	templateDisposables: IDisposable;
	elementDisposables: DisposableStore;
}

interface IItemHeightChangeParams {
	element: ChatTreeItem;
	height: number;
}

const forceVerboseLayoutTracing = false;

export interface IChatRendererDelegate {
	getListLength(): number;
	getSlashCommands(): ISlashCommand[];
}

export interface IChatListItemRendererOptions {
	readonly renderStyle?: 'default' | 'compact';
}

export class ChatListItemRenderer extends Disposable implements ITreeRenderer<ChatTreeItem, FuzzyScore, IChatListItemTemplate> {
	static readonly cursorCharacter = '\u258c';
	static readonly ID = 'item';

	private readonly codeBlocksByResponseId = new Map<string, IChatCodeBlockInfo[]>();
	private readonly codeBlocksByEditorUri = new ResourceMap<IChatCodeBlockInfo>();

	private readonly fileTreesByResponseId = new Map<string, IChatFileTreeInfo[]>();
	private readonly focusedFileTreesByResponseId = new Map<string, number>();

	private readonly renderer: MarkdownRenderer;

	protected readonly _onDidClickFollowup = this._register(new Emitter<IChatReplyFollowup>());
	readonly onDidClickFollowup: Event<IChatReplyFollowup> = this._onDidClickFollowup.event;

	protected readonly _onDidChangeItemHeight = this._register(new Emitter<IItemHeightChangeParams>());
	readonly onDidChangeItemHeight: Event<IItemHeightChangeParams> = this._onDidChangeItemHeight.event;

	private readonly _editorPool: EditorPool;
	private readonly _treePool: TreePool;

	private _currentLayoutWidth: number = 0;
	private _isVisible = true;
	private _onDidChangeVisibility = this._register(new Emitter<boolean>());

	constructor(
		private readonly editorOptions: ChatEditorOptions,
		private readonly rendererOptions: IChatListItemRendererOptions,
		private readonly delegate: IChatRendererDelegate,
		@IInstantiationService private readonly instantiationService: IInstantiationService,
		@IConfigurationService private readonly configService: IConfigurationService,
		@ILogService private readonly logService: ILogService,
		@ICommandService private readonly commandService: ICommandService,
		@IOpenerService private readonly openerService: IOpenerService,
		@IContextKeyService private readonly contextKeyService: IContextKeyService,
		@IChatService private readonly chatService: IChatService
	) {
		super();
		this.renderer = this.instantiationService.createInstance(MarkdownRenderer, {});
		this._editorPool = this._register(this.instantiationService.createInstance(EditorPool, this.editorOptions));
		this._treePool = this._register(this.instantiationService.createInstance(TreePool, this._onDidChangeVisibility.event));
	}

	get templateId(): string {
		return ChatListItemRenderer.ID;
	}

	private traceLayout(method: string, message: string) {
		if (forceVerboseLayoutTracing) {
			this.logService.info(`ChatListItemRenderer#${method}: ${message}`);
		} else {
			this.logService.trace(`ChatListItemRenderer#${method}: ${message}`);
		}
	}

	private progressiveRenderEnabled(): boolean {
		return !this.configService.getValue('interactive.experimental.disableProgressiveRendering');
	}

	private getProgressiveRenderRate(element: IChatResponseViewModel): number {
		const configuredRate = this.configService.getValue('interactive.experimental.progressiveRenderingRate');
		if (typeof configuredRate === 'number') {
			return configuredRate;
		}

		if (element.isComplete) {
			return 60;
		}

		if (element.contentUpdateTimings && element.contentUpdateTimings.impliedWordLoadRate) {
			// This doesn't account for dead time after the last update. When the previous update is the final one and the model is only waiting for followupQuestions, that's good.
			// When there was one quick update and then you are waiting longer for the next one, that's not good since the rate should be decreasing.
			// If it's an issue, we can change this to be based on the total time from now to the beginning.
			const rateBoost = 1.5;
			return element.contentUpdateTimings.impliedWordLoadRate * rateBoost;
		}

		return 8;
	}

	getCodeBlockInfosForResponse(response: IChatResponseViewModel): IChatCodeBlockInfo[] {
		const codeBlocks = this.codeBlocksByResponseId.get(response.id);
		return codeBlocks ?? [];
	}

	getCodeBlockInfoForEditor(uri: URI): IChatCodeBlockInfo | undefined {
		return this.codeBlocksByEditorUri.get(uri);
	}

	getFileTreeInfosForResponse(response: IChatResponseViewModel): IChatFileTreeInfo[] {
		const fileTrees = this.fileTreesByResponseId.get(response.id);
		return fileTrees ?? [];
	}

	getLastFocusedFileTreeForResponse(response: IChatResponseViewModel): IChatFileTreeInfo | undefined {
		const fileTrees = this.fileTreesByResponseId.get(response.id);
		const lastFocusedFileTreeIndex = this.focusedFileTreesByResponseId.get(response.id);
		if (fileTrees?.length && lastFocusedFileTreeIndex !== undefined && lastFocusedFileTreeIndex < fileTrees.length) {
			return fileTrees[lastFocusedFileTreeIndex];
		}
		return undefined;
	}

	setVisible(visible: boolean): void {
		this._isVisible = visible;
		this._onDidChangeVisibility.fire(visible);
	}

	layout(width: number): void {
		this._currentLayoutWidth = width - 40; // TODO Padding
		this._editorPool.inUse.forEach(editor => {
			editor.layout(this._currentLayoutWidth);
		});
	}

	renderTemplate(container: HTMLElement): IChatListItemTemplate {
		const templateDisposables = new DisposableStore();
		const rowContainer = dom.append(container, $('.interactive-item-container'));
		if (this.rendererOptions.renderStyle === 'compact') {
			rowContainer.classList.add('interactive-item-compact');
		}
		const header = dom.append(rowContainer, $('.header'));
		const user = dom.append(header, $('.user'));
		const avatar = dom.append(user, $('.avatar'));
		const username = dom.append(user, $('h3.username'));
		const value = dom.append(rowContainer, $('.value'));
		const elementDisposables = new DisposableStore();

		const contextKeyService = templateDisposables.add(this.contextKeyService.createScoped(rowContainer));
		const scopedInstantiationService = this.instantiationService.createChild(new ServiceCollection([IContextKeyService, contextKeyService]));
		const titleToolbar = templateDisposables.add(scopedInstantiationService.createInstance(MenuWorkbenchToolBar, header, MenuId.ChatMessageTitle, {
			menuOptions: {
				shouldForwardArgs: true
			},
			actionViewItemProvider: (action: IAction, options: IActionViewItemOptions) => {
				if (action instanceof MenuItemAction && (action.item.id === 'workbench.action.chat.voteDown' || action.item.id === 'workbench.action.chat.voteUp')) {
					return scopedInstantiationService.createInstance(ChatVoteButton, action, options as IMenuEntryActionViewItemOptions);
				}

				return undefined;
			}
		}));


		const template: IChatListItemTemplate = { avatar, username, value, rowContainer, elementDisposables, titleToolbar, templateDisposables, contextKeyService };
		return template;
	}

	renderElement(node: ITreeNode<ChatTreeItem, FuzzyScore>, index: number, templateData: IChatListItemTemplate): void {
		const { element } = node;
		const kind = isRequestVM(element) ? 'request' :
			isResponseVM(element) ? 'response' :
				'welcome';
		this.traceLayout('renderElement', `${kind}, index=${index}`);

		CONTEXT_RESPONSE.bindTo(templateData.contextKeyService).set(isResponseVM(element));
		CONTEXT_REQUEST.bindTo(templateData.contextKeyService).set(isRequestVM(element));
		CONTEXT_RESPONSE_HAS_PROVIDER_ID.bindTo(templateData.contextKeyService).set(isResponseVM(element) && !!element.providerResponseId);
		if (isResponseVM(element)) {
			CONTEXT_RESPONSE_VOTE.bindTo(templateData.contextKeyService).set(element.vote === InteractiveSessionVoteDirection.Up ? 'up' : element.vote === InteractiveSessionVoteDirection.Down ? 'down' : '');
		} else {
			CONTEXT_RESPONSE_VOTE.bindTo(templateData.contextKeyService).set('');
		}

		templateData.titleToolbar.context = element;

		templateData.rowContainer.classList.toggle('interactive-request', isRequestVM(element));
		templateData.rowContainer.classList.toggle('interactive-response', isResponseVM(element));
		templateData.rowContainer.classList.toggle('interactive-welcome', isWelcomeVM(element));
		templateData.rowContainer.classList.toggle('filtered-response', !!(isResponseVM(element) && element.errorDetails?.responseIsFiltered));
		templateData.username.textContent = element.username;

		if (element.avatarIconUri) {
			const avatarIcon = dom.$<HTMLImageElement>('img.icon');
			avatarIcon.src = FileAccess.uriToBrowserUri(element.avatarIconUri).toString(true);
			templateData.avatar.replaceChildren(avatarIcon);
		} else {
			const defaultIcon = isRequestVM(element) ? Codicon.account : Codicon.hubot;
			const avatarIcon = dom.$(ThemeIcon.asCSSSelector(defaultIcon));
			templateData.avatar.replaceChildren(avatarIcon);
		}

		// Do a progressive render if
		// - This the last response in the list
		// - And it is not a placeholder response ("Thinking...")
		// - And the response is not complete
		//   - Or, we previously started a progressive rendering of this element (if the element is complete, we will finish progressive rendering with a very fast rate)
		// - And, the feature is not disabled in configuration
		if (isResponseVM(element) && index === this.delegate.getListLength() - 1 && !element.isPlaceholder && (!element.isComplete || element.renderData) && this.progressiveRenderEnabled()) {
			this.traceLayout('renderElement', `start progressive render ${kind}, index=${index}`);
			const progressiveRenderingDisposables = templateData.elementDisposables.add(new DisposableStore());
			const timer = templateData.elementDisposables.add(new IntervalTimer());
			const runProgressiveRender = (initial?: boolean) => {
				try {
					if (this.doNextProgressiveRender(element, index, templateData, !!initial, progressiveRenderingDisposables)) {
						timer.cancel();
					}
				} catch (err) {
					// Kill the timer if anything went wrong, avoid getting stuck in a nasty rendering loop.
					timer.cancel();
					throw err;
				}
			};
			timer.cancelAndSet(runProgressiveRender, 50);
			runProgressiveRender(true);
		} else if (isResponseVM(element)) {
			this.basicRenderElement(element.response.value, element, index, templateData);
		} else if (isRequestVM(element)) {
			this.basicRenderElement([new MarkdownString(element.messageText)], element, index, templateData);
		} else {
			this.renderWelcomeMessage(element, templateData);
		}
	}

	private basicRenderElement(markdownValue: (IMarkdownString | IChatResponseProgressFileTreeData)[], element: ChatTreeItem, index: number, templateData: IChatListItemTemplate) {
		const fillInIncompleteTokens = isResponseVM(element) && (!element.isComplete || element.isCanceled || element.errorDetails?.responseIsFiltered || element.errorDetails?.responseIsIncomplete);
<<<<<<< HEAD
		const result = this.renderMarkdown(new MarkdownString(markdownValue, { supportThemeIcons: true }), element, templateData.elementDisposables, templateData, fillInIncompleteTokens);
=======

>>>>>>> c73043e1
		dom.clearNode(templateData.value);
		let fileTreeIndex = 0;
		for (const data of markdownValue) {
			const result = 'value' in data
				? this.renderMarkdown(data, element, templateData.elementDisposables, templateData, fillInIncompleteTokens)
				: this.renderTreeData(data, element, templateData.elementDisposables, templateData, fileTreeIndex++);
			templateData.value.appendChild(result.element);
			templateData.elementDisposables.add(result);
		}

		if (isResponseVM(element) && element.errorDetails?.message) {
			const icon = element.errorDetails.responseIsFiltered ? Codicon.info : Codicon.error;
			const errorDetails = dom.append(templateData.value, $('.interactive-response-error-details', undefined, renderIcon(icon)));
			errorDetails.appendChild($('span', undefined, element.errorDetails.message));
		}

		if (isResponseVM(element) && element.commandFollowups?.length) {
			const followupsContainer = dom.append(templateData.value, $('.interactive-response-followups'));
			templateData.elementDisposables.add(new ChatFollowups(
				followupsContainer,
				element.commandFollowups,
				defaultButtonStyles,
				followup => {
					this.chatService.notifyUserAction({
						providerId: element.providerId,
						action: {
							kind: 'command',
							command: followup
						}
					});
					return this.commandService.executeCommand(followup.commandId, ...(followup.args ?? []));
				}));
		}

		element.currentRenderedHeight = templateData.rowContainer.offsetHeight;
	}

	private renderWelcomeMessage(element: IChatWelcomeMessageViewModel, templateData: IChatListItemTemplate) {
		dom.clearNode(templateData.value);
		const slashCommands = this.delegate.getSlashCommands();

		for (const item of element.content) {
			if (Array.isArray(item)) {
				templateData.elementDisposables.add(new ChatFollowups(
					templateData.value,
					item,
					undefined,
					followup => this._onDidClickFollowup.fire(followup)));
			} else {
				const result = this.renderMarkdown(item as IMarkdownString, element, templateData.elementDisposables, templateData);
				for (const codeElement of result.element.querySelectorAll('code')) {
					if (codeElement.textContent && slashCommands.find(command => codeElement.textContent === `/${command.command}`)) {
						codeElement.classList.add('interactive-slash-command');
					}
				}
				templateData.value.appendChild(result.element);
				templateData.elementDisposables.add(result);
			}
		}

		element.currentRenderedHeight = templateData.rowContainer.offsetHeight;
	}

	/**
	 *	@returns true if progressive rendering should be considered complete- the element's data is fully rendered or the view is not visible
	 */
	private doNextProgressiveRender(element: IChatResponseViewModel, index: number, templateData: IChatListItemTemplate, isInRenderElement: boolean, disposables: DisposableStore): boolean {
		if (!this._isVisible) {
			return true;
		}

		disposables.clear();

		let isFullyRendered = false;
		if (element.isCanceled) {
			this.traceLayout('runProgressiveRender', `canceled, index=${index}`);
			element.renderData = undefined;
			this.basicRenderElement(element.response.value, element, index, templateData);
			isFullyRendered = true;
		} else {
			const renderValue = this.getWordsForProgressiveRender(element);
			isFullyRendered = !!element.renderData?.isFullyRendered;
			if (isFullyRendered && element.isComplete) {
				// Response is done and content is rendered, so do a normal render
				this.traceLayout('runProgressiveRender', `end progressive render, index=${index} and clearing renderData, response is complete, index=${index}`);
				element.renderData = undefined;
				disposables.clear();
				this.basicRenderElement(element.response.value, element, index, templateData);
			} else if (renderValue) {
				element.renderData = {
					renderedWordCount: renderValue.actualWordCount,
					lastRenderTime: Date.now(),
					isFullyRendered: renderValue.isFullString
				};

				const plusCursor = (renderValue.value.match(/```\s*$/) ?
					renderValue.value + '\n\n' :
					renderValue.value) + ` ${ChatListItemRenderer.cursorCharacter}`;
				const result = this.renderMarkdown(new MarkdownString(plusCursor), element, disposables, templateData, true);
				// Doing the progressive render
				dom.clearNode(templateData.value);
				templateData.value.appendChild(result.element);
				disposables.add(result);
			} else {
				// Nothing new to render, not done, keep waiting
				return false;
			}
		}

		// Some render happened - update the height
		const height = templateData.rowContainer.offsetHeight;
		element.currentRenderedHeight = height;
		if (!isInRenderElement) {
			this._onDidChangeItemHeight.fire({ element, height: templateData.rowContainer.offsetHeight });
		}

		return !!isFullyRendered;
	}

	private renderTreeData(data: IChatResponseProgressFileTreeData, element: ChatTreeItem, disposables: DisposableStore, templateData: IChatListItemTemplate, treeDataIndex: number): { element: HTMLElement; dispose: () => void } {
		const ref = this._treePool.get();
		const tree = ref.object;

		const treeDisposables = new DisposableStore();
		treeDisposables.add(tree.onDidOpen((e) => {
			if (e.element && !('children' in e.element)) {
				this.openerService.open(e.element.uri);
			}
		}));
		treeDisposables.add(tree.onDidChangeCollapseState(() => {
			this._onDidChangeItemHeight.fire({ element, height: templateData.rowContainer.offsetHeight });
		}));

		tree.setInput(data).then(() => {
			if (!ref.isStale()) {
				tree.layout();
				this._onDidChangeItemHeight.fire({ element, height: templateData.rowContainer.offsetHeight });
			}
		});

		if (isResponseVM(element)) {
			const fileTreeFocusInfo = {
				treeDataId: data.uri.toString(),
				treeIndex: treeDataIndex,
				focus() {
					tree.domFocus();
				}
			};

			treeDisposables.add(tree.onDidFocus(() => {
				this.focusedFileTreesByResponseId.set(element.id, fileTreeFocusInfo.treeIndex);
			}));

			const fileTrees = this.fileTreesByResponseId.get(element.id) ?? [];
			fileTrees.push(fileTreeFocusInfo);
			this.fileTreesByResponseId.set(element.id, distinct(fileTrees, (v) => v.treeDataId));
			disposables.add(toDisposable(() => this.fileTreesByResponseId.set(element.id, fileTrees.filter(v => v.treeDataId !== data.uri.toString()))));
		}

		return {
			element: tree.getHTMLElement().parentElement!,
			dispose: () => {
				treeDisposables.dispose();
				ref.dispose();
			}
		};
	}

	private renderMarkdown(markdown: IMarkdownString, element: ChatTreeItem, disposables: DisposableStore, templateData: IChatListItemTemplate, fillInIncompleteTokens = false): IMarkdownRenderResult {
		const disposablesList: IDisposable[] = [];
		let codeBlockIndex = 0;

		// TODO if the slash commands stay completely dynamic, this isn't quite right
		const slashCommands = this.delegate.getSlashCommands();
		const usedSlashCommand = slashCommands.find(s => markdown.value.startsWith(`/${s.command} `));
		const toRender = usedSlashCommand ? markdown.value.slice(usedSlashCommand.command.length + 2) : markdown.value;
		markdown = new MarkdownString(toRender, {
			isTrusted: {
				enabledCommands: ['vscode.open']
			},
		});

		const codeblocks: IChatCodeBlockInfo[] = [];
		const result = this.renderer.render(markdown, {
			fillInIncompleteTokens,
			codeBlockRendererSync: (languageId, text) => {
				const data = { languageId, text, codeBlockIndex: codeBlockIndex++, element, parentContextKeyService: templateData.contextKeyService };
				const ref = this.renderCodeBlock(data, disposables);

				// Attach this after updating text/layout of the editor, so it should only be fired when the size updates later (horizontal scrollbar, wrapping)
				// not during a renderElement OR a progressive render (when we will be firing this event anyway at the end of the render)
				disposables.add(ref.object.onDidChangeContentHeight(() => {
					ref.object.layout(this._currentLayoutWidth);
					this._onDidChangeItemHeight.fire({ element, height: templateData.rowContainer.offsetHeight });
				}));

				if (isResponseVM(element)) {
					const info: IChatCodeBlockInfo = {
						codeBlockIndex: data.codeBlockIndex,
						element,
						focus() {
							ref.object.focus();
						}
					};
					codeblocks.push(info);
					this.codeBlocksByEditorUri.set(ref.object.textModel.uri, info);
					disposables.add(toDisposable(() => this.codeBlocksByEditorUri.delete(ref.object.textModel.uri)));
				}
				disposablesList.push(ref);
				return ref.object.element;
			}
		});

		if (isResponseVM(element)) {
			this.codeBlocksByResponseId.set(element.id, codeblocks);
			disposables.add(toDisposable(() => this.codeBlocksByResponseId.delete(element.id)));
		}

		if (usedSlashCommand) {
			const slashCommandElement = $('span.interactive-slash-command', { title: usedSlashCommand.detail }, `/${usedSlashCommand.command} `);
			if (result.element.firstChild?.nodeName.toLowerCase() === 'p') {
				result.element.firstChild.insertBefore(slashCommandElement, result.element.firstChild.firstChild);
			} else {
				result.element.insertBefore($('p', undefined, slashCommandElement), result.element.firstChild);
			}
		}

		disposablesList.reverse().forEach(d => disposables.add(d));
		return result;
	}

	private renderCodeBlock(data: IChatResultCodeBlockData, disposables: DisposableStore): IDisposableReference<IChatResultCodeBlockPart> {
		const ref = this._editorPool.get();
		const editorInfo = ref.object;
		editorInfo.render(data, this._currentLayoutWidth);

		return ref;
	}

	private getWordsForProgressiveRender(element: IChatResponseViewModel): IWordCountResult | undefined {
		const renderData = element.renderData ?? { renderedWordCount: 0, lastRenderTime: 0 };
		const rate = this.getProgressiveRenderRate(element);
		const numWordsToRender = renderData.lastRenderTime === 0 ?
			1 :
			renderData.renderedWordCount +
			// Additional words to render beyond what's already rendered
			Math.floor((Date.now() - renderData.lastRenderTime) / 1000 * rate);

		if (numWordsToRender === renderData.renderedWordCount) {
			return undefined;
		}

		return getNWords(element.response.asString(), numWordsToRender);
	}

	disposeElement(node: ITreeNode<ChatTreeItem, FuzzyScore>, index: number, templateData: IChatListItemTemplate): void {
		templateData.elementDisposables.clear();
	}

	disposeTemplate(templateData: IChatListItemTemplate): void {
		templateData.templateDisposables.dispose();
	}
}

export class ChatListDelegate implements IListVirtualDelegate<ChatTreeItem> {
	constructor(
		@ILogService private readonly logService: ILogService
	) { }

	private _traceLayout(method: string, message: string) {
		if (forceVerboseLayoutTracing) {
			this.logService.info(`ChatListDelegate#${method}: ${message}`);
		} else {
			this.logService.trace(`ChatListDelegate#${method}: ${message}`);
		}
	}

	getHeight(element: ChatTreeItem): number {
		const kind = isRequestVM(element) ? 'request' : 'response';
		const height = ('currentRenderedHeight' in element ? element.currentRenderedHeight : undefined) ?? 200;
		this._traceLayout('getHeight', `${kind}, height=${height}`);
		return height;
	}

	getTemplateId(element: ChatTreeItem): string {
		return ChatListItemRenderer.ID;
	}

	hasDynamicHeight(element: ChatTreeItem): boolean {
		return true;
	}
}

export class ChatAccessibilityProvider implements IListAccessibilityProvider<ChatTreeItem> {

	constructor(
		@IAccessibleViewService private readonly _accessibleViewService: IAccessibleViewService
	) {

	}
	getWidgetRole(): AriaRole {
		return 'list';
	}

	getRole(element: ChatTreeItem): AriaRole | undefined {
		return 'listitem';
	}

	getWidgetAriaLabel(): string {
		return localize('chat', "Chat");
	}

	getAriaLabel(element: ChatTreeItem): string {
		if (isRequestVM(element)) {
			return element.messageText;
		}

		if (isResponseVM(element)) {
			return this._getLabelWithCodeBlockCount(element);
		}

		if (isWelcomeVM(element)) {
			return element.content.map(c => 'value' in c ? c.value : c.map(followup => followup.message).join('\n')).join('\n');
		}

		return '';
	}

	private _getLabelWithCodeBlockCount(element: IChatResponseViewModel): string {
		const accessibleViewHint = this._accessibleViewService.getOpenAriaHint(AccessibilityVerbositySettingId.Chat);
		let label: string = '';
		let commandFollowUpInfo;
		const commandFollowupLength = element.commandFollowups?.length ?? 0;
		switch (commandFollowupLength) {
			case 0:
				break;
			case 1:
				commandFollowUpInfo = localize('commandFollowUpInfo', "Command: {0}", element.commandFollowups![0].title);
				break;
			default:
				commandFollowUpInfo = localize('commandFollowUpInfoMany', "Commands: {0}", element.commandFollowups!.map(followup => followup.title).join(', '));
		}
		const fileTreeCount = element.response.value.filter((v) => !('value' in v))?.length ?? 0;
		let fileTreeCountHint = '';
		switch (fileTreeCount) {
			case 0:
				break;
			case 1:
				fileTreeCountHint = localize('singleFileTreeHint', "1 file tree");
				break;
			default:
				fileTreeCountHint = localize('multiFileTreeHint', "{0} file trees", fileTreeCount);
				break;
		}
		const codeBlockCount = marked.lexer(element.response.asString()).filter(token => token.type === 'code')?.length ?? 0;
		switch (codeBlockCount) {
			case 0:
				label = accessibleViewHint ? localize('noCodeBlocksHint', "{0} {1} {2}", fileTreeCountHint, element.response.asString(), accessibleViewHint) : localize('noCodeBlocks', "{0} {1}", fileTreeCountHint, element.response.asString());
				break;
			case 1:
				label = accessibleViewHint ? localize('singleCodeBlockHint', "{0} 1 code block: {1} {2}", fileTreeCountHint, element.response.asString(), accessibleViewHint) : localize('singleCodeBlock', "{0} 1 code block: {1}", fileTreeCountHint, element.response.asString());
				break;
			default:
				label = accessibleViewHint ? localize('multiCodeBlockHint', "{0} {1} code blocks: {2}", fileTreeCountHint, codeBlockCount, element.response.asString(), accessibleViewHint) : localize('multiCodeBlock', "{0} {1} code blocks", fileTreeCountHint, codeBlockCount, element.response.asString());
				break;
		}
		return commandFollowUpInfo ? commandFollowUpInfo + ', ' + label : label;
	}
}

interface IChatResultCodeBlockData {
	text: string;
	languageId: string;
	codeBlockIndex: number;
	element: ChatTreeItem;
	parentContextKeyService: IContextKeyService;
}

interface IChatResultCodeBlockPart {
	readonly onDidChangeContentHeight: Event<number>;
	readonly element: HTMLElement;
	readonly textModel: ITextModel;
	layout(width: number): void;
	render(data: IChatResultCodeBlockData, width: number): void;
	focus(): void;
	dispose(): void;
}

const defaultCodeblockPadding = 10;

class CodeBlockPart extends Disposable implements IChatResultCodeBlockPart {
	private readonly _onDidChangeContentHeight = this._register(new Emitter<number>());
	public readonly onDidChangeContentHeight = this._onDidChangeContentHeight.event;

	private readonly editor: CodeEditorWidget;
	private readonly toolbar: MenuWorkbenchToolBar;
	private readonly contextKeyService: IContextKeyService;

	public readonly textModel: ITextModel;
	public readonly element: HTMLElement;

	private currentScrollWidth = 0;

	constructor(
		private readonly options: ChatEditorOptions,
		@IInstantiationService instantiationService: IInstantiationService,
		@IContextKeyService contextKeyService: IContextKeyService,
		@ILanguageService private readonly languageService: ILanguageService,
		@IModelService private readonly modelService: IModelService,
		@IConfigurationService private readonly configurationService: IConfigurationService,
		@IAccessibilityService private readonly accessibilityService: IAccessibilityService
	) {
		super();
		this.element = $('.interactive-result-editor-wrapper');
		this.contextKeyService = this._register(contextKeyService.createScoped(this.element));
		const scopedInstantiationService = instantiationService.createChild(new ServiceCollection([IContextKeyService, this.contextKeyService]));
		this.toolbar = this._register(scopedInstantiationService.createInstance(MenuWorkbenchToolBar, this.element, MenuId.ChatCodeBlock, {
			menuOptions: {
				shouldForwardArgs: true
			}
		}));

		this._configureForScreenReader();
		this._register(this.accessibilityService.onDidChangeScreenReaderOptimized(() => this._configureForScreenReader()));
		this._register(this.configurationService.onDidChangeConfiguration((e) => {
			if (e.affectedKeys.has(AccessibilityVerbositySettingId.Chat)) {
				this._configureForScreenReader();
			}
		}));
		const editorElement = dom.append(this.element, $('.interactive-result-editor'));
		this.editor = this._register(scopedInstantiationService.createInstance(CodeEditorWidget, editorElement, {
			...getSimpleEditorOptions(this.configurationService),
			readOnly: true,
			lineNumbers: 'off',
			selectOnLineNumbers: true,
			scrollBeyondLastLine: false,
			lineDecorationsWidth: 8,
			dragAndDrop: false,
			padding: { top: defaultCodeblockPadding, bottom: defaultCodeblockPadding },
			mouseWheelZoom: false,
			scrollbar: {
				alwaysConsumeMouseWheel: false
			},
			ariaLabel: localize('chat.codeBlockHelp', 'Code block'),
			...this.getEditorOptionsFromConfig()
		}, {
			isSimpleWidget: true,
			contributions: EditorExtensionsRegistry.getSomeEditorContributions([
				MenuPreventer.ID,
				SelectionClipboardContributionID,
				ContextMenuController.ID,

				WordHighlighterContribution.ID,
				ViewportSemanticTokensContribution.ID,
				BracketMatchingController.ID,
				SmartSelectController.ID,
			])
		}));

		this._register(this.options.onDidChange(() => {
			this.editor.updateOptions(this.getEditorOptionsFromConfig());
		}));

		this._register(this.editor.onDidScrollChange(e => {
			this.currentScrollWidth = e.scrollWidth;
		}));
		this._register(this.editor.onDidContentSizeChange(e => {
			if (e.contentHeightChanged) {
				this._onDidChangeContentHeight.fire(e.contentHeight);
			}
		}));
		this._register(this.editor.onDidBlurEditorWidget(() => {
			this.element.classList.remove('focused');
			WordHighlighterContribution.get(this.editor)?.stopHighlighting();
		}));
		this._register(this.editor.onDidFocusEditorWidget(() => {
			this.element.classList.add('focused');
			WordHighlighterContribution.get(this.editor)?.restoreViewState(true);
		}));

		this.textModel = this._register(this.modelService.createModel('', null, undefined));
		this.editor.setModel(this.textModel);
	}

	focus(): void {
		this.editor.focus();
	}

	private updatePaddingForLayout() {
		// scrollWidth = "the width of the content that needs to be scrolled"
		// contentWidth = "the width of the area where content is displayed"
		const horizontalScrollbarVisible = this.currentScrollWidth > this.editor.getLayoutInfo().contentWidth;
		const scrollbarHeight = this.editor.getLayoutInfo().horizontalScrollbarHeight;
		const bottomPadding = horizontalScrollbarVisible ?
			Math.max(defaultCodeblockPadding - scrollbarHeight, 2) :
			defaultCodeblockPadding;
		this.editor.updateOptions({ padding: { top: defaultCodeblockPadding, bottom: bottomPadding } });
	}

	private _configureForScreenReader(): void {
		const toolbarElt = this.toolbar.getElement();
		if (this.accessibilityService.isScreenReaderOptimized()) {
			toolbarElt.style.display = 'block';
			toolbarElt.ariaLabel = this.configurationService.getValue(AccessibilityVerbositySettingId.Chat) ? localize('chat.codeBlock.toolbarVerbose', 'Toolbar for code block which can be reached via tab') : localize('chat.codeBlock.toolbar', 'Code block toolbar');
		} else {
			toolbarElt.style.display = '';
		}

	}

	private getEditorOptionsFromConfig(): IEditorOptions {
		return {
			wordWrap: this.options.configuration.resultEditor.wordWrap,
			fontLigatures: this.options.configuration.resultEditor.fontLigatures,
			bracketPairColorization: this.options.configuration.resultEditor.bracketPairColorization,
			fontFamily: this.options.configuration.resultEditor.fontFamily === 'default' ?
				EDITOR_FONT_DEFAULTS.fontFamily :
				this.options.configuration.resultEditor.fontFamily,
			fontSize: this.options.configuration.resultEditor.fontSize,
			fontWeight: this.options.configuration.resultEditor.fontWeight,
			lineHeight: this.options.configuration.resultEditor.lineHeight,
		};
	}

	layout(width: number): void {
		const realContentHeight = this.editor.getContentHeight();
		const editorBorder = 2;
		this.editor.layout({ width: width - editorBorder, height: realContentHeight });
		this.updatePaddingForLayout();
	}

	render(data: IChatResultCodeBlockData, width: number): void {
		this.contextKeyService.updateParent(data.parentContextKeyService);

		if (this.options.configuration.resultEditor.wordWrap === 'on') {
			// Intialize the editor with the new proper width so that getContentHeight
			// will be computed correctly in the next call to layout()
			this.layout(width);
		}

		const text = this.fixCodeText(data.text, data.languageId);
		this.setText(text);

		const vscodeLanguageId = this.languageService.getLanguageIdByLanguageName(data.languageId) ?? undefined;
		this.setLanguage(vscodeLanguageId);

		this.layout(width);
		this.editor.updateOptions({ ariaLabel: localize('chat.codeBlockLabel', "Code block {0}", data.codeBlockIndex + 1) });
		this.toolbar.context = <IChatCodeBlockActionContext>{
			code: data.text,
			codeBlockIndex: data.codeBlockIndex,
			element: data.element,
			languageId: vscodeLanguageId
		};
	}

	private fixCodeText(text: string, languageId: string): string {
		if (languageId === 'php') {
			if (!text.trim().startsWith('<')) {
				return `<?php\n${text}\n?>`;
			}
		}

		return text;
	}

	private setText(newText: string): void {
		let currentText = this.textModel.getLinesContent().join('\n');
		if (newText === currentText) {
			return;
		}

		let removedChars = 0;
		if (currentText.endsWith(` ${ChatListItemRenderer.cursorCharacter}`)) {
			removedChars = 2;
		} else if (currentText.endsWith(ChatListItemRenderer.cursorCharacter)) {
			removedChars = 1;
		}

		if (removedChars > 0) {
			currentText = currentText.slice(0, currentText.length - removedChars);
		}

		if (newText.startsWith(currentText)) {
			const text = newText.slice(currentText.length);
			const lastLine = this.textModel.getLineCount();
			const lastCol = this.textModel.getLineMaxColumn(lastLine);
			const insertAtCol = lastCol - removedChars;
			this.textModel.applyEdits([{ range: new Range(lastLine, insertAtCol, lastLine, lastCol), text }]);
		} else {
			// console.log(`Failed to optimize setText`);
			this.textModel.setValue(newText);
		}
	}

	private setLanguage(vscodeLanguageId: string | undefined): void {
		this.textModel.setLanguage(vscodeLanguageId ?? PLAINTEXT_LANGUAGE_ID);
	}
}

interface IDisposableReference<T> extends IDisposable {
	object: T;
	isStale: () => boolean;
}

class EditorPool extends Disposable {
	private _pool: ResourcePool<IChatResultCodeBlockPart>;

	public get inUse(): ReadonlySet<IChatResultCodeBlockPart> {
		return this._pool.inUse;
	}

	constructor(
		private readonly options: ChatEditorOptions,
		@IInstantiationService private readonly instantiationService: IInstantiationService,
	) {
		super();
		this._pool = this._register(new ResourcePool(() => this.editorFactory()));

		// TODO listen to changes on options
	}

	private editorFactory(): IChatResultCodeBlockPart {
		return this.instantiationService.createInstance(CodeBlockPart, this.options);
	}

	get(): IDisposableReference<IChatResultCodeBlockPart> {
		const object = this._pool.get();
		let stale = false;
		return {
			object,
			isStale: () => stale,
			dispose: () => {
				stale = true;
				this._pool.release(object);
			}
		};
	}
}

class TreePool extends Disposable {
	private _pool: ResourcePool<WorkbenchCompressibleAsyncDataTree<IChatResponseProgressFileTreeData, IChatResponseProgressFileTreeData, void>>;

	public get inUse(): ReadonlySet<WorkbenchCompressibleAsyncDataTree<IChatResponseProgressFileTreeData, IChatResponseProgressFileTreeData, void>> {
		return this._pool.inUse;
	}

	constructor(
		private _onDidChangeVisibility: Event<boolean>,
		@IInstantiationService private readonly instantiationService: IInstantiationService,
		@IConfigurationService private readonly configService: IConfigurationService,
		@IThemeService private readonly themeService: IThemeService,
	) {
		super();
		this._pool = this._register(new ResourcePool(() => this.treeFactory()));
	}

	private treeFactory(): WorkbenchCompressibleAsyncDataTree<IChatResponseProgressFileTreeData, IChatResponseProgressFileTreeData, void> {
		const resourceLabels = this.instantiationService.createInstance(ResourceLabels, { onDidChangeVisibility: this._onDidChangeVisibility });

		const container = $('.interactive-response-progress-tree');
		createFileIconThemableTreeContainerScope(container, this.themeService);

		const tree = <WorkbenchCompressibleAsyncDataTree<IChatResponseProgressFileTreeData, IChatResponseProgressFileTreeData>>this.instantiationService.createInstance(
			WorkbenchCompressibleAsyncDataTree,
			'ChatListRenderer',
			container,
			new ChatListTreeDelegate(),
			new ChatListTreeCompressionDelegate(),
			[new ChatListTreeRenderer(resourceLabels, this.configService.getValue('explorer.decorations'))],
			new ChatListTreeDataSource(),
			{
				collapseByDefault: () => false,
				expandOnlyOnTwistieClick: () => false,
				identityProvider: {
					getId: (e: IChatResponseProgressFileTreeData) => e.uri.toString()
				},
				accessibilityProvider: {
					getAriaLabel: (element: IChatResponseProgressFileTreeData) => element.label,
					getWidgetAriaLabel: () => localize('treeAriaLabel', "File Tree")
				}
			});

		return tree;
	}

	get(): IDisposableReference<WorkbenchCompressibleAsyncDataTree<IChatResponseProgressFileTreeData, IChatResponseProgressFileTreeData, void>> {
		const object = this._pool.get();
		let stale = false;
		return {
			object,
			isStale: () => stale,
			dispose: () => {
				stale = true;
				this._pool.release(object);
			}
		};
	}
}

// TODO does something in lifecycle.ts cover this?

class ResourcePool<T extends IDisposable> extends Disposable {
	private readonly pool: T[] = [];

	private _inUse = new Set<T>;
	public get inUse(): ReadonlySet<T> {
		return this._inUse;
	}

	constructor(
		private readonly _itemFactory: () => T,
	) {
		super();
	}

	get(): T {
		if (this.pool.length > 0) {
			const item = this.pool.pop()!;
			this._inUse.add(item);
			return item;
		}

		const item = this._register(this._itemFactory());
		this._inUse.add(item);
		return item;
	}

	release(item: T): void {
		this._inUse.delete(item);
		this.pool.push(item);
	}
}

class ChatVoteButton extends MenuEntryActionViewItem {
	override render(container: HTMLElement): void {
		super.render(container);
		container.classList.toggle('checked', this.action.checked);
	}
}

class ChatListTreeDelegate implements IListVirtualDelegate<IChatResponseProgressFileTreeData> {
	static readonly ITEM_HEIGHT = 22;

	getHeight(element: IChatResponseProgressFileTreeData): number {
		return ChatListTreeDelegate.ITEM_HEIGHT;
	}

	getTemplateId(element: IChatResponseProgressFileTreeData): string {
		return 'chatListTreeTemplate';
	}
}

class ChatListTreeCompressionDelegate implements ITreeCompressionDelegate<IChatResponseProgressFileTreeData> {
	isIncompressible(element: IChatResponseProgressFileTreeData): boolean {
		return !element.children;
	}
}

interface IChatListTreeRendererTemplate {
	templateDisposables: DisposableStore;
	label: IResourceLabel;
}

class ChatListTreeRenderer implements ICompressibleTreeRenderer<IChatResponseProgressFileTreeData, void, IChatListTreeRendererTemplate> {
	templateId: string = 'chatListTreeTemplate';

	constructor(private labels: ResourceLabels, private decorations: IFilesConfiguration['explorer']['decorations']) { }

	renderCompressedElements(element: ITreeNode<ICompressedTreeNode<IChatResponseProgressFileTreeData>, void>, index: number, templateData: IChatListTreeRendererTemplate, height: number | undefined): void {
		templateData.label.element.style.display = 'flex';
		const label = element.element.elements.map((e) => e.label);
		templateData.label.setResource({ resource: element.element.elements[0].uri, name: label }, {
			title: element.element.elements[0].label,
			fileKind: element.children ? FileKind.FOLDER : FileKind.FILE,
			extraClasses: ['explorer-item'],
			fileDecorations: this.decorations
		});
	}
	renderTemplate(container: HTMLElement): IChatListTreeRendererTemplate {
		const templateDisposables = new DisposableStore();
		const label = templateDisposables.add(this.labels.create(container, { supportHighlights: true }));
		return { templateDisposables, label };
	}
	renderElement(element: ITreeNode<IChatResponseProgressFileTreeData, void>, index: number, templateData: IChatListTreeRendererTemplate, height: number | undefined): void {
		templateData.label.element.style.display = 'flex';
		if (!element.children.length) {
			templateData.label.setFile(element.element.uri, {
				fileKind: FileKind.FILE,
				hidePath: true,
				fileDecorations: this.decorations,
			});
		} else {
			templateData.label.setResource({ resource: element.element.uri, name: element.element.label }, {
				title: element.element.label,
				fileKind: FileKind.FOLDER,
				fileDecorations: this.decorations
			});
		}
	}
	disposeTemplate(templateData: IChatListTreeRendererTemplate): void {
		templateData.templateDisposables.dispose();
	}
}

class ChatListTreeDataSource implements IAsyncDataSource<IChatResponseProgressFileTreeData, IChatResponseProgressFileTreeData> {
	hasChildren(element: IChatResponseProgressFileTreeData): boolean {
		return !!element.children;
	}

	async getChildren(element: IChatResponseProgressFileTreeData): Promise<Iterable<IChatResponseProgressFileTreeData>> {
		return element.children ?? [];
	}
}<|MERGE_RESOLUTION|>--- conflicted
+++ resolved
@@ -318,11 +318,6 @@
 
 	private basicRenderElement(markdownValue: (IMarkdownString | IChatResponseProgressFileTreeData)[], element: ChatTreeItem, index: number, templateData: IChatListItemTemplate) {
 		const fillInIncompleteTokens = isResponseVM(element) && (!element.isComplete || element.isCanceled || element.errorDetails?.responseIsFiltered || element.errorDetails?.responseIsIncomplete);
-<<<<<<< HEAD
-		const result = this.renderMarkdown(new MarkdownString(markdownValue, { supportThemeIcons: true }), element, templateData.elementDisposables, templateData, fillInIncompleteTokens);
-=======
-
->>>>>>> c73043e1
 		dom.clearNode(templateData.value);
 		let fileTreeIndex = 0;
 		for (const data of markdownValue) {
@@ -500,6 +495,7 @@
 		const usedSlashCommand = slashCommands.find(s => markdown.value.startsWith(`/${s.command} `));
 		const toRender = usedSlashCommand ? markdown.value.slice(usedSlashCommand.command.length + 2) : markdown.value;
 		markdown = new MarkdownString(toRender, {
+			supportThemeIcons: markdown.supportThemeIcons,
 			isTrusted: {
 				enabledCommands: ['vscode.open']
 			},
