--- conflicted
+++ resolved
@@ -486,13 +486,8 @@
 }
 
 .interactive-session .chat-editing-session .chat-editing-session-container {
-<<<<<<< HEAD
 	margin-bottom: -6px;
-	padding: 8px 8px 12px 8px;
-=======
-	margin-bottom: -10px;
 	padding: 4px 8px 14px 8px;
->>>>>>> 03e7b155
 	box-sizing: border-box;
 	background-color: var(--vscode-editor-background);
 	border: 1px solid var(--vscode-input-border, transparent);
