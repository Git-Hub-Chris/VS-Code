--- conflicted
+++ resolved
@@ -568,11 +568,7 @@
 
 					const agentResult = await this.chatAgentService.invokeAgent(agent.id, requestProps, progressCallback, history, token);
 					rawResult = agentResult;
-<<<<<<< HEAD
-					agentOrCommandFollowups = this.chatAgentService.getFollowups(agent.id, requestProps, agentResult, CancellationToken.None);
-=======
-					agentOrCommandFollowups = this.chatAgentService.getFollowups(agent.id, agentResult, followupsCancelToken);
->>>>>>> c4bea7bd
+					agentOrCommandFollowups = this.chatAgentService.getFollowups(agent.id, requestProps, agentResult, followupsCancelToken);
 				} else if (commandPart && this.chatSlashCommandService.hasCommand(commandPart.slashCommand.command)) {
 					request = model.addRequest(parsedRequest, { message, variables: {} });
 					// contributed slash commands
