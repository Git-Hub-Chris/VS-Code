--- conflicted
+++ resolved
@@ -1,1253 +1,646 @@
-<<<<<<< HEAD
-/*---------------------------------------------------------------------------------------------
- *  Copyright (c) Microsoft Corporation. All rights reserved.
- *  Licensed under the MIT License. See License.txt in the project root for license information.
- *--------------------------------------------------------------------------------------------*/
-
-import { Disposable } from 'vs/base/common/lifecycle';
-import { IWorkbenchContributionsRegistry, Extensions as WorkbenchExtensions, IWorkbenchContribution } from 'vs/workbench/common/contributions';
-import { Registry } from 'vs/platform/registry/common/platform';
-import { LifecyclePhase } from 'vs/workbench/services/lifecycle/common/lifecycle';
-import { Action2, IAction2Options, registerAction2 } from 'vs/platform/actions/common/actions';
-import { ServicesAccessor } from 'vs/editor/browser/editorExtensions';
-import { localize } from 'vs/nls';
-import { IEditSessionsWorkbenchService, Change, ChangeType, Folder, EditSession, FileType, EDIT_SESSION_SYNC_CATEGORY, EDIT_SESSIONS_CONTAINER_ID, EditSessionSchemaVersion, IEditSessionsLogService, EDIT_SESSIONS_VIEW_ICON, EDIT_SESSIONS_TITLE, EDIT_SESSIONS_SHOW_VIEW, EDIT_SESSIONS_SIGNED_IN, EDIT_SESSIONS_DATA_VIEW_ID, decodeEditSessionFileContent } from 'vs/workbench/contrib/editSessions/common/editSessions';
-import { ISCMRepository, ISCMService } from 'vs/workbench/contrib/scm/common/scm';
-import { IFileService } from 'vs/platform/files/common/files';
-import { IWorkspaceContextService, IWorkspaceFolder } from 'vs/platform/workspace/common/workspace';
-import { URI } from 'vs/base/common/uri';
-import { joinPath, relativePath } from 'vs/base/common/resources';
-import { encodeBase64 } from 'vs/base/common/buffer';
-import { IConfigurationService } from 'vs/platform/configuration/common/configuration';
-import { IProgressService, ProgressLocation } from 'vs/platform/progress/common/progress';
-import { EditSessionsWorkbenchService } from 'vs/workbench/contrib/editSessions/browser/editSessionsWorkbenchService';
-import { registerSingleton } from 'vs/platform/instantiation/common/extensions';
-import { UserDataSyncErrorCode, UserDataSyncStoreError } from 'vs/platform/userDataSync/common/userDataSync';
-import { ITelemetryService } from 'vs/platform/telemetry/common/telemetry';
-import { INotificationService } from 'vs/platform/notification/common/notification';
-import { IDialogService, IFileDialogService } from 'vs/platform/dialogs/common/dialogs';
-import { IProductService } from 'vs/platform/product/common/productService';
-import { IOpenerService } from 'vs/platform/opener/common/opener';
-import { IEnvironmentService } from 'vs/platform/environment/common/environment';
-import { workbenchConfigurationNodeBase } from 'vs/workbench/common/configuration';
-import { Extensions, IConfigurationRegistry } from 'vs/platform/configuration/common/configurationRegistry';
-import { IQuickInputService, IQuickPickItem } from 'vs/platform/quickinput/common/quickInput';
-import { ExtensionsRegistry } from 'vs/workbench/services/extensions/common/extensionsRegistry';
-import { ContextKeyExpr, ContextKeyExpression, IContextKey, IContextKeyService } from 'vs/platform/contextkey/common/contextkey';
-import { ICommandService } from 'vs/platform/commands/common/commands';
-import { getVirtualWorkspaceLocation } from 'vs/platform/workspace/common/virtualWorkspace';
-import { Schemas } from 'vs/base/common/network';
-import { IsWebContext } from 'vs/platform/contextkey/common/contextkeys';
-import { isProposedApiEnabled } from 'vs/workbench/services/extensions/common/extensions';
-import { EditSessionsLogService } from 'vs/workbench/contrib/editSessions/common/editSessionsLogService';
-import { IViewContainersRegistry, Extensions as ViewExtensions, ViewContainerLocation, IViewsService } from 'vs/workbench/common/views';
-import { SyncDescriptor } from 'vs/platform/instantiation/common/descriptors';
-import { ViewPaneContainer } from 'vs/workbench/browser/parts/views/viewPaneContainer';
-import { IInstantiationService } from 'vs/platform/instantiation/common/instantiation';
-import { EditSessionsDataViews } from 'vs/workbench/contrib/editSessions/browser/editSessionsViews';
-import { ITextModelService } from 'vs/editor/common/services/resolverService';
-import { EditSessionsFileSystemProvider } from 'vs/workbench/contrib/editSessions/browser/editSessionsFileSystemProvider';
-import { isNative } from 'vs/base/common/platform';
-import { WorkspaceFolderCountContext } from 'vs/workbench/common/contextkeys';
-import { CancellationTokenSource } from 'vs/base/common/cancellation';
-import { equals } from 'vs/base/common/objects';
-import { ICanonicalWorkspaceService } from 'vs/platform/workspace/common/canonicalWorkspace';
-
-registerSingleton(IEditSessionsLogService, EditSessionsLogService);
-registerSingleton(IEditSessionsWorkbenchService, EditSessionsWorkbenchService);
-
-const continueEditSessionCommand: IAction2Options = {
-	id: '_workbench.experimental.editSessions.actions.continueEditSession',
-	title: { value: localize('continue edit session', "Continue Edit Session..."), original: 'Continue Edit Session...' },
-	category: EDIT_SESSION_SYNC_CATEGORY,
-	precondition: WorkspaceFolderCountContext.notEqualsTo('0'),
-	f1: true
-};
-const openLocalFolderCommand: IAction2Options = {
-	id: '_workbench.experimental.editSessions.actions.continueEditSession.openLocalFolder',
-	title: { value: localize('continue edit session in local folder', "Open In Local Folder"), original: 'Open In Local Folder' },
-	category: EDIT_SESSION_SYNC_CATEGORY,
-	precondition: IsWebContext
-};
-const queryParamName = 'editSessionId';
-const experimentalSettingName = 'workbench.experimental.editSessions.enabled';
-
-export class EditSessionsContribution extends Disposable implements IWorkbenchContribution {
-
-	private registered = false;
-	private continueEditSessionOptions: ContinueEditSessionItem[] = [];
-
-	private readonly shouldShowViewsContext: IContextKey<boolean>;
-
-	constructor(
-		@IEditSessionsWorkbenchService private readonly editSessionsWorkbenchService: IEditSessionsWorkbenchService,
-		@IFileService private readonly fileService: IFileService,
-		@IProgressService private readonly progressService: IProgressService,
-		@IOpenerService private readonly openerService: IOpenerService,
-		@ITelemetryService private readonly telemetryService: ITelemetryService,
-		@ISCMService private readonly scmService: ISCMService,
-		@INotificationService private readonly notificationService: INotificationService,
-		@IDialogService private readonly dialogService: IDialogService,
-		@IEditSessionsLogService private readonly logService: IEditSessionsLogService,
-		@IEnvironmentService private readonly environmentService: IEnvironmentService,
-		@IInstantiationService private readonly instantiationService: IInstantiationService,
-		@IProductService private readonly productService: IProductService,
-		@IConfigurationService private configurationService: IConfigurationService,
-		@IWorkspaceContextService private readonly contextService: IWorkspaceContextService,
-		@ICanonicalWorkspaceService private readonly canonicalWorkspaceService: ICanonicalWorkspaceService,
-		@ITextModelService textModelResolverService: ITextModelService,
-		@IQuickInputService private readonly quickInputService: IQuickInputService,
-		@ICommandService private commandService: ICommandService,
-		@IContextKeyService private readonly contextKeyService: IContextKeyService,
-		@IFileDialogService private readonly fileDialogService: IFileDialogService
-	) {
-		super();
-
-		if (this.environmentService.editSessionId !== undefined) {
-			performance.mark('code/willResumeEditSessionFromIdentifier');
-			type ResumeEvent = {};
-			type ResumeClassification = {
-				owner: 'joyceerhl'; comment: 'Reporting when an action is resumed from an edit session identifier.';
-			};
-			this.telemetryService.publicLog2<ResumeEvent, ResumeClassification>('editSessions.continue.resume');
-
-			void this.resumeEditSession(this.environmentService.editSessionId).finally(() => this.environmentService.editSessionId = undefined);
-			performance.mark('code/didResumeEditSessionFromIdentifier');
-		} else if (this.configurationService.getValue('workbench.experimental.editSessions.autoResume') === 'onReload' && this.editSessionsWorkbenchService.isSignedIn) {
-			// Attempt to resume edit session based on canonical workspace identifier
-			// Note: at this point if the user is not signed into edit sessions,
-			// we don't want them to sign in and should just return early
-			void this.resumeEditSession(undefined, true);
-		}
-
-		this.configurationService.onDidChangeConfiguration((e) => {
-			if (e.affectsConfiguration(experimentalSettingName)) {
-				this.registerActions();
-			}
-		});
-
-		this.registerActions();
-		this.registerViews();
-
-		continueEditSessionExtPoint.setHandler(extensions => {
-			const continueEditSessionOptions: ContinueEditSessionItem[] = [];
-			for (const extension of extensions) {
-				if (!isProposedApiEnabled(extension.description, 'contribEditSessions')) {
-					continue;
-				}
-				if (!Array.isArray(extension.value)) {
-					continue;
-				}
-				const commands = new Map((extension.description.contributes?.commands ?? []).map(c => [c.command, c]));
-				for (const contribution of extension.value) {
-					if (!contribution.command || !contribution.when) {
-						continue;
-					}
-					const fullCommand = commands.get(contribution.command);
-					if (!fullCommand) { return; }
-
-					continueEditSessionOptions.push(new ContinueEditSessionItem(
-						fullCommand.title,
-						fullCommand.command,
-						ContextKeyExpr.deserialize(contribution.when)
-					));
-				}
-			}
-			this.continueEditSessionOptions = continueEditSessionOptions;
-		});
-
-		this.shouldShowViewsContext = EDIT_SESSIONS_SHOW_VIEW.bindTo(this.contextKeyService);
-
-		this._register(this.fileService.registerProvider(EditSessionsFileSystemProvider.SCHEMA, new EditSessionsFileSystemProvider(this.editSessionsWorkbenchService)));
-	}
-
-	private registerViews() {
-		const container = Registry.as<IViewContainersRegistry>(ViewExtensions.ViewContainersRegistry).registerViewContainer(
-			{
-				id: EDIT_SESSIONS_CONTAINER_ID,
-				title: EDIT_SESSIONS_TITLE,
-				ctorDescriptor: new SyncDescriptor(
-					ViewPaneContainer,
-					[EDIT_SESSIONS_CONTAINER_ID, { mergeViewWithContainerWhenSingleView: true, donotShowContainerTitleWhenMergedWithContainer: true }]
-				),
-				icon: EDIT_SESSIONS_VIEW_ICON,
-				hideIfEmpty: true
-			}, ViewContainerLocation.Sidebar, { donotRegisterOpenCommand: true }
-		);
-		this._register(this.instantiationService.createInstance(EditSessionsDataViews, container));
-	}
-
-	private registerActions() {
-		if (this.registered || this.configurationService.getValue(experimentalSettingName) !== true) {
-			this.logService.info(`Skipping registering edit sessions actions as edit sessions are currently disabled. Set ${experimentalSettingName} to enable edit sessions.`);
-			return;
-		}
-
-		this.registerContinueEditSessionAction();
-
-		this.registerResumeLatestEditSessionAction();
-		this.registerStoreLatestEditSessionAction();
-
-		this.registerContinueInLocalFolderAction();
-
-		this.registerShowEditSessionViewAction();
-
-		this.registered = true;
-	}
-
-	private registerShowEditSessionViewAction() {
-		const that = this;
-		this._register(registerAction2(class ShowEditSessionView extends Action2 {
-			constructor() {
-				super({
-					id: 'workbench.editSessions.actions.showEditSessions',
-					title: { value: localize('show edit session', "Show Edit Sessions"), original: 'Show Edit Sessions' },
-					category: EDIT_SESSION_SYNC_CATEGORY,
-					f1: true,
-					precondition: EDIT_SESSIONS_SIGNED_IN
-				});
-			}
-
-			async run(accessor: ServicesAccessor) {
-				that.shouldShowViewsContext.set(true);
-				const viewsService = accessor.get(IViewsService);
-				await viewsService.openView(EDIT_SESSIONS_DATA_VIEW_ID);
-			}
-		}));
-	}
-
-	private registerContinueEditSessionAction() {
-		const that = this;
-		this._register(registerAction2(class ContinueEditSessionAction extends Action2 {
-			constructor() {
-				super(continueEditSessionCommand);
-			}
-
-			async run(accessor: ServicesAccessor, workspaceUri: URI | undefined): Promise<void> {
-				type ContinueEditSessionEvent = {};
-				type ContinueEditSessionClassification = {
-					owner: 'joyceerhl'; comment: 'Reporting when the continue edit session action is run.';
-				};
-				that.telemetryService.publicLog2<ContinueEditSessionEvent, ContinueEditSessionClassification>('editSessions.continue.store');
-
-				let uri = workspaceUri ?? await that.pickContinueEditSessionDestination();
-				if (uri === undefined) { return; }
-
-				// Run the store action to get back a ref
-				const ref = await that.storeEditSession(false);
-
-				// Append the ref to the URI
-				if (ref !== undefined) {
-					const encodedRef = encodeURIComponent(ref);
-					uri = uri.with({
-						query: uri.query.length > 0 ? (uri + `&${queryParamName}=${encodedRef}`) : `${queryParamName}=${encodedRef}`
-					});
-				} else {
-					that.logService.warn(`Failed to store edit session when invoking ${continueEditSessionCommand.id}.`);
-				}
-
-				// Open the URI
-				that.logService.info(`Opening ${uri.toString()}`);
-				await that.openerService.open(uri, { openExternal: true });
-			}
-		}));
-	}
-
-	private registerResumeLatestEditSessionAction(): void {
-		const that = this;
-		this._register(registerAction2(class ResumeLatestEditSessionAction extends Action2 {
-			constructor() {
-				super({
-					id: 'workbench.experimental.editSessions.actions.resumeLatest',
-					title: { value: localize('resume latest.v2', "Resume Latest Edit Session"), original: 'Resume Latest Edit Session' },
-					category: EDIT_SESSION_SYNC_CATEGORY,
-					f1: true,
-				});
-			}
-
-			async run(accessor: ServicesAccessor, editSessionId?: string): Promise<void> {
-				await that.progressService.withProgress({
-					location: ProgressLocation.Notification,
-					title: localize('resuming edit session', 'Resuming edit session...')
-				}, async () => {
-					type ResumeEvent = {};
-					type ResumeClassification = {
-						owner: 'joyceerhl'; comment: 'Reporting when the resume edit session action is invoked.';
-					};
-					that.telemetryService.publicLog2<ResumeEvent, ResumeClassification>('editSessions.resume');
-
-					await that.resumeEditSession(editSessionId);
-				});
-			}
-		}));
-	}
-
-	private registerStoreLatestEditSessionAction(): void {
-		const that = this;
-		this._register(registerAction2(class StoreLatestEditSessionAction extends Action2 {
-			constructor() {
-				super({
-					id: 'workbench.experimental.editSessions.actions.storeCurrent',
-					title: { value: localize('store current.v2', "Store Current Edit Session"), original: 'Store Current Edit Session' },
-					category: EDIT_SESSION_SYNC_CATEGORY,
-					f1: true,
-				});
-			}
-
-			async run(accessor: ServicesAccessor): Promise<void> {
-				await that.progressService.withProgress({
-					location: ProgressLocation.Notification,
-					title: localize('storing edit session', 'Storing edit session...')
-				}, async () => {
-					type StoreEvent = {};
-					type StoreClassification = {
-						owner: 'joyceerhl'; comment: 'Reporting when the store edit session action is invoked.';
-					};
-					that.telemetryService.publicLog2<StoreEvent, StoreClassification>('editSessions.store');
-
-					await that.storeEditSession(true);
-				});
-			}
-		}));
-	}
-
-	async resumeEditSession(ref?: string, silent?: boolean): Promise<void> {
-		this.logService.info(ref !== undefined ? `Resuming edit session with ref ${ref}...` : 'Resuming edit session...');
-
-		const data = await this.editSessionsWorkbenchService.read(ref);
-		if (!data) {
-			if (ref === undefined && !silent) {
-				this.notificationService.info(localize('no edit session', 'There are no edit sessions to resume.'));
-			} else if (ref !== undefined) {
-				this.notificationService.warn(localize('no edit session content for ref', 'Could not resume edit session contents for ID {0}.', ref));
-			}
-			this.logService.info(`Aborting resuming edit session as no edit session content is available to be applied from ref ${ref}.`);
-			return;
-		}
-		const editSession = data.editSession;
-		ref = data.ref;
-
-		if (editSession.version > EditSessionSchemaVersion) {
-			this.notificationService.error(localize('client too old', "Please upgrade to a newer version of {0} to resume this edit session.", this.productService.nameLong));
-			return;
-		}
-
-		try {
-			const changes: ({ uri: URI; type: ChangeType; contents: string | undefined })[] = [];
-			let hasLocalUncommittedChanges = false;
-			const workspaceFolders = this.contextService.getWorkspace().folders;
-
-			for (const folder of editSession.folders) {
-				const cancellationTokenSource = new CancellationTokenSource();
-				let folderRoot: IWorkspaceFolder | undefined;
-
-				if (folder.canonicalIdentity) {
-					// Look for an edit session identifier that we can use
-					for (const f of workspaceFolders) {
-						const identity = await this.canonicalWorkspaceService.getCanonicalWorkspaceIdentifier(f, cancellationTokenSource);
-						this.logService.info(`Matching identity ${identity} against edit session folder identity ${folder.canonicalIdentity}...`);
-						if (equals(identity, folder.canonicalIdentity)) {
-							folderRoot = f;
-							break;
-						}
-					}
-				} else {
-					folderRoot = workspaceFolders.find((f) => f.name === folder.name);
-				}
-
-				if (!folderRoot) {
-					this.logService.info(`Skipping applying ${folder.workingChanges.length} changes from edit session with ref ${ref} as no matching workspace folder was found.`);
-					return;
-				}
-
-				for (const repository of this.scmService.repositories) {
-					if (repository.provider.rootUri !== undefined &&
-						this.contextService.getWorkspaceFolder(repository.provider.rootUri)?.name === folder.name &&
-						this.getChangedResources(repository).length > 0
-					) {
-						hasLocalUncommittedChanges = true;
-						break;
-					}
-				}
-
-				for (const { relativeFilePath, contents, type } of folder.workingChanges) {
-					const uri = joinPath(folderRoot.uri, relativeFilePath);
-					changes.push({ uri: uri, type: type, contents: contents });
-				}
-			}
-
-			if (hasLocalUncommittedChanges) {
-				// TODO@joyceerhl Provide the option to diff files which would be overwritten by edit session contents
-				const result = await this.dialogService.confirm({
-					message: localize('resume edit session warning', 'Resuming your edit session may overwrite your existing uncommitted changes. Do you want to proceed?'),
-					type: 'warning',
-					title: EDIT_SESSION_SYNC_CATEGORY.value
-				});
-				if (!result.confirmed) {
-					return;
-				}
-			}
-
-			for (const { uri, type, contents } of changes) {
-				if (type === ChangeType.Addition) {
-					await this.fileService.writeFile(uri, decodeEditSessionFileContent(editSession.version, contents!));
-				} else if (type === ChangeType.Deletion && await this.fileService.exists(uri)) {
-					await this.fileService.del(uri);
-				}
-			}
-
-			this.logService.info(`Deleting edit session with ref ${ref} after successfully applying it to current workspace...`);
-			await this.editSessionsWorkbenchService.delete(ref);
-			this.logService.info(`Deleted edit session with ref ${ref}.`);
-		} catch (ex) {
-			this.logService.error('Failed to resume edit session, reason: ', (ex as Error).toString());
-			this.notificationService.error(localize('resume failed', "Failed to resume your edit session."));
-		}
-	}
-
-	async storeEditSession(fromStoreCommand: boolean): Promise<string | undefined> {
-		const folders: Folder[] = [];
-		let hasEdits = false;
-
-		for (const repository of this.scmService.repositories) {
-			// Look through all resource groups and compute which files were added/modified/deleted
-			const trackedUris = this.getChangedResources(repository); // A URI might appear in more than one resource group
-
-			const workingChanges: Change[] = [];
-
-			const { rootUri } = repository.provider;
-			const workspaceFolder = rootUri ? this.contextService.getWorkspaceFolder(rootUri) : undefined;
-			let name = workspaceFolder?.name;
-
-			for (const uri of trackedUris) {
-				const workspaceFolder = this.contextService.getWorkspaceFolder(uri);
-				if (!workspaceFolder) {
-					this.logService.info(`Skipping working change ${uri.toString()} as no associated workspace folder was found.`);
-
-					continue;
-				}
-
-				name = name ?? workspaceFolder.name;
-				const relativeFilePath = relativePath(workspaceFolder.uri, uri) ?? uri.path;
-
-				// Only deal with file contents for now
-				try {
-					if (!(await this.fileService.stat(uri)).isFile) {
-						continue;
-					}
-				} catch { }
-
-				hasEdits = true;
-
-				if (await this.fileService.exists(uri)) {
-					const contents = encodeBase64((await this.fileService.readFile(uri)).value);
-					workingChanges.push({ type: ChangeType.Addition, fileType: FileType.File, contents: contents, relativeFilePath: relativeFilePath });
-				} else {
-					// Assume it's a deletion
-					workingChanges.push({ type: ChangeType.Deletion, fileType: FileType.File, contents: undefined, relativeFilePath: relativeFilePath });
-				}
-			}
-
-			const canonicalIdentity = workspaceFolder ? await this.canonicalWorkspaceService.getCanonicalWorkspaceIdentifier(workspaceFolder, new CancellationTokenSource()) : undefined;
-
-			folders.push({ workingChanges, name: name ?? '', canonicalIdentity: canonicalIdentity ?? undefined });
-		}
-
-		if (!hasEdits) {
-			this.logService.info('Skipping storing edit session as there are no edits to store.');
-			if (fromStoreCommand) {
-				this.notificationService.info(localize('no edits to store', 'Skipped storing edit session as there are no edits to store.'));
-			}
-			return undefined;
-		}
-
-		const data: EditSession = { folders, version: 2 };
-
-		try {
-			this.logService.info(`Storing edit session...`);
-			const ref = await this.editSessionsWorkbenchService.write(data);
-			this.logService.info(`Stored edit session with ref ${ref}.`);
-			return ref;
-		} catch (ex) {
-			this.logService.error(`Failed to store edit session, reason: `, (ex as Error).toString());
-
-			type UploadFailedEvent = { reason: string };
-			type UploadFailedClassification = {
-				owner: 'joyceerhl'; comment: 'Reporting when Continue On server request fails.';
-				reason?: { classification: 'SystemMetaData'; purpose: 'FeatureInsight'; isMeasurement: true; comment: 'The reason that the server request failed.' };
-			};
-
-			if (ex instanceof UserDataSyncStoreError) {
-				switch (ex.code) {
-					case UserDataSyncErrorCode.TooLarge:
-						// Uploading a payload can fail due to server size limits
-						this.telemetryService.publicLog2<UploadFailedEvent, UploadFailedClassification>('editSessions.upload.failed', { reason: 'TooLarge' });
-						this.notificationService.error(localize('payload too large', 'Your edit session exceeds the size limit and cannot be stored.'));
-						break;
-					default:
-						this.telemetryService.publicLog2<UploadFailedEvent, UploadFailedClassification>('editSessions.upload.failed', { reason: 'unknown' });
-						this.notificationService.error(localize('payload failed', 'Your edit session cannot be stored.'));
-						break;
-				}
-			}
-		}
-
-		return undefined;
-	}
-
-	private getChangedResources(repository: ISCMRepository) {
-		const trackedUris = repository.provider.groups.elements.reduce((resources, resourceGroups) => {
-			resourceGroups.elements.forEach((resource) => resources.add(resource.sourceUri));
-			return resources;
-		}, new Set<URI>()); // A URI might appear in more than one resource group
-
-		return [...trackedUris];
-	}
-
-	//#region Continue Edit Session extension contribution point
-
-	private registerContinueInLocalFolderAction(): void {
-		const that = this;
-		this._register(registerAction2(class ContinueInLocalFolderAction extends Action2 {
-			constructor() {
-				super(openLocalFolderCommand);
-			}
-
-			async run(accessor: ServicesAccessor): Promise<URI | undefined> {
-				const selection = await that.fileDialogService.showOpenDialog({
-					title: localize('continueEditSession.openLocalFolder.title', 'Select a local folder to continue your edit session in'),
-					canSelectFolders: true,
-					canSelectMany: false,
-					canSelectFiles: false,
-					availableFileSystems: [Schemas.file]
-				});
-
-				return selection?.length !== 1 ? undefined : URI.from({
-					scheme: that.productService.urlProtocol,
-					authority: Schemas.file,
-					path: selection[0].path
-				});
-			}
-		}));
-	}
-
-	private async pickContinueEditSessionDestination(): Promise<URI | undefined> {
-		const quickPick = this.quickInputService.createQuickPick<ContinueEditSessionItem>();
-
-		quickPick.title = localize('continueEditSessionPick.title', 'Continue Edit Session...');
-		quickPick.placeholder = localize('continueEditSessionPick.placeholder', 'Choose how you would like to continue working');
-		quickPick.items = this.createPickItems();
-
-		const command = await new Promise<string | undefined>((resolve, reject) => {
-			quickPick.onDidHide(() => resolve(undefined));
-
-			quickPick.onDidAccept((e) => {
-				const selection = quickPick.activeItems[0].command;
-				resolve(selection);
-				quickPick.hide();
-			});
-
-			quickPick.show();
-		});
-
-		quickPick.dispose();
-
-		if (command === undefined) {
-			return undefined;
-		}
-
-		try {
-			const uri = await this.commandService.executeCommand(command);
-			return URI.isUri(uri) ? uri : undefined;
-		} catch (ex) {
-			return undefined;
-		}
-	}
-
-	private createPickItems(): ContinueEditSessionItem[] {
-		const items = [...this.continueEditSessionOptions].filter((option) => option.when === undefined || this.contextKeyService.contextMatchesRules(option.when));
-
-		if (getVirtualWorkspaceLocation(this.contextService.getWorkspace()) !== undefined && isNative) {
-			items.push(new ContinueEditSessionItem(
-				localize('continueEditSessionItem.openInLocalFolder', 'Open In Local Folder'),
-				openLocalFolderCommand.id,
-			));
-		}
-
-		return items.sort((item1, item2) => item1.label.localeCompare(item2.label));
-	}
-}
-
-class ContinueEditSessionItem implements IQuickPickItem {
-	constructor(
-		public readonly label: string,
-		public readonly command: string,
-		public readonly when?: ContextKeyExpression,
-	) { }
-}
-
-interface ICommand {
-	command: string;
-	group: string;
-	when: string;
-}
-
-const continueEditSessionExtPoint = ExtensionsRegistry.registerExtensionPoint<ICommand[]>({
-	extensionPoint: 'continueEditSession',
-	jsonSchema: {
-		description: localize('continueEditSessionExtPoint', 'Contributes options for continuing the current edit session in a different environment'),
-		type: 'array',
-		items: {
-			type: 'object',
-			properties: {
-				command: {
-					description: localize('continueEditSessionExtPoint.command', 'Identifier of the command to execute. The command must be declared in the \'commands\'-section and return a URI representing a different environment where the current edit session can be continued.'),
-					type: 'string'
-				},
-				group: {
-					description: localize('continueEditSessionExtPoint.group', 'Group into which this item belongs.'),
-					type: 'string'
-				},
-				when: {
-					description: localize('continueEditSessionExtPoint.when', 'Condition which must be true to show this item.'),
-					type: 'string'
-				}
-			},
-			required: ['command']
-		}
-	}
-});
-
-//#endregion
-
-const workbenchRegistry = Registry.as<IWorkbenchContributionsRegistry>(WorkbenchExtensions.Workbench);
-workbenchRegistry.registerWorkbenchContribution(EditSessionsContribution, LifecyclePhase.Restored);
-
-Registry.as<IConfigurationRegistry>(Extensions.Configuration).registerConfiguration({
-	...workbenchConfigurationNodeBase,
-	'properties': {
-		'workbench.experimental.editSessions.enabled': {
-			'type': 'boolean',
-			'tags': ['experimental', 'usesOnlineServices'],
-			'default': true,
-			'markdownDescription': localize('editSessionsEnabled', "Controls whether to display cloud-enabled actions to store and resume uncommitted changes when switching between web, desktop, or devices."),
-		},
-		'workbench.experimental.editSessions.autoResume': {
-			enum: ['onReload', 'off'],
-			enumDescriptions: [
-				localize('autoResume.onReload', "Automatically resume available edit session on window reload."),
-				localize('autoResume.off', "Never attempt to resume an edit session.")
-			],
-			'type': 'string',
-			'tags': ['experimental', 'usesOnlineServices'],
-			'default': 'off',
-			'markdownDescription': localize('autoResume', "Controls whether to automatically resume an available edit session for the current workspace."),
-		},
-	}
-});
-=======
-/*---------------------------------------------------------------------------------------------
- *  Copyright (c) Microsoft Corporation. All rights reserved.
- *  Licensed under the MIT License. See License.txt in the project root for license information.
- *--------------------------------------------------------------------------------------------*/
-
-import { Disposable } from 'vs/base/common/lifecycle';
-import { IWorkbenchContributionsRegistry, Extensions as WorkbenchExtensions, IWorkbenchContribution } from 'vs/workbench/common/contributions';
-import { Registry } from 'vs/platform/registry/common/platform';
-import { LifecyclePhase } from 'vs/workbench/services/lifecycle/common/lifecycle';
-import { Action2, IAction2Options, registerAction2 } from 'vs/platform/actions/common/actions';
-import { ServicesAccessor } from 'vs/editor/browser/editorExtensions';
-import { localize } from 'vs/nls';
-import { IEditSessionsWorkbenchService, Change, ChangeType, Folder, EditSession, FileType, EDIT_SESSION_SYNC_CATEGORY, EDIT_SESSIONS_CONTAINER_ID, EditSessionSchemaVersion, IEditSessionsLogService, EDIT_SESSIONS_VIEW_ICON, EDIT_SESSIONS_TITLE, EDIT_SESSIONS_SHOW_VIEW, EDIT_SESSIONS_SIGNED_IN, EDIT_SESSIONS_DATA_VIEW_ID, decodeEditSessionFileContent } from 'vs/workbench/contrib/editSessions/common/editSessions';
-import { ISCMRepository, ISCMService } from 'vs/workbench/contrib/scm/common/scm';
-import { IFileService } from 'vs/platform/files/common/files';
-import { IWorkspaceContextService } from 'vs/platform/workspace/common/workspace';
-import { URI } from 'vs/base/common/uri';
-import { joinPath, relativePath } from 'vs/base/common/resources';
-import { encodeBase64 } from 'vs/base/common/buffer';
-import { IConfigurationService } from 'vs/platform/configuration/common/configuration';
-import { IProgressService, ProgressLocation } from 'vs/platform/progress/common/progress';
-import { EditSessionsWorkbenchService } from 'vs/workbench/contrib/editSessions/browser/editSessionsWorkbenchService';
-import { registerSingleton } from 'vs/platform/instantiation/common/extensions';
-import { UserDataSyncErrorCode, UserDataSyncStoreError } from 'vs/platform/userDataSync/common/userDataSync';
-import { ITelemetryService } from 'vs/platform/telemetry/common/telemetry';
-import { INotificationService } from 'vs/platform/notification/common/notification';
-import { IDialogService, IFileDialogService } from 'vs/platform/dialogs/common/dialogs';
-import { IProductService } from 'vs/platform/product/common/productService';
-import { IOpenerService } from 'vs/platform/opener/common/opener';
-import { IEnvironmentService } from 'vs/platform/environment/common/environment';
-import { workbenchConfigurationNodeBase } from 'vs/workbench/common/configuration';
-import { Extensions, IConfigurationRegistry } from 'vs/platform/configuration/common/configurationRegistry';
-import { IQuickInputService, IQuickPickItem } from 'vs/platform/quickinput/common/quickInput';
-import { ExtensionsRegistry } from 'vs/workbench/services/extensions/common/extensionsRegistry';
-import { ContextKeyExpr, ContextKeyExpression, IContextKey, IContextKeyService } from 'vs/platform/contextkey/common/contextkey';
-import { ICommandService } from 'vs/platform/commands/common/commands';
-import { getVirtualWorkspaceLocation } from 'vs/platform/workspace/common/virtualWorkspace';
-import { Schemas } from 'vs/base/common/network';
-import { IsWebContext } from 'vs/platform/contextkey/common/contextkeys';
-import { isProposedApiEnabled } from 'vs/workbench/services/extensions/common/extensions';
-import { EditSessionsLogService } from 'vs/workbench/contrib/editSessions/common/editSessionsLogService';
-import { IViewContainersRegistry, Extensions as ViewExtensions, ViewContainerLocation, IViewsService } from 'vs/workbench/common/views';
-import { SyncDescriptor } from 'vs/platform/instantiation/common/descriptors';
-import { ViewPaneContainer } from 'vs/workbench/browser/parts/views/viewPaneContainer';
-import { IInstantiationService } from 'vs/platform/instantiation/common/instantiation';
-import { EditSessionsDataViews } from 'vs/workbench/contrib/editSessions/browser/editSessionsViews';
-import { ITextModelService } from 'vs/editor/common/services/resolverService';
-import { EditSessionsFileSystemProvider } from 'vs/workbench/contrib/editSessions/browser/editSessionsFileSystemProvider';
-import { isNative } from 'vs/base/common/platform';
-import { WorkspaceFolderCountContext } from 'vs/workbench/common/contextkeys';
-
-registerSingleton(IEditSessionsLogService, EditSessionsLogService);
-registerSingleton(IEditSessionsWorkbenchService, EditSessionsWorkbenchService);
-
-const continueEditSessionCommand: IAction2Options = {
-	id: '_workbench.experimental.editSessions.actions.continueEditSession',
-	title: { value: localize('continue edit session', "Continue Edit Session..."), original: 'Continue Edit Session...' },
-	category: EDIT_SESSION_SYNC_CATEGORY,
-	precondition: WorkspaceFolderCountContext.notEqualsTo('0'),
-	f1: true
-};
-const openLocalFolderCommand: IAction2Options = {
-	id: '_workbench.experimental.editSessions.actions.continueEditSession.openLocalFolder',
-	title: { value: localize('continue edit session in local folder', "Open In Local Folder"), original: 'Open In Local Folder' },
-	category: EDIT_SESSION_SYNC_CATEGORY,
-	precondition: IsWebContext
-};
-const queryParamName = 'editSessionId';
-const experimentalSettingName = 'workbench.experimental.editSessions.enabled';
-
-export class EditSessionsContribution extends Disposable implements IWorkbenchContribution {
-
-	private registered = false;
-	private continueEditSessionOptions: ContinueEditSessionItem[] = [];
-
-	private readonly shouldShowViewsContext: IContextKey<boolean>;
-
-	constructor(
-		@IEditSessionsWorkbenchService private readonly editSessionsWorkbenchService: IEditSessionsWorkbenchService,
-		@IFileService private readonly fileService: IFileService,
-		@IProgressService private readonly progressService: IProgressService,
-		@IOpenerService private readonly openerService: IOpenerService,
-		@ITelemetryService private readonly telemetryService: ITelemetryService,
-		@ISCMService private readonly scmService: ISCMService,
-		@INotificationService private readonly notificationService: INotificationService,
-		@IDialogService private readonly dialogService: IDialogService,
-		@IEditSessionsLogService private readonly logService: IEditSessionsLogService,
-		@IEnvironmentService private readonly environmentService: IEnvironmentService,
-		@IInstantiationService private readonly instantiationService: IInstantiationService,
-		@IProductService private readonly productService: IProductService,
-		@IConfigurationService private configurationService: IConfigurationService,
-		@IWorkspaceContextService private readonly contextService: IWorkspaceContextService,
-		@ITextModelService textModelResolverService: ITextModelService,
-		@IQuickInputService private readonly quickInputService: IQuickInputService,
-		@ICommandService private commandService: ICommandService,
-		@IContextKeyService private readonly contextKeyService: IContextKeyService,
-		@IFileDialogService private readonly fileDialogService: IFileDialogService
-	) {
-		super();
-
-		if (this.environmentService.editSessionId !== undefined) {
-			performance.mark('code/willResumeEditSessionFromIdentifier');
-			type ResumeEvent = {};
-			type ResumeClassification = {
-				owner: 'joyceerhl'; comment: 'Reporting when an action is resumed from an edit session identifier.';
-			};
-			this.telemetryService.publicLog2<ResumeEvent, ResumeClassification>('editSessions.continue.resume');
-
-			void this.resumeEditSession(this.environmentService.editSessionId).finally(() => this.environmentService.editSessionId = undefined);
-			performance.mark('code/didResumeEditSessionFromIdentifier');
-		}
-
-		this.configurationService.onDidChangeConfiguration((e) => {
-			if (e.affectsConfiguration(experimentalSettingName)) {
-				this.registerActions();
-			}
-		});
-
-		this.registerActions();
-		this.registerViews();
-
-		continueEditSessionExtPoint.setHandler(extensions => {
-			const continueEditSessionOptions: ContinueEditSessionItem[] = [];
-			for (const extension of extensions) {
-				if (!isProposedApiEnabled(extension.description, 'contribEditSessions')) {
-					continue;
-				}
-				if (!Array.isArray(extension.value)) {
-					continue;
-				}
-				const commands = new Map((extension.description.contributes?.commands ?? []).map(c => [c.command, c]));
-				for (const contribution of extension.value) {
-					if (!contribution.command || !contribution.when) {
-						continue;
-					}
-					const fullCommand = commands.get(contribution.command);
-					if (!fullCommand) { return; }
-
-					continueEditSessionOptions.push(new ContinueEditSessionItem(
-						fullCommand.title,
-						fullCommand.command,
-						ContextKeyExpr.deserialize(contribution.when)
-					));
-				}
-			}
-			this.continueEditSessionOptions = continueEditSessionOptions;
-		});
-
-		this.shouldShowViewsContext = EDIT_SESSIONS_SHOW_VIEW.bindTo(this.contextKeyService);
-
-		this._register(this.fileService.registerProvider(EditSessionsFileSystemProvider.SCHEMA, new EditSessionsFileSystemProvider(this.editSessionsWorkbenchService)));
-	}
-
-	private registerViews() {
-		const container = Registry.as<IViewContainersRegistry>(ViewExtensions.ViewContainersRegistry).registerViewContainer(
-			{
-				id: EDIT_SESSIONS_CONTAINER_ID,
-				title: EDIT_SESSIONS_TITLE,
-				ctorDescriptor: new SyncDescriptor(
-					ViewPaneContainer,
-					[EDIT_SESSIONS_CONTAINER_ID, { mergeViewWithContainerWhenSingleView: true }]
-				),
-				icon: EDIT_SESSIONS_VIEW_ICON,
-				hideIfEmpty: true
-			}, ViewContainerLocation.Sidebar, { doNotRegisterOpenCommand: true }
-		);
-		this._register(this.instantiationService.createInstance(EditSessionsDataViews, container));
-	}
-
-	private registerActions() {
-		if (this.registered || this.configurationService.getValue(experimentalSettingName) !== true) {
-			this.logService.info(`Skipping registering edit sessions actions as edit sessions are currently disabled. Set ${experimentalSettingName} to enable edit sessions.`);
-			return;
-		}
-
-		this.registerContinueEditSessionAction();
-
-		this.registerResumeLatestEditSessionAction();
-		this.registerStoreLatestEditSessionAction();
-
-		this.registerContinueInLocalFolderAction();
-
-		this.registerShowEditSessionViewAction();
-
-		this.registered = true;
-	}
-
-	private registerShowEditSessionViewAction() {
-		const that = this;
-		this._register(registerAction2(class ShowEditSessionView extends Action2 {
-			constructor() {
-				super({
-					id: 'workbench.editSessions.actions.showEditSessions',
-					title: { value: localize('show edit session', "Show Edit Sessions"), original: 'Show Edit Sessions' },
-					category: EDIT_SESSION_SYNC_CATEGORY,
-					f1: true,
-					precondition: EDIT_SESSIONS_SIGNED_IN
-				});
-			}
-
-			async run(accessor: ServicesAccessor) {
-				that.shouldShowViewsContext.set(true);
-				const viewsService = accessor.get(IViewsService);
-				await viewsService.openView(EDIT_SESSIONS_DATA_VIEW_ID);
-			}
-		}));
-	}
-
-	private registerContinueEditSessionAction() {
-		const that = this;
-		this._register(registerAction2(class ContinueEditSessionAction extends Action2 {
-			constructor() {
-				super(continueEditSessionCommand);
-			}
-
-			async run(accessor: ServicesAccessor, workspaceUri: URI | undefined): Promise<void> {
-				type ContinueEditSessionEvent = {};
-				type ContinueEditSessionClassification = {
-					owner: 'joyceerhl'; comment: 'Reporting when the continue edit session action is run.';
-				};
-				that.telemetryService.publicLog2<ContinueEditSessionEvent, ContinueEditSessionClassification>('editSessions.continue.store');
-
-				let uri = workspaceUri ?? await that.pickContinueEditSessionDestination();
-				if (uri === undefined) { return; }
-
-				// Run the store action to get back a ref
-				const ref = await that.storeEditSession(false);
-
-				// Append the ref to the URI
-				if (ref !== undefined) {
-					const encodedRef = encodeURIComponent(ref);
-					uri = uri.with({
-						query: uri.query.length > 0 ? (uri + `&${queryParamName}=${encodedRef}`) : `${queryParamName}=${encodedRef}`
-					});
-				} else {
-					that.logService.warn(`Failed to store edit session when invoking ${continueEditSessionCommand.id}.`);
-				}
-
-				// Open the URI
-				that.logService.info(`Opening ${uri.toString()}`);
-				await that.openerService.open(uri, { openExternal: true });
-			}
-		}));
-	}
-
-	private registerResumeLatestEditSessionAction(): void {
-		const that = this;
-		this._register(registerAction2(class ResumeLatestEditSessionAction extends Action2 {
-			constructor() {
-				super({
-					id: 'workbench.experimental.editSessions.actions.resumeLatest',
-					title: { value: localize('resume latest.v2', "Resume Latest Edit Session"), original: 'Resume Latest Edit Session' },
-					category: EDIT_SESSION_SYNC_CATEGORY,
-					f1: true,
-				});
-			}
-
-			async run(accessor: ServicesAccessor, editSessionId?: string): Promise<void> {
-				await that.progressService.withProgress({
-					location: ProgressLocation.Notification,
-					title: localize('resuming edit session', 'Resuming edit session...')
-				}, async () => {
-					type ResumeEvent = {};
-					type ResumeClassification = {
-						owner: 'joyceerhl'; comment: 'Reporting when the resume edit session action is invoked.';
-					};
-					that.telemetryService.publicLog2<ResumeEvent, ResumeClassification>('editSessions.resume');
-
-					await that.resumeEditSession(editSessionId);
-				});
-			}
-		}));
-	}
-
-	private registerStoreLatestEditSessionAction(): void {
-		const that = this;
-		this._register(registerAction2(class StoreLatestEditSessionAction extends Action2 {
-			constructor() {
-				super({
-					id: 'workbench.experimental.editSessions.actions.storeCurrent',
-					title: { value: localize('store current.v2', "Store Current Edit Session"), original: 'Store Current Edit Session' },
-					category: EDIT_SESSION_SYNC_CATEGORY,
-					f1: true,
-				});
-			}
-
-			async run(accessor: ServicesAccessor): Promise<void> {
-				await that.progressService.withProgress({
-					location: ProgressLocation.Notification,
-					title: localize('storing edit session', 'Storing edit session...')
-				}, async () => {
-					type StoreEvent = {};
-					type StoreClassification = {
-						owner: 'joyceerhl'; comment: 'Reporting when the store edit session action is invoked.';
-					};
-					that.telemetryService.publicLog2<StoreEvent, StoreClassification>('editSessions.store');
-
-					await that.storeEditSession(true);
-				});
-			}
-		}));
-	}
-
-	async resumeEditSession(ref?: string): Promise<void> {
-		this.logService.info(ref !== undefined ? `Resuming edit session with ref ${ref}...` : 'Resuming edit session...');
-
-		const data = await this.editSessionsWorkbenchService.read(ref);
-		if (!data) {
-			if (ref === undefined) {
-				this.notificationService.info(localize('no edit session', 'There are no edit sessions to resume.'));
-			} else {
-				this.notificationService.warn(localize('no edit session content for ref', 'Could not resume edit session contents for ID {0}.', ref));
-			}
-			this.logService.info(`Aborting resuming edit session as no edit session content is available to be applied from ref ${ref}.`);
-			return;
-		}
-		const editSession = data.editSession;
-		ref = data.ref;
-
-		if (editSession.version > EditSessionSchemaVersion) {
-			this.notificationService.error(localize('client too old', "Please upgrade to a newer version of {0} to resume this edit session.", this.productService.nameLong));
-			return;
-		}
-
-		try {
-			const changes: ({ uri: URI; type: ChangeType; contents: string | undefined })[] = [];
-			let hasLocalUncommittedChanges = false;
-
-			for (const folder of editSession.folders) {
-				const folderRoot = this.contextService.getWorkspace().folders.find((f) => f.name === folder.name);
-				if (!folderRoot) {
-					this.logService.info(`Skipping applying ${folder.workingChanges.length} changes from edit session with ref ${ref} as no corresponding workspace folder named ${folder.name} is currently open.`);
-					return;
-				}
-
-				for (const repository of this.scmService.repositories) {
-					if (repository.provider.rootUri !== undefined &&
-						this.contextService.getWorkspaceFolder(repository.provider.rootUri)?.name === folder.name &&
-						this.getChangedResources(repository).length > 0
-					) {
-						hasLocalUncommittedChanges = true;
-						break;
-					}
-				}
-
-				for (const { relativeFilePath, contents, type } of folder.workingChanges) {
-					const uri = joinPath(folderRoot.uri, relativeFilePath);
-					changes.push({ uri: uri, type: type, contents: contents });
-				}
-			}
-
-			if (hasLocalUncommittedChanges) {
-				// TODO@joyceerhl Provide the option to diff files which would be overwritten by edit session contents
-				const result = await this.dialogService.confirm({
-					message: localize('resume edit session warning', 'Resuming your edit session may overwrite your existing uncommitted changes. Do you want to proceed?'),
-					type: 'warning',
-					title: EDIT_SESSION_SYNC_CATEGORY.value
-				});
-				if (!result.confirmed) {
-					return;
-				}
-			}
-
-			for (const { uri, type, contents } of changes) {
-				if (type === ChangeType.Addition) {
-					await this.fileService.writeFile(uri, decodeEditSessionFileContent(editSession.version, contents!));
-				} else if (type === ChangeType.Deletion && await this.fileService.exists(uri)) {
-					await this.fileService.del(uri);
-				}
-			}
-
-			this.logService.info(`Deleting edit session with ref ${ref} after successfully applying it to current workspace...`);
-			await this.editSessionsWorkbenchService.delete(ref);
-			this.logService.info(`Deleted edit session with ref ${ref}.`);
-		} catch (ex) {
-			this.logService.error('Failed to resume edit session, reason: ', (ex as Error).toString());
-			this.notificationService.error(localize('resume failed', "Failed to resume your edit session."));
-		}
-	}
-
-	async storeEditSession(fromStoreCommand: boolean): Promise<string | undefined> {
-		const folders: Folder[] = [];
-		let hasEdits = false;
-
-		for (const repository of this.scmService.repositories) {
-			// Look through all resource groups and compute which files were added/modified/deleted
-			const trackedUris = this.getChangedResources(repository); // A URI might appear in more than one resource group
-
-			const workingChanges: Change[] = [];
-			let name = repository.provider.rootUri ? this.contextService.getWorkspaceFolder(repository.provider.rootUri)?.name : undefined;
-
-			for (const uri of trackedUris) {
-				const workspaceFolder = this.contextService.getWorkspaceFolder(uri);
-				if (!workspaceFolder) {
-					this.logService.info(`Skipping working change ${uri.toString()} as no associated workspace folder was found.`);
-
-					continue;
-				}
-
-				name = name ?? workspaceFolder.name;
-				const relativeFilePath = relativePath(workspaceFolder.uri, uri) ?? uri.path;
-
-				// Only deal with file contents for now
-				try {
-					if (!(await this.fileService.stat(uri)).isFile) {
-						continue;
-					}
-				} catch { }
-
-				hasEdits = true;
-
-				if (await this.fileService.exists(uri)) {
-					const contents = encodeBase64((await this.fileService.readFile(uri)).value);
-					workingChanges.push({ type: ChangeType.Addition, fileType: FileType.File, contents: contents, relativeFilePath: relativeFilePath });
-				} else {
-					// Assume it's a deletion
-					workingChanges.push({ type: ChangeType.Deletion, fileType: FileType.File, contents: undefined, relativeFilePath: relativeFilePath });
-				}
-			}
-
-			folders.push({ workingChanges, name: name ?? '' });
-		}
-
-		if (!hasEdits) {
-			this.logService.info('Skipping storing edit session as there are no edits to store.');
-			if (fromStoreCommand) {
-				this.notificationService.info(localize('no edits to store', 'Skipped storing edit session as there are no edits to store.'));
-			}
-			return undefined;
-		}
-
-		const data: EditSession = { folders, version: 2 };
-
-		try {
-			this.logService.info(`Storing edit session...`);
-			const ref = await this.editSessionsWorkbenchService.write(data);
-			this.logService.info(`Stored edit session with ref ${ref}.`);
-			return ref;
-		} catch (ex) {
-			this.logService.error(`Failed to store edit session, reason: `, (ex as Error).toString());
-
-			type UploadFailedEvent = { reason: string };
-			type UploadFailedClassification = {
-				owner: 'joyceerhl'; comment: 'Reporting when Continue On server request fails.';
-				reason?: { classification: 'SystemMetaData'; purpose: 'FeatureInsight'; isMeasurement: true; comment: 'The reason that the server request failed.' };
-			};
-
-			if (ex instanceof UserDataSyncStoreError) {
-				switch (ex.code) {
-					case UserDataSyncErrorCode.TooLarge:
-						// Uploading a payload can fail due to server size limits
-						this.telemetryService.publicLog2<UploadFailedEvent, UploadFailedClassification>('editSessions.upload.failed', { reason: 'TooLarge' });
-						this.notificationService.error(localize('payload too large', 'Your edit session exceeds the size limit and cannot be stored.'));
-						break;
-					default:
-						this.telemetryService.publicLog2<UploadFailedEvent, UploadFailedClassification>('editSessions.upload.failed', { reason: 'unknown' });
-						this.notificationService.error(localize('payload failed', 'Your edit session cannot be stored.'));
-						break;
-				}
-			}
-		}
-
-		return undefined;
-	}
-
-	private getChangedResources(repository: ISCMRepository) {
-		const trackedUris = repository.provider.groups.elements.reduce((resources, resourceGroups) => {
-			resourceGroups.elements.forEach((resource) => resources.add(resource.sourceUri));
-			return resources;
-		}, new Set<URI>()); // A URI might appear in more than one resource group
-
-		return [...trackedUris];
-	}
-
-	//#region Continue Edit Session extension contribution point
-
-	private registerContinueInLocalFolderAction(): void {
-		const that = this;
-		this._register(registerAction2(class ContinueInLocalFolderAction extends Action2 {
-			constructor() {
-				super(openLocalFolderCommand);
-			}
-
-			async run(accessor: ServicesAccessor): Promise<URI | undefined> {
-				const selection = await that.fileDialogService.showOpenDialog({
-					title: localize('continueEditSession.openLocalFolder.title', 'Select a local folder to continue your edit session in'),
-					canSelectFolders: true,
-					canSelectMany: false,
-					canSelectFiles: false,
-					availableFileSystems: [Schemas.file]
-				});
-
-				return selection?.length !== 1 ? undefined : URI.from({
-					scheme: that.productService.urlProtocol,
-					authority: Schemas.file,
-					path: selection[0].path
-				});
-			}
-		}));
-	}
-
-	private async pickContinueEditSessionDestination(): Promise<URI | undefined> {
-		const quickPick = this.quickInputService.createQuickPick<ContinueEditSessionItem>();
-
-		quickPick.title = localize('continueEditSessionPick.title', 'Continue Edit Session...');
-		quickPick.placeholder = localize('continueEditSessionPick.placeholder', 'Choose how you would like to continue working');
-		quickPick.items = this.createPickItems();
-
-		const command = await new Promise<string | undefined>((resolve, reject) => {
-			quickPick.onDidHide(() => resolve(undefined));
-
-			quickPick.onDidAccept((e) => {
-				const selection = quickPick.activeItems[0].command;
-				resolve(selection);
-				quickPick.hide();
-			});
-
-			quickPick.show();
-		});
-
-		quickPick.dispose();
-
-		if (command === undefined) {
-			return undefined;
-		}
-
-		try {
-			const uri = await this.commandService.executeCommand(command);
-			return URI.isUri(uri) ? uri : undefined;
-		} catch (ex) {
-			return undefined;
-		}
-	}
-
-	private createPickItems(): ContinueEditSessionItem[] {
-		const items = [...this.continueEditSessionOptions].filter((option) => option.when === undefined || this.contextKeyService.contextMatchesRules(option.when));
-
-		if (getVirtualWorkspaceLocation(this.contextService.getWorkspace()) !== undefined && isNative) {
-			items.push(new ContinueEditSessionItem(
-				localize('continueEditSessionItem.openInLocalFolder', 'Open In Local Folder'),
-				openLocalFolderCommand.id,
-			));
-		}
-
-		return items.sort((item1, item2) => item1.label.localeCompare(item2.label));
-	}
-}
-
-class ContinueEditSessionItem implements IQuickPickItem {
-	constructor(
-		public readonly label: string,
-		public readonly command: string,
-		public readonly when?: ContextKeyExpression,
-	) { }
-}
-
-interface ICommand {
-	command: string;
-	group: string;
-	when: string;
-}
-
-const continueEditSessionExtPoint = ExtensionsRegistry.registerExtensionPoint<ICommand[]>({
-	extensionPoint: 'continueEditSession',
-	jsonSchema: {
-		description: localize('continueEditSessionExtPoint', 'Contributes options for continuing the current edit session in a different environment'),
-		type: 'array',
-		items: {
-			type: 'object',
-			properties: {
-				command: {
-					description: localize('continueEditSessionExtPoint.command', 'Identifier of the command to execute. The command must be declared in the \'commands\'-section and return a URI representing a different environment where the current edit session can be continued.'),
-					type: 'string'
-				},
-				group: {
-					description: localize('continueEditSessionExtPoint.group', 'Group into which this item belongs.'),
-					type: 'string'
-				},
-				when: {
-					description: localize('continueEditSessionExtPoint.when', 'Condition which must be true to show this item.'),
-					type: 'string'
-				}
-			},
-			required: ['command']
-		}
-	}
-});
-
-//#endregion
-
-const workbenchRegistry = Registry.as<IWorkbenchContributionsRegistry>(WorkbenchExtensions.Workbench);
-workbenchRegistry.registerWorkbenchContribution(EditSessionsContribution, LifecyclePhase.Restored);
-
-Registry.as<IConfigurationRegistry>(Extensions.Configuration).registerConfiguration({
-	...workbenchConfigurationNodeBase,
-	'properties': {
-		'workbench.experimental.editSessions.enabled': {
-			'type': 'boolean',
-			'tags': ['experimental', 'usesOnlineServices'],
-			'default': true,
-			'markdownDescription': localize('editSessionsEnabled', "Controls whether to display cloud-enabled actions to store and resume uncommitted changes when switching between web, desktop, or devices."),
-		},
-	}
-});
->>>>>>> 99e00346
+/*---------------------------------------------------------------------------------------------
+ *  Copyright (c) Microsoft Corporation. All rights reserved.
+ *  Licensed under the MIT License. See License.txt in the project root for license information.
+ *--------------------------------------------------------------------------------------------*/
+
+import { Disposable } from 'vs/base/common/lifecycle';
+import { IWorkbenchContributionsRegistry, Extensions as WorkbenchExtensions, IWorkbenchContribution } from 'vs/workbench/common/contributions';
+import { Registry } from 'vs/platform/registry/common/platform';
+import { LifecyclePhase } from 'vs/workbench/services/lifecycle/common/lifecycle';
+import { Action2, IAction2Options, registerAction2 } from 'vs/platform/actions/common/actions';
+import { ServicesAccessor } from 'vs/editor/browser/editorExtensions';
+import { localize } from 'vs/nls';
+import { IEditSessionsWorkbenchService, Change, ChangeType, Folder, EditSession, FileType, EDIT_SESSION_SYNC_CATEGORY, EDIT_SESSIONS_CONTAINER_ID, EditSessionSchemaVersion, IEditSessionsLogService, EDIT_SESSIONS_VIEW_ICON, EDIT_SESSIONS_TITLE, EDIT_SESSIONS_SHOW_VIEW, EDIT_SESSIONS_SIGNED_IN, EDIT_SESSIONS_DATA_VIEW_ID, decodeEditSessionFileContent } from 'vs/workbench/contrib/editSessions/common/editSessions';
+import { ISCMRepository, ISCMService } from 'vs/workbench/contrib/scm/common/scm';
+import { IFileService } from 'vs/platform/files/common/files';
+import { IWorkspaceContextService, IWorkspaceFolder } from 'vs/platform/workspace/common/workspace';
+import { URI } from 'vs/base/common/uri';
+import { joinPath, relativePath } from 'vs/base/common/resources';
+import { encodeBase64 } from 'vs/base/common/buffer';
+import { IConfigurationService } from 'vs/platform/configuration/common/configuration';
+import { IProgressService, ProgressLocation } from 'vs/platform/progress/common/progress';
+import { EditSessionsWorkbenchService } from 'vs/workbench/contrib/editSessions/browser/editSessionsWorkbenchService';
+import { registerSingleton } from 'vs/platform/instantiation/common/extensions';
+import { UserDataSyncErrorCode, UserDataSyncStoreError } from 'vs/platform/userDataSync/common/userDataSync';
+import { ITelemetryService } from 'vs/platform/telemetry/common/telemetry';
+import { INotificationService } from 'vs/platform/notification/common/notification';
+import { IDialogService, IFileDialogService } from 'vs/platform/dialogs/common/dialogs';
+import { IProductService } from 'vs/platform/product/common/productService';
+import { IOpenerService } from 'vs/platform/opener/common/opener';
+import { IEnvironmentService } from 'vs/platform/environment/common/environment';
+import { workbenchConfigurationNodeBase } from 'vs/workbench/common/configuration';
+import { Extensions, IConfigurationRegistry } from 'vs/platform/configuration/common/configurationRegistry';
+import { IQuickInputService, IQuickPickItem } from 'vs/platform/quickinput/common/quickInput';
+import { ExtensionsRegistry } from 'vs/workbench/services/extensions/common/extensionsRegistry';
+import { ContextKeyExpr, ContextKeyExpression, IContextKey, IContextKeyService } from 'vs/platform/contextkey/common/contextkey';
+import { ICommandService } from 'vs/platform/commands/common/commands';
+import { getVirtualWorkspaceLocation } from 'vs/platform/workspace/common/virtualWorkspace';
+import { Schemas } from 'vs/base/common/network';
+import { IsWebContext } from 'vs/platform/contextkey/common/contextkeys';
+import { isProposedApiEnabled } from 'vs/workbench/services/extensions/common/extensions';
+import { EditSessionsLogService } from 'vs/workbench/contrib/editSessions/common/editSessionsLogService';
+import { IViewContainersRegistry, Extensions as ViewExtensions, ViewContainerLocation, IViewsService } from 'vs/workbench/common/views';
+import { SyncDescriptor } from 'vs/platform/instantiation/common/descriptors';
+import { ViewPaneContainer } from 'vs/workbench/browser/parts/views/viewPaneContainer';
+import { IInstantiationService } from 'vs/platform/instantiation/common/instantiation';
+import { EditSessionsDataViews } from 'vs/workbench/contrib/editSessions/browser/editSessionsViews';
+import { ITextModelService } from 'vs/editor/common/services/resolverService';
+import { EditSessionsFileSystemProvider } from 'vs/workbench/contrib/editSessions/browser/editSessionsFileSystemProvider';
+import { isNative } from 'vs/base/common/platform';
+import { WorkspaceFolderCountContext } from 'vs/workbench/common/contextkeys';
+import { CancellationTokenSource } from 'vs/base/common/cancellation';
+import { equals } from 'vs/base/common/objects';
+import { ICanonicalWorkspaceService } from 'vs/platform/workspace/common/canonicalWorkspace';
+
+registerSingleton(IEditSessionsLogService, EditSessionsLogService);
+registerSingleton(IEditSessionsWorkbenchService, EditSessionsWorkbenchService);
+
+const continueEditSessionCommand: IAction2Options = {
+	id: '_workbench.experimental.editSessions.actions.continueEditSession',
+	title: { value: localize('continue edit session', "Continue Edit Session..."), original: 'Continue Edit Session...' },
+	category: EDIT_SESSION_SYNC_CATEGORY,
+	precondition: WorkspaceFolderCountContext.notEqualsTo('0'),
+	f1: true
+};
+const openLocalFolderCommand: IAction2Options = {
+	id: '_workbench.experimental.editSessions.actions.continueEditSession.openLocalFolder',
+	title: { value: localize('continue edit session in local folder', "Open In Local Folder"), original: 'Open In Local Folder' },
+	category: EDIT_SESSION_SYNC_CATEGORY,
+	precondition: IsWebContext
+};
+const queryParamName = 'editSessionId';
+const experimentalSettingName = 'workbench.experimental.editSessions.enabled';
+
+export class EditSessionsContribution extends Disposable implements IWorkbenchContribution {
+
+	private registered = false;
+	private continueEditSessionOptions: ContinueEditSessionItem[] = [];
+
+	private readonly shouldShowViewsContext: IContextKey<boolean>;
+
+	constructor(
+		@IEditSessionsWorkbenchService private readonly editSessionsWorkbenchService: IEditSessionsWorkbenchService,
+		@IFileService private readonly fileService: IFileService,
+		@IProgressService private readonly progressService: IProgressService,
+		@IOpenerService private readonly openerService: IOpenerService,
+		@ITelemetryService private readonly telemetryService: ITelemetryService,
+		@ISCMService private readonly scmService: ISCMService,
+		@INotificationService private readonly notificationService: INotificationService,
+		@IDialogService private readonly dialogService: IDialogService,
+		@IEditSessionsLogService private readonly logService: IEditSessionsLogService,
+		@IEnvironmentService private readonly environmentService: IEnvironmentService,
+		@IInstantiationService private readonly instantiationService: IInstantiationService,
+		@IProductService private readonly productService: IProductService,
+		@IConfigurationService private configurationService: IConfigurationService,
+		@IWorkspaceContextService private readonly contextService: IWorkspaceContextService,
+		@ICanonicalWorkspaceService private readonly canonicalWorkspaceService: ICanonicalWorkspaceService,
+		@ITextModelService textModelResolverService: ITextModelService,
+		@IQuickInputService private readonly quickInputService: IQuickInputService,
+		@ICommandService private commandService: ICommandService,
+		@IContextKeyService private readonly contextKeyService: IContextKeyService,
+		@IFileDialogService private readonly fileDialogService: IFileDialogService
+	) {
+		super();
+
+		if (this.environmentService.editSessionId !== undefined) {
+			performance.mark('code/willResumeEditSessionFromIdentifier');
+			type ResumeEvent = {};
+			type ResumeClassification = {
+				owner: 'joyceerhl'; comment: 'Reporting when an action is resumed from an edit session identifier.';
+			};
+			this.telemetryService.publicLog2<ResumeEvent, ResumeClassification>('editSessions.continue.resume');
+
+			void this.resumeEditSession(this.environmentService.editSessionId).finally(() => this.environmentService.editSessionId = undefined);
+			performance.mark('code/didResumeEditSessionFromIdentifier');
+		} else if (this.configurationService.getValue('workbench.experimental.editSessions.autoResume') === 'onReload' && this.editSessionsWorkbenchService.isSignedIn) {
+			// Attempt to resume edit session based on canonical workspace identifier
+			// Note: at this point if the user is not signed into edit sessions,
+			// we don't want them to sign in and should just return early
+			void this.resumeEditSession(undefined, true);
+		}
+
+		this.configurationService.onDidChangeConfiguration((e) => {
+			if (e.affectsConfiguration(experimentalSettingName)) {
+				this.registerActions();
+			}
+		});
+
+		this.registerActions();
+		this.registerViews();
+
+		continueEditSessionExtPoint.setHandler(extensions => {
+			const continueEditSessionOptions: ContinueEditSessionItem[] = [];
+			for (const extension of extensions) {
+				if (!isProposedApiEnabled(extension.description, 'contribEditSessions')) {
+					continue;
+				}
+				if (!Array.isArray(extension.value)) {
+					continue;
+				}
+				const commands = new Map((extension.description.contributes?.commands ?? []).map(c => [c.command, c]));
+				for (const contribution of extension.value) {
+					if (!contribution.command || !contribution.when) {
+						continue;
+					}
+					const fullCommand = commands.get(contribution.command);
+					if (!fullCommand) { return; }
+
+					continueEditSessionOptions.push(new ContinueEditSessionItem(
+						fullCommand.title,
+						fullCommand.command,
+						ContextKeyExpr.deserialize(contribution.when)
+					));
+				}
+			}
+			this.continueEditSessionOptions = continueEditSessionOptions;
+		});
+
+		this.shouldShowViewsContext = EDIT_SESSIONS_SHOW_VIEW.bindTo(this.contextKeyService);
+
+		this._register(this.fileService.registerProvider(EditSessionsFileSystemProvider.SCHEMA, new EditSessionsFileSystemProvider(this.editSessionsWorkbenchService)));
+	}
+
+	private registerViews() {
+		const container = Registry.as<IViewContainersRegistry>(ViewExtensions.ViewContainersRegistry).registerViewContainer(
+			{
+				id: EDIT_SESSIONS_CONTAINER_ID,
+				title: EDIT_SESSIONS_TITLE,
+				ctorDescriptor: new SyncDescriptor(
+					ViewPaneContainer,
+					[EDIT_SESSIONS_CONTAINER_ID, { mergeViewWithContainerWhenSingleView: true }]
+				),
+				icon: EDIT_SESSIONS_VIEW_ICON,
+				hideIfEmpty: true
+			}, ViewContainerLocation.Sidebar, { doNotRegisterOpenCommand: true }
+		);
+		this._register(this.instantiationService.createInstance(EditSessionsDataViews, container));
+	}
+
+	private registerActions() {
+		if (this.registered || this.configurationService.getValue(experimentalSettingName) !== true) {
+			this.logService.info(`Skipping registering edit sessions actions as edit sessions are currently disabled. Set ${experimentalSettingName} to enable edit sessions.`);
+			return;
+		}
+
+		this.registerContinueEditSessionAction();
+
+		this.registerResumeLatestEditSessionAction();
+		this.registerStoreLatestEditSessionAction();
+
+		this.registerContinueInLocalFolderAction();
+
+		this.registerShowEditSessionViewAction();
+
+		this.registered = true;
+	}
+
+	private registerShowEditSessionViewAction() {
+		const that = this;
+		this._register(registerAction2(class ShowEditSessionView extends Action2 {
+			constructor() {
+				super({
+					id: 'workbench.editSessions.actions.showEditSessions',
+					title: { value: localize('show edit session', "Show Edit Sessions"), original: 'Show Edit Sessions' },
+					category: EDIT_SESSION_SYNC_CATEGORY,
+					f1: true,
+					precondition: EDIT_SESSIONS_SIGNED_IN
+				});
+			}
+
+			async run(accessor: ServicesAccessor) {
+				that.shouldShowViewsContext.set(true);
+				const viewsService = accessor.get(IViewsService);
+				await viewsService.openView(EDIT_SESSIONS_DATA_VIEW_ID);
+			}
+		}));
+	}
+
+	private registerContinueEditSessionAction() {
+		const that = this;
+		this._register(registerAction2(class ContinueEditSessionAction extends Action2 {
+			constructor() {
+				super(continueEditSessionCommand);
+			}
+
+			async run(accessor: ServicesAccessor, workspaceUri: URI | undefined): Promise<void> {
+				type ContinueEditSessionEvent = {};
+				type ContinueEditSessionClassification = {
+					owner: 'joyceerhl'; comment: 'Reporting when the continue edit session action is run.';
+				};
+				that.telemetryService.publicLog2<ContinueEditSessionEvent, ContinueEditSessionClassification>('editSessions.continue.store');
+
+				let uri = workspaceUri ?? await that.pickContinueEditSessionDestination();
+				if (uri === undefined) { return; }
+
+				// Run the store action to get back a ref
+				const ref = await that.storeEditSession(false);
+
+				// Append the ref to the URI
+				if (ref !== undefined) {
+					const encodedRef = encodeURIComponent(ref);
+					uri = uri.with({
+						query: uri.query.length > 0 ? (uri + `&${queryParamName}=${encodedRef}`) : `${queryParamName}=${encodedRef}`
+					});
+				} else {
+					that.logService.warn(`Failed to store edit session when invoking ${continueEditSessionCommand.id}.`);
+				}
+
+				// Open the URI
+				that.logService.info(`Opening ${uri.toString()}`);
+				await that.openerService.open(uri, { openExternal: true });
+			}
+		}));
+	}
+
+	private registerResumeLatestEditSessionAction(): void {
+		const that = this;
+		this._register(registerAction2(class ResumeLatestEditSessionAction extends Action2 {
+			constructor() {
+				super({
+					id: 'workbench.experimental.editSessions.actions.resumeLatest',
+					title: { value: localize('resume latest.v2', "Resume Latest Edit Session"), original: 'Resume Latest Edit Session' },
+					category: EDIT_SESSION_SYNC_CATEGORY,
+					f1: true,
+				});
+			}
+
+			async run(accessor: ServicesAccessor, editSessionId?: string): Promise<void> {
+				await that.progressService.withProgress({
+					location: ProgressLocation.Notification,
+					title: localize('resuming edit session', 'Resuming edit session...')
+				}, async () => {
+					type ResumeEvent = {};
+					type ResumeClassification = {
+						owner: 'joyceerhl'; comment: 'Reporting when the resume edit session action is invoked.';
+					};
+					that.telemetryService.publicLog2<ResumeEvent, ResumeClassification>('editSessions.resume');
+
+					await that.resumeEditSession(editSessionId);
+				});
+			}
+		}));
+	}
+
+	private registerStoreLatestEditSessionAction(): void {
+		const that = this;
+		this._register(registerAction2(class StoreLatestEditSessionAction extends Action2 {
+			constructor() {
+				super({
+					id: 'workbench.experimental.editSessions.actions.storeCurrent',
+					title: { value: localize('store current.v2', "Store Current Edit Session"), original: 'Store Current Edit Session' },
+					category: EDIT_SESSION_SYNC_CATEGORY,
+					f1: true,
+				});
+			}
+
+			async run(accessor: ServicesAccessor): Promise<void> {
+				await that.progressService.withProgress({
+					location: ProgressLocation.Notification,
+					title: localize('storing edit session', 'Storing edit session...')
+				}, async () => {
+					type StoreEvent = {};
+					type StoreClassification = {
+						owner: 'joyceerhl'; comment: 'Reporting when the store edit session action is invoked.';
+					};
+					that.telemetryService.publicLog2<StoreEvent, StoreClassification>('editSessions.store');
+
+					await that.storeEditSession(true);
+				});
+			}
+		}));
+	}
+
+	async resumeEditSession(ref?: string, silent?: boolean): Promise<void> {
+		this.logService.info(ref !== undefined ? `Resuming edit session with ref ${ref}...` : 'Resuming edit session...');
+
+		const data = await this.editSessionsWorkbenchService.read(ref);
+		if (!data) {
+			if (ref === undefined && !silent) {
+				this.notificationService.info(localize('no edit session', 'There are no edit sessions to resume.'));
+			} else if (ref !== undefined) {
+				this.notificationService.warn(localize('no edit session content for ref', 'Could not resume edit session contents for ID {0}.', ref));
+			}
+			this.logService.info(`Aborting resuming edit session as no edit session content is available to be applied from ref ${ref}.`);
+			return;
+		}
+		const editSession = data.editSession;
+		ref = data.ref;
+
+		if (editSession.version > EditSessionSchemaVersion) {
+			this.notificationService.error(localize('client too old', "Please upgrade to a newer version of {0} to resume this edit session.", this.productService.nameLong));
+			return;
+		}
+
+		try {
+			const changes: ({ uri: URI; type: ChangeType; contents: string | undefined })[] = [];
+			let hasLocalUncommittedChanges = false;
+			const workspaceFolders = this.contextService.getWorkspace().folders;
+
+			for (const folder of editSession.folders) {
+				const cancellationTokenSource = new CancellationTokenSource();
+				let folderRoot: IWorkspaceFolder | undefined;
+
+				if (folder.canonicalIdentity) {
+					// Look for an edit session identifier that we can use
+					for (const f of workspaceFolders) {
+						const identity = await this.canonicalWorkspaceService.getCanonicalWorkspaceIdentifier(f, cancellationTokenSource);
+						this.logService.info(`Matching identity ${identity} against edit session folder identity ${folder.canonicalIdentity}...`);
+						if (equals(identity, folder.canonicalIdentity)) {
+							folderRoot = f;
+							break;
+						}
+					}
+				} else {
+					folderRoot = workspaceFolders.find((f) => f.name === folder.name);
+				}
+
+				if (!folderRoot) {
+					this.logService.info(`Skipping applying ${folder.workingChanges.length} changes from edit session with ref ${ref} as no matching workspace folder was found.`);
+					return;
+				}
+
+				for (const repository of this.scmService.repositories) {
+					if (repository.provider.rootUri !== undefined &&
+						this.contextService.getWorkspaceFolder(repository.provider.rootUri)?.name === folder.name &&
+						this.getChangedResources(repository).length > 0
+					) {
+						hasLocalUncommittedChanges = true;
+						break;
+					}
+				}
+
+				for (const { relativeFilePath, contents, type } of folder.workingChanges) {
+					const uri = joinPath(folderRoot.uri, relativeFilePath);
+					changes.push({ uri: uri, type: type, contents: contents });
+				}
+			}
+
+			if (hasLocalUncommittedChanges) {
+				// TODO@joyceerhl Provide the option to diff files which would be overwritten by edit session contents
+				const result = await this.dialogService.confirm({
+					message: localize('resume edit session warning', 'Resuming your edit session may overwrite your existing uncommitted changes. Do you want to proceed?'),
+					type: 'warning',
+					title: EDIT_SESSION_SYNC_CATEGORY.value
+				});
+				if (!result.confirmed) {
+					return;
+				}
+			}
+
+			for (const { uri, type, contents } of changes) {
+				if (type === ChangeType.Addition) {
+					await this.fileService.writeFile(uri, decodeEditSessionFileContent(editSession.version, contents!));
+				} else if (type === ChangeType.Deletion && await this.fileService.exists(uri)) {
+					await this.fileService.del(uri);
+				}
+			}
+
+			this.logService.info(`Deleting edit session with ref ${ref} after successfully applying it to current workspace...`);
+			await this.editSessionsWorkbenchService.delete(ref);
+			this.logService.info(`Deleted edit session with ref ${ref}.`);
+		} catch (ex) {
+			this.logService.error('Failed to resume edit session, reason: ', (ex as Error).toString());
+			this.notificationService.error(localize('resume failed', "Failed to resume your edit session."));
+		}
+	}
+
+	async storeEditSession(fromStoreCommand: boolean): Promise<string | undefined> {
+		const folders: Folder[] = [];
+		let hasEdits = false;
+
+		for (const repository of this.scmService.repositories) {
+			// Look through all resource groups and compute which files were added/modified/deleted
+			const trackedUris = this.getChangedResources(repository); // A URI might appear in more than one resource group
+
+			const workingChanges: Change[] = [];
+
+			const { rootUri } = repository.provider;
+			const workspaceFolder = rootUri ? this.contextService.getWorkspaceFolder(rootUri) : undefined;
+			let name = workspaceFolder?.name;
+
+			for (const uri of trackedUris) {
+				const workspaceFolder = this.contextService.getWorkspaceFolder(uri);
+				if (!workspaceFolder) {
+					this.logService.info(`Skipping working change ${uri.toString()} as no associated workspace folder was found.`);
+
+					continue;
+				}
+
+				name = name ?? workspaceFolder.name;
+				const relativeFilePath = relativePath(workspaceFolder.uri, uri) ?? uri.path;
+
+				// Only deal with file contents for now
+				try {
+					if (!(await this.fileService.stat(uri)).isFile) {
+						continue;
+					}
+				} catch { }
+
+				hasEdits = true;
+
+				if (await this.fileService.exists(uri)) {
+					const contents = encodeBase64((await this.fileService.readFile(uri)).value);
+					workingChanges.push({ type: ChangeType.Addition, fileType: FileType.File, contents: contents, relativeFilePath: relativeFilePath });
+				} else {
+					// Assume it's a deletion
+					workingChanges.push({ type: ChangeType.Deletion, fileType: FileType.File, contents: undefined, relativeFilePath: relativeFilePath });
+				}
+			}
+
+			const canonicalIdentity = workspaceFolder ? await this.canonicalWorkspaceService.getCanonicalWorkspaceIdentifier(workspaceFolder, new CancellationTokenSource()) : undefined;
+
+			folders.push({ workingChanges, name: name ?? '', canonicalIdentity: canonicalIdentity ?? undefined });
+		}
+
+		if (!hasEdits) {
+			this.logService.info('Skipping storing edit session as there are no edits to store.');
+			if (fromStoreCommand) {
+				this.notificationService.info(localize('no edits to store', 'Skipped storing edit session as there are no edits to store.'));
+			}
+			return undefined;
+		}
+
+		const data: EditSession = { folders, version: 2 };
+
+		try {
+			this.logService.info(`Storing edit session...`);
+			const ref = await this.editSessionsWorkbenchService.write(data);
+			this.logService.info(`Stored edit session with ref ${ref}.`);
+			return ref;
+		} catch (ex) {
+			this.logService.error(`Failed to store edit session, reason: `, (ex as Error).toString());
+
+			type UploadFailedEvent = { reason: string };
+			type UploadFailedClassification = {
+				owner: 'joyceerhl'; comment: 'Reporting when Continue On server request fails.';
+				reason?: { classification: 'SystemMetaData'; purpose: 'FeatureInsight'; isMeasurement: true; comment: 'The reason that the server request failed.' };
+			};
+
+			if (ex instanceof UserDataSyncStoreError) {
+				switch (ex.code) {
+					case UserDataSyncErrorCode.TooLarge:
+						// Uploading a payload can fail due to server size limits
+						this.telemetryService.publicLog2<UploadFailedEvent, UploadFailedClassification>('editSessions.upload.failed', { reason: 'TooLarge' });
+						this.notificationService.error(localize('payload too large', 'Your edit session exceeds the size limit and cannot be stored.'));
+						break;
+					default:
+						this.telemetryService.publicLog2<UploadFailedEvent, UploadFailedClassification>('editSessions.upload.failed', { reason: 'unknown' });
+						this.notificationService.error(localize('payload failed', 'Your edit session cannot be stored.'));
+						break;
+				}
+			}
+		}
+
+		return undefined;
+	}
+
+	private getChangedResources(repository: ISCMRepository) {
+		const trackedUris = repository.provider.groups.elements.reduce((resources, resourceGroups) => {
+			resourceGroups.elements.forEach((resource) => resources.add(resource.sourceUri));
+			return resources;
+		}, new Set<URI>()); // A URI might appear in more than one resource group
+
+		return [...trackedUris];
+	}
+
+	//#region Continue Edit Session extension contribution point
+
+	private registerContinueInLocalFolderAction(): void {
+		const that = this;
+		this._register(registerAction2(class ContinueInLocalFolderAction extends Action2 {
+			constructor() {
+				super(openLocalFolderCommand);
+			}
+
+			async run(accessor: ServicesAccessor): Promise<URI | undefined> {
+				const selection = await that.fileDialogService.showOpenDialog({
+					title: localize('continueEditSession.openLocalFolder.title', 'Select a local folder to continue your edit session in'),
+					canSelectFolders: true,
+					canSelectMany: false,
+					canSelectFiles: false,
+					availableFileSystems: [Schemas.file]
+				});
+
+				return selection?.length !== 1 ? undefined : URI.from({
+					scheme: that.productService.urlProtocol,
+					authority: Schemas.file,
+					path: selection[0].path
+				});
+			}
+		}));
+	}
+
+	private async pickContinueEditSessionDestination(): Promise<URI | undefined> {
+		const quickPick = this.quickInputService.createQuickPick<ContinueEditSessionItem>();
+
+		quickPick.title = localize('continueEditSessionPick.title', 'Continue Edit Session...');
+		quickPick.placeholder = localize('continueEditSessionPick.placeholder', 'Choose how you would like to continue working');
+		quickPick.items = this.createPickItems();
+
+		const command = await new Promise<string | undefined>((resolve, reject) => {
+			quickPick.onDidHide(() => resolve(undefined));
+
+			quickPick.onDidAccept((e) => {
+				const selection = quickPick.activeItems[0].command;
+				resolve(selection);
+				quickPick.hide();
+			});
+
+			quickPick.show();
+		});
+
+		quickPick.dispose();
+
+		if (command === undefined) {
+			return undefined;
+		}
+
+		try {
+			const uri = await this.commandService.executeCommand(command);
+			return URI.isUri(uri) ? uri : undefined;
+		} catch (ex) {
+			return undefined;
+		}
+	}
+
+	private createPickItems(): ContinueEditSessionItem[] {
+		const items = [...this.continueEditSessionOptions].filter((option) => option.when === undefined || this.contextKeyService.contextMatchesRules(option.when));
+
+		if (getVirtualWorkspaceLocation(this.contextService.getWorkspace()) !== undefined && isNative) {
+			items.push(new ContinueEditSessionItem(
+				localize('continueEditSessionItem.openInLocalFolder', 'Open In Local Folder'),
+				openLocalFolderCommand.id,
+			));
+		}
+
+		return items.sort((item1, item2) => item1.label.localeCompare(item2.label));
+	}
+}
+
+class ContinueEditSessionItem implements IQuickPickItem {
+	constructor(
+		public readonly label: string,
+		public readonly command: string,
+		public readonly when?: ContextKeyExpression,
+	) { }
+}
+
+interface ICommand {
+	command: string;
+	group: string;
+	when: string;
+}
+
+const continueEditSessionExtPoint = ExtensionsRegistry.registerExtensionPoint<ICommand[]>({
+	extensionPoint: 'continueEditSession',
+	jsonSchema: {
+		description: localize('continueEditSessionExtPoint', 'Contributes options for continuing the current edit session in a different environment'),
+		type: 'array',
+		items: {
+			type: 'object',
+			properties: {
+				command: {
+					description: localize('continueEditSessionExtPoint.command', 'Identifier of the command to execute. The command must be declared in the \'commands\'-section and return a URI representing a different environment where the current edit session can be continued.'),
+					type: 'string'
+				},
+				group: {
+					description: localize('continueEditSessionExtPoint.group', 'Group into which this item belongs.'),
+					type: 'string'
+				},
+				when: {
+					description: localize('continueEditSessionExtPoint.when', 'Condition which must be true to show this item.'),
+					type: 'string'
+				}
+			},
+			required: ['command']
+		}
+	}
+});
+
+//#endregion
+
+const workbenchRegistry = Registry.as<IWorkbenchContributionsRegistry>(WorkbenchExtensions.Workbench);
+workbenchRegistry.registerWorkbenchContribution(EditSessionsContribution, LifecyclePhase.Restored);
+
+Registry.as<IConfigurationRegistry>(Extensions.Configuration).registerConfiguration({
+	...workbenchConfigurationNodeBase,
+	'properties': {
+		'workbench.experimental.editSessions.enabled': {
+			'type': 'boolean',
+			'tags': ['experimental', 'usesOnlineServices'],
+			'default': true,
+			'markdownDescription': localize('editSessionsEnabled', "Controls whether to display cloud-enabled actions to store and resume uncommitted changes when switching between web, desktop, or devices."),
+		},
+		'workbench.experimental.editSessions.autoResume': {
+			enum: ['onReload', 'off'],
+			enumDescriptions: [
+				localize('autoResume.onReload', "Automatically resume available edit session on window reload."),
+				localize('autoResume.off', "Never attempt to resume an edit session.")
+			],
+			'type': 'string',
+			'tags': ['experimental', 'usesOnlineServices'],
+			'default': 'off',
+			'markdownDescription': localize('autoResume', "Controls whether to automatically resume an available edit session for the current workspace."),
+		},
+	}
+});