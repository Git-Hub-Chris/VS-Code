--- conflicted
+++ resolved
@@ -17,11 +17,7 @@
 	) {
 		super();
 
-<<<<<<< HEAD
-		if (!workspaceTrustManagementService.workspaceTrustEnabled) {
-=======
-		if (isWorkspaceTrustEnabled(configurationService)) {
->>>>>>> a4e1a259
+		if (workspaceTrustManagementService.workspaceTrustEnabled) {
 			const workspaceTrustTransitionParticipant = new class implements IWorkspaceTrustTransitionParticipant {
 				async participate(trusted: boolean): Promise<void> {
 					if (trusted) {
