/*---------------------------------------------------------------------------------------------
 *  Copyright (c) Microsoft Corporation. All rights reserved.
 *  Licensed under the MIT License. See License.txt in the project root for license information.
 *--------------------------------------------------------------------------------------------*/

import * as nls from 'vs/nls';
import { sep } from 'vs/base/common/path';
import { Registry } from 'vs/platform/registry/common/platform';
import { IConfigurationRegistry, Extensions as ConfigurationExtensions, ConfigurationScope, IConfigurationPropertySchema } from 'vs/platform/configuration/common/configurationRegistry';
import { IWorkbenchContributionsRegistry, Extensions as WorkbenchExtensions, IWorkbenchContribution } from 'vs/workbench/common/contributions';
import { IFileEditorInput, IEditorFactoryRegistry, EditorExtensions } from 'vs/workbench/common/editor';
import { AutoSaveConfiguration, HotExitConfiguration, FILES_EXCLUDE_CONFIG, FILES_ASSOCIATIONS_CONFIG } from 'vs/platform/files/common/files';
import { SortOrder, LexicographicOptions, FILE_EDITOR_INPUT_ID, BINARY_TEXT_FILE_MODE, UndoConfirmLevel, IFilesConfiguration } from 'vs/workbench/contrib/files/common/files';
import { TextFileEditorTracker } from 'vs/workbench/contrib/files/browser/editors/textFileEditorTracker';
import { TextFileSaveErrorHandler } from 'vs/workbench/contrib/files/browser/editors/textFileSaveErrorHandler';
import { FileEditorInput } from 'vs/workbench/contrib/files/browser/editors/fileEditorInput';
import { BinaryFileEditor } from 'vs/workbench/contrib/files/browser/editors/binaryFileEditor';
import { ServicesAccessor } from 'vs/platform/instantiation/common/instantiation';
import { SyncDescriptor } from 'vs/platform/instantiation/common/descriptors';
import { isNative, isWeb, isWindows } from 'vs/base/common/platform';
import { ExplorerViewletViewsContribution } from 'vs/workbench/contrib/files/browser/explorerViewlet';
import { IEditorPaneRegistry, EditorPaneDescriptor } from 'vs/workbench/browser/editor';
import { LifecyclePhase } from 'vs/workbench/services/lifecycle/common/lifecycle';
import { ILabelService } from 'vs/platform/label/common/label';
import { InstantiationType, registerSingleton } from 'vs/platform/instantiation/common/extensions';
import { ExplorerService, UNDO_REDO_SOURCE } from 'vs/workbench/contrib/files/browser/explorerService';
import { SUPPORTED_ENCODINGS } from 'vs/workbench/services/textfile/common/encoding';
import { Schemas } from 'vs/base/common/network';
import { WorkspaceWatcher } from 'vs/workbench/contrib/files/browser/workspaceWatcher';
import { editorConfigurationBaseNode } from 'vs/editor/common/config/editorConfigurationSchema';
import { DirtyFilesIndicator } from 'vs/workbench/contrib/files/common/dirtyFilesIndicator';
import { UndoCommand, RedoCommand } from 'vs/editor/browser/editorExtensions';
import { IUndoRedoService } from 'vs/platform/undoRedo/common/undoRedo';
import { IExplorerService } from 'vs/workbench/contrib/files/browser/files';
import { FileEditorInputSerializer, FileEditorWorkingCopyEditorHandler } from 'vs/workbench/contrib/files/browser/editors/fileEditorHandler';
import { ModesRegistry } from 'vs/editor/common/languages/modesRegistry';
import { IConfigurationService } from 'vs/platform/configuration/common/configuration';
import { TextFileEditor } from 'vs/workbench/contrib/files/browser/editors/textFileEditor';

class FileUriLabelContribution implements IWorkbenchContribution {

	constructor(@ILabelService labelService: ILabelService) {
		labelService.registerFormatter({
			scheme: Schemas.file,
			formatting: {
				label: '${authority}${path}',
				separator: sep,
				tildify: !isWindows,
				normalizeDriveLetter: isWindows,
				authorityPrefix: sep + sep,
				workspaceSuffix: ''
			}
		});
	}
}

registerSingleton(IExplorerService, ExplorerService, InstantiationType.Delayed);

// Register file editors

Registry.as<IEditorPaneRegistry>(EditorExtensions.EditorPane).registerEditorPane(
	EditorPaneDescriptor.create(
		TextFileEditor,
		TextFileEditor.ID,
		nls.localize('textFileEditor', "Text File Editor")
	),
	[
		new SyncDescriptor(FileEditorInput)
	]
);

Registry.as<IEditorPaneRegistry>(EditorExtensions.EditorPane).registerEditorPane(
	EditorPaneDescriptor.create(
		BinaryFileEditor,
		BinaryFileEditor.ID,
		nls.localize('binaryFileEditor', "Binary File Editor")
	),
	[
		new SyncDescriptor(FileEditorInput)
	]
);

// Register default file input factory
Registry.as<IEditorFactoryRegistry>(EditorExtensions.EditorFactory).registerFileEditorFactory({

	typeId: FILE_EDITOR_INPUT_ID,

	createFileEditor: (resource, preferredResource, preferredName, preferredDescription, preferredEncoding, preferredLanguageId, preferredContents, instantiationService): IFileEditorInput => {
		return instantiationService.createInstance(FileEditorInput, resource, preferredResource, preferredName, preferredDescription, preferredEncoding, preferredLanguageId, preferredContents);
	},

	isFileEditor: (obj): obj is IFileEditorInput => {
		return obj instanceof FileEditorInput;
	}
});

// Register Editor Input Serializer & Handler
Registry.as<IEditorFactoryRegistry>(EditorExtensions.EditorFactory).registerEditorSerializer(FILE_EDITOR_INPUT_ID, FileEditorInputSerializer);
Registry.as<IWorkbenchContributionsRegistry>(WorkbenchExtensions.Workbench).registerWorkbenchContribution(FileEditorWorkingCopyEditorHandler, LifecyclePhase.Ready);

// Register Explorer views
Registry.as<IWorkbenchContributionsRegistry>(WorkbenchExtensions.Workbench).registerWorkbenchContribution(ExplorerViewletViewsContribution, LifecyclePhase.Starting);

// Register Text File Editor Tracker
Registry.as<IWorkbenchContributionsRegistry>(WorkbenchExtensions.Workbench).registerWorkbenchContribution(TextFileEditorTracker, LifecyclePhase.Starting);

// Register Text File Save Error Handler
Registry.as<IWorkbenchContributionsRegistry>(WorkbenchExtensions.Workbench).registerWorkbenchContribution(TextFileSaveErrorHandler, LifecyclePhase.Starting);

// Register uri display for file uris
Registry.as<IWorkbenchContributionsRegistry>(WorkbenchExtensions.Workbench).registerWorkbenchContribution(FileUriLabelContribution, LifecyclePhase.Starting);

// Register Workspace Watcher
Registry.as<IWorkbenchContributionsRegistry>(WorkbenchExtensions.Workbench).registerWorkbenchContribution(WorkspaceWatcher, LifecyclePhase.Restored);

// Register Dirty Files Indicator
Registry.as<IWorkbenchContributionsRegistry>(WorkbenchExtensions.Workbench).registerWorkbenchContribution(DirtyFilesIndicator, LifecyclePhase.Starting);

// Configuration
const configurationRegistry = Registry.as<IConfigurationRegistry>(ConfigurationExtensions.Configuration);

const hotExitConfiguration: IConfigurationPropertySchema = isNative ?
	{
		'type': 'string',
		'scope': ConfigurationScope.APPLICATION,
		'enum': [HotExitConfiguration.OFF, HotExitConfiguration.ON_EXIT, HotExitConfiguration.ON_EXIT_AND_WINDOW_CLOSE],
		'default': HotExitConfiguration.ON_EXIT,
		'markdownEnumDescriptions': [
			nls.localize('hotExit.off', 'Disable hot exit. A prompt will show when attempting to close a window with editors that have unsaved changes.'),
			nls.localize('hotExit.onExit', 'Hot exit will be triggered when the last window is closed on Windows/Linux or when the `workbench.action.quit` command is triggered (command palette, keybinding, menu). All windows without folders opened will be restored upon next launch. A list of previously opened windows with unsaved files can be accessed via `File > Open Recent > More...`'),
			nls.localize('hotExit.onExitAndWindowClose', 'Hot exit will be triggered when the last window is closed on Windows/Linux or when the `workbench.action.quit` command is triggered (command palette, keybinding, menu), and also for any window with a folder opened regardless of whether it\'s the last window. All windows without folders opened will be restored upon next launch. A list of previously opened windows with unsaved files can be accessed via `File > Open Recent > More...`')
		],
		'description': nls.localize('hotExit', "Controls whether unsaved files are remembered between sessions, allowing the save prompt when exiting the editor to be skipped.", HotExitConfiguration.ON_EXIT, HotExitConfiguration.ON_EXIT_AND_WINDOW_CLOSE)
	} : {
		'type': 'string',
		'scope': ConfigurationScope.APPLICATION,
		'enum': [HotExitConfiguration.OFF, HotExitConfiguration.ON_EXIT_AND_WINDOW_CLOSE],
		'default': HotExitConfiguration.ON_EXIT_AND_WINDOW_CLOSE,
		'markdownEnumDescriptions': [
			nls.localize('hotExit.off', 'Disable hot exit. A prompt will show when attempting to close a window with editors that have unsaved changes.'),
			nls.localize('hotExit.onExitAndWindowCloseBrowser', 'Hot exit will be triggered when the browser quits or the window or tab is closed.')
		],
		'description': nls.localize('hotExit', "Controls whether unsaved files are remembered between sessions, allowing the save prompt when exiting the editor to be skipped.", HotExitConfiguration.ON_EXIT, HotExitConfiguration.ON_EXIT_AND_WINDOW_CLOSE)
	};

configurationRegistry.registerConfiguration({
	'id': 'files',
	'order': 9,
	'title': nls.localize('filesConfigurationTitle', "Files"),
	'type': 'object',
	'properties': {
		[FILES_EXCLUDE_CONFIG]: {
			'type': 'object',
			'markdownDescription': nls.localize('exclude', "Configure [glob patterns](https://code.visualstudio.com/docs/editor/codebasics#_advanced-search-options) for excluding files and folders. For example, the File Explorer decides which files and folders to show or hide based on this setting. Refer to the `#search.exclude#` setting to define search-specific excludes. Refer to the `#explorer.excludeGitIgnore#` setting for ignoring files based on your `.gitignore`."),
			'default': {
				...{ '**/.git': true, '**/.svn': true, '**/.hg': true, '**/CVS': true, '**/.DS_Store': true, '**/Thumbs.db': true },
				...(isWeb ? { '**/*.crswap': true /* filter out swap files used for local file access */ } : undefined)
			},
			'scope': ConfigurationScope.RESOURCE,
			'additionalProperties': {
				'anyOf': [
					{
						'type': 'boolean',
						'enum': [true, false],
						'enumDescriptions': [nls.localize('trueDescription', "Enable the pattern."), nls.localize('falseDescription', "Disable the pattern.")],
						'description': nls.localize('files.exclude.boolean', "The glob pattern to match file paths against. Set to true or false to enable or disable the pattern."),
					},
					{
						'type': 'object',
						'properties': {
							'when': {
								'type': 'string', // expression ({ "**/*.js": { "when": "$(basename).js" } })
								'pattern': '\\w*\\$\\(basename\\)\\w*',
								'default': '$(basename).ext',
								'markdownDescription': nls.localize({ key: 'files.exclude.when', comment: ['\\$(basename) should not be translated'] }, "Additional check on the siblings of a matching file. Use \\$(basename) as variable for the matching file name.")
							}
						}
					}
				]
			}
		},
		[FILES_ASSOCIATIONS_CONFIG]: {
			'type': 'object',
			'markdownDescription': nls.localize('associations', "Configure file associations to languages (for example `\"*.extension\": \"html\"`). These have precedence over the default associations of the languages installed."),
			'additionalProperties': {
				'type': 'string'
			}
		},
		'files.encoding': {
			'type': 'string',
			'enum': Object.keys(SUPPORTED_ENCODINGS),
			'default': 'utf8',
			'description': nls.localize('encoding', "The default character set encoding to use when reading and writing files. This setting can also be configured per language."),
			'scope': ConfigurationScope.LANGUAGE_OVERRIDABLE,
			'enumDescriptions': Object.keys(SUPPORTED_ENCODINGS).map(key => SUPPORTED_ENCODINGS[key].labelLong),
			'enumItemLabels': Object.keys(SUPPORTED_ENCODINGS).map(key => SUPPORTED_ENCODINGS[key].labelLong)
		},
		'files.autoGuessEncoding': {
			'type': 'boolean',
			'default': false,
			'markdownDescription': nls.localize('autoGuessEncoding', "When enabled, the editor will attempt to guess the character set encoding when opening files. This setting can also be configured per language. Note, this setting is not respected by text search. Only {0} is respected.", '`#files.encoding#`'),
			'scope': ConfigurationScope.LANGUAGE_OVERRIDABLE
		},
		'files.eol': {
			'type': 'string',
			'enum': [
				'\n',
				'\r\n',
				'auto'
			],
			'enumDescriptions': [
				nls.localize('eol.LF', "LF"),
				nls.localize('eol.CRLF', "CRLF"),
				nls.localize('eol.auto', "Uses operating system specific end of line character.")
			],
			'default': 'auto',
			'description': nls.localize('eol', "The default end of line character."),
			'scope': ConfigurationScope.LANGUAGE_OVERRIDABLE
		},
		'files.enableTrash': {
			'type': 'boolean',
			'default': true,
			'description': nls.localize('useTrash', "Moves files/folders to the OS trash (recycle bin on Windows) when deleting. Disabling this will delete files/folders permanently.")
		},
		'files.trimTrailingWhitespace': {
			'type': 'boolean',
			'default': false,
			'description': nls.localize('trimTrailingWhitespace', "When enabled, will trim trailing whitespace when saving a file."),
			'scope': ConfigurationScope.LANGUAGE_OVERRIDABLE
		},
		'files.insertFinalNewline': {
			'type': 'boolean',
			'default': false,
			'description': nls.localize('insertFinalNewline', "When enabled, insert a final new line at the end of the file when saving it."),
			'scope': ConfigurationScope.LANGUAGE_OVERRIDABLE
		},
		'files.trimFinalNewlines': {
			'type': 'boolean',
			'default': false,
			'description': nls.localize('trimFinalNewlines', "When enabled, will trim all new lines after the final new line at the end of the file when saving it."),
			scope: ConfigurationScope.LANGUAGE_OVERRIDABLE,
		},
		'files.autoSave': {
			'type': 'string',
			'enum': [AutoSaveConfiguration.OFF, AutoSaveConfiguration.AFTER_DELAY, AutoSaveConfiguration.ON_FOCUS_CHANGE, AutoSaveConfiguration.ON_WINDOW_CHANGE],
			'markdownEnumDescriptions': [
				nls.localize({ comment: ['This is the description for a setting. Values surrounded by single quotes are not to be translated.'], key: 'files.autoSave.off' }, "An editor with changes is never automatically saved."),
				nls.localize({ comment: ['This is the description for a setting. Values surrounded by single quotes are not to be translated.'], key: 'files.autoSave.afterDelay' }, "An editor with changes is automatically saved after the configured `#files.autoSaveDelay#`."),
				nls.localize({ comment: ['This is the description for a setting. Values surrounded by single quotes are not to be translated.'], key: 'files.autoSave.onFocusChange' }, "An editor with changes is automatically saved when the editor loses focus."),
				nls.localize({ comment: ['This is the description for a setting. Values surrounded by single quotes are not to be translated.'], key: 'files.autoSave.onWindowChange' }, "An editor with changes is automatically saved when the window loses focus.")
			],
			'default': isWeb ? AutoSaveConfiguration.AFTER_DELAY : AutoSaveConfiguration.OFF,
			'markdownDescription': nls.localize({ comment: ['This is the description for a setting. Values surrounded by single quotes are not to be translated.'], key: 'autoSave' }, "Controls [auto save](https://code.visualstudio.com/docs/editor/codebasics#_save-auto-save) of editors that have unsaved changes.", AutoSaveConfiguration.OFF, AutoSaveConfiguration.AFTER_DELAY, AutoSaveConfiguration.ON_FOCUS_CHANGE, AutoSaveConfiguration.ON_WINDOW_CHANGE, AutoSaveConfiguration.AFTER_DELAY)
		},
		'files.autoSaveDelay': {
			'type': 'number',
			'default': 1000,
			'minimum': 0,
			'markdownDescription': nls.localize({ comment: ['This is the description for a setting. Values surrounded by single quotes are not to be translated.'], key: 'autoSaveDelay' }, "Controls the delay in milliseconds after which an editor with unsaved changes is saved automatically. Only applies when `#files.autoSave#` is set to `{0}`.", AutoSaveConfiguration.AFTER_DELAY)
		},
<<<<<<< HEAD
		'files.legacyReadonlyStat': {
			'type': 'boolean',
			'default': true,
			'markdownDescription': nls.localize('legacyReadonlyStat', 'when true: ignore stat.mode when determining if an editor is readonly'),
=======
		'files.ignoreReadonlyStat': {
			'type': 'boolean',
			'default': true,
			'markdownDescription': nls.localize('ignoreReadonlyStat', 'when true: ignore stat.mode when determining if an editor is readonly'),
>>>>>>> a9ff2738
		},
		'files.readonlyInclude': {
			'type': 'object',
			'patternProperties': {
				'.*': { 'type': 'boolean' }
			},
			'default': {},
			'markdownDescription': nls.localize('readonlyInclude', "Configure paths or [glob patterns](https://code.visualstudio.com/docs/editor/codebasics#_advanced-search-options) to mark as read-only."),
			'scope': ConfigurationScope.RESOURCE
		},
		'files.readonlyExclude': {
			'type': 'object',
			'patternProperties': {
				'.*': { 'type': 'boolean' }
			},
			'default': {},
			'markdownDescription': nls.localize('readonlyExclude', "Override: paths or [glob patterns](https://code.visualstudio.com/docs/editor/codebasics#_advanced-search-options) to NOT mark as read-only."),
			'scope': ConfigurationScope.RESOURCE
		},
<<<<<<< HEAD
		'files.readonlyPath': {
			'type': 'object',
			'patternProperties': {
				'.*': {
					'type': ['boolean', 'null', 'string'],
					'pattern': '^(toggle)$'
				}
			},
			'default': {},
			'description': nls.localize('readonlyPath', "Override read-only for a specific path.\nThe value is persisted as an attribute of the EditorModel when settings.json is updated; Set to 'null' to remove the setting."),
			'scope': ConfigurationScope.RESOURCE
		},
=======
>>>>>>> a9ff2738
		'files.watcherExclude': {
			'type': 'object',
			'default': { '**/.git/objects/**': true, '**/.git/subtree-cache/**': true, '**/node_modules/*/**': true, '**/.hg/store/**': true },
			'markdownDescription': nls.localize('watcherExclude', "Configure paths or glob patterns to exclude from file watching. Paths can either be relative to the watched folder or absolute. Glob patterns are matched relative from the watched folder. When you experience the file watcher process consuming a lot of CPU, make sure to exclude large folders that are of less interest (such as build output folders)."),
			'scope': ConfigurationScope.RESOURCE
		},
		'files.watcherInclude': {
			'type': 'array',
			'items': {
				'type': 'string'
			},
			'default': [],
			'description': nls.localize('watcherInclude', "Configure extra paths to watch for changes inside the workspace. By default, all workspace folders will be watched recursively, except for folders that are symbolic links. You can explicitly add absolute or relative paths to support watching folders that are symbolic links. Relative paths will be resolved to an absolute path using the currently opened workspace."),
			'scope': ConfigurationScope.RESOURCE
		},
		'files.hotExit': hotExitConfiguration,
		'files.defaultLanguage': {
			'type': 'string',
			'markdownDescription': nls.localize('defaultLanguage', "The default language identifier that is assigned to new files. If configured to `${activeEditorLanguage}`, will use the language identifier of the currently active text editor if any.")
		},
		'files.restoreUndoStack': {
			'type': 'boolean',
			'description': nls.localize('files.restoreUndoStack', "Restore the undo stack when a file is reopened."),
			'default': true
		},
		'files.saveConflictResolution': {
			'type': 'string',
			'enum': [
				'askUser',
				'overwriteFileOnDisk'
			],
			'enumDescriptions': [
				nls.localize('askUser', "Will refuse to save and ask for resolving the save conflict manually."),
				nls.localize('overwriteFileOnDisk', "Will resolve the save conflict by overwriting the file on disk with the changes in the editor.")
			],
			'description': nls.localize('files.saveConflictResolution', "A save conflict can occur when a file is saved to disk that was changed by another program in the meantime. To prevent data loss, the user is asked to compare the changes in the editor with the version on disk. This setting should only be changed if you frequently encounter save conflict errors and may result in data loss if used without caution."),
			'default': 'askUser',
			'scope': ConfigurationScope.LANGUAGE_OVERRIDABLE
		},
		'files.simpleDialog.enable': {
			'type': 'boolean',
			'description': nls.localize('files.simpleDialog.enable', "Enables the simple file dialog. The simple file dialog replaces the system file dialog when enabled."),
			'default': false
		},
		'files.participants.timeout': {
			type: 'number',
			default: 60000,
			markdownDescription: nls.localize('files.participants.timeout', "Timeout in milliseconds after which file participants for create, rename, and delete are cancelled. Use `0` to disable participants."),
		}
	}
});

configurationRegistry.registerConfiguration({
	...editorConfigurationBaseNode,
	properties: {
		'editor.formatOnSave': {
			'type': 'boolean',
			'description': nls.localize('formatOnSave', "Format a file on save. A formatter must be available, the file must not be saved after delay, and the editor must not be shutting down."),
			'scope': ConfigurationScope.LANGUAGE_OVERRIDABLE,
		},
		'editor.formatOnSaveMode': {
			'type': 'string',
			'default': 'file',
			'enum': [
				'file',
				'modifications',
				'modificationsIfAvailable'
			],
			'enumDescriptions': [
				nls.localize({ key: 'everything', comment: ['This is the description of an option'] }, "Format the whole file."),
				nls.localize({ key: 'modification', comment: ['This is the description of an option'] }, "Format modifications (requires source control)."),
				nls.localize({ key: 'modificationIfAvailable', comment: ['This is the description of an option'] }, "Will attempt to format modifications only (requires source control). If source control can't be used, then the whole file will be formatted."),
			],
			'markdownDescription': nls.localize('formatOnSaveMode', "Controls if format on save formats the whole file or only modifications. Only applies when `#editor.formatOnSave#` is enabled."),
			'scope': ConfigurationScope.LANGUAGE_OVERRIDABLE,
		},
	}
});

configurationRegistry.registerConfiguration({
	'id': 'explorer',
	'order': 10,
	'title': nls.localize('explorerConfigurationTitle', "File Explorer"),
	'type': 'object',
	'properties': {
		'explorer.openEditors.visible': {
			'type': 'number',
			'description': nls.localize({ key: 'openEditorsVisible', comment: ['Open is an adjective'] }, "The maximum number of editors shown in the Open Editors pane. Setting this to 0 hides the Open Editors pane."),
			'default': 9,
			'minimum': 0
		},
		'explorer.openEditors.minVisible': {
			'type': 'number',
			'description': nls.localize({ key: 'openEditorsVisibleMin', comment: ['Open is an adjective'] }, "The minimum number of editor slots shown in the Open Editors pane. If set to 0 the Open Editors pane will dynamically resize based on the number of editors."),
			'default': 0,
			'minimum': 0
		},
		'explorer.openEditors.sortOrder': {
			'type': 'string',
			'enum': ['editorOrder', 'alphabetical', 'fullPath'],
			'description': nls.localize({ key: 'openEditorsSortOrder', comment: ['Open is an adjective'] }, "Controls the sorting order of editors in the Open Editors pane."),
			'enumDescriptions': [
				nls.localize('sortOrder.editorOrder', 'Editors are ordered in the same order editor tabs are shown.'),
				nls.localize('sortOrder.alphabetical', 'Editors are ordered alphabetically by tab name inside each editor group.'),
				nls.localize('sortOrder.fullPath', 'Editors are ordered alphabetically by full path inside each editor group.')
			],
			'default': 'editorOrder'
		},
		'explorer.autoReveal': {
			'type': ['boolean', 'string'],
			'enum': [true, false, 'focusNoScroll'],
			'default': true,
			'enumDescriptions': [
				nls.localize('autoReveal.on', 'Files will be revealed and selected.'),
				nls.localize('autoReveal.off', 'Files will not be revealed and selected.'),
				nls.localize('autoReveal.focusNoScroll', 'Files will not be scrolled into view, but will still be focused.'),
			],
			'description': nls.localize('autoReveal', "Controls whether the Explorer should automatically reveal and select files when opening them.")
		},
		'explorer.autoRevealExclude': {
			'type': 'object',
			'markdownDescription': nls.localize('autoRevealExclude', "Configure glob patterns for excluding files and folders from being revealed and selected in the Explorer when they are opened. Read more about glob patterns [here](https://code.visualstudio.com/docs/editor/codebasics#_advanced-search-options)."),
			'default': { '**/node_modules': true, '**/bower_components': true },
			'additionalProperties': {
				'anyOf': [
					{
						'type': 'boolean',
						'description': nls.localize('explorer.autoRevealExclude.boolean', "The glob pattern to match file paths against. Set to true or false to enable or disable the pattern."),
					},
					{
						type: 'object',
						properties: {
							when: {
								type: 'string', // expression ({ "**/*.js": { "when": "$(basename).js" } })
								pattern: '\\w*\\$\\(basename\\)\\w*',
								default: '$(basename).ext',
								description: nls.localize('explorer.autoRevealExclude.when', 'Additional check on the siblings of a matching file. Use $(basename) as variable for the matching file name.')
							}
						}
					}
				]
			}
		},
		'explorer.enableDragAndDrop': {
			'type': 'boolean',
			'description': nls.localize('enableDragAndDrop', "Controls whether the Explorer should allow to move files and folders via drag and drop. This setting only effects drag and drop from inside the Explorer."),
			'default': true
		},
		'explorer.confirmDragAndDrop': {
			'type': 'boolean',
			'description': nls.localize('confirmDragAndDrop', "Controls whether the Explorer should ask for confirmation to move files and folders via drag and drop."),
			'default': true
		},
		'explorer.confirmDelete': {
			'type': 'boolean',
			'description': nls.localize('confirmDelete', "Controls whether the Explorer should ask for confirmation when deleting a file via the trash."),
			'default': true
		},
		'explorer.enableUndo': {
			'type': 'boolean',
			'description': nls.localize('enableUndo', "Controls whether the Explorer should support undoing file and folder operations."),
			'default': true
		},
		'explorer.confirmUndo': {
			'type': 'string',
			'enum': [UndoConfirmLevel.Verbose, UndoConfirmLevel.Default, UndoConfirmLevel.Light],
			'description': nls.localize('confirmUndo', "Controls whether the Explorer should ask for confirmation when undoing."),
			'default': UndoConfirmLevel.Default,
			'enumDescriptions': [
				nls.localize('enableUndo.verbose', 'Explorer will prompt before all undo operations.'),
				nls.localize('enableUndo.default', 'Explorer will prompt before destructive undo operations.'),
				nls.localize('enableUndo.light', 'Explorer will not prompt before undo operations when focused.'),
			],
		},
		'explorer.expandSingleFolderWorkspaces': {
			'type': 'boolean',
			'description': nls.localize('expandSingleFolderWorkspaces', "Controls whether the Explorer should expand multi-root workspaces containing only one folder during initialization"),
			'default': true
		},
		'explorer.sortOrder': {
			'type': 'string',
			'enum': [SortOrder.Default, SortOrder.Mixed, SortOrder.FilesFirst, SortOrder.Type, SortOrder.Modified, SortOrder.FoldersNestsFiles],
			'default': SortOrder.Default,
			'enumDescriptions': [
				nls.localize('sortOrder.default', 'Files and folders are sorted by their names. Folders are displayed before files.'),
				nls.localize('sortOrder.mixed', 'Files and folders are sorted by their names. Files are interwoven with folders.'),
				nls.localize('sortOrder.filesFirst', 'Files and folders are sorted by their names. Files are displayed before folders.'),
				nls.localize('sortOrder.type', 'Files and folders are grouped by extension type then sorted by their names. Folders are displayed before files.'),
				nls.localize('sortOrder.modified', 'Files and folders are sorted by last modified date in descending order. Folders are displayed before files.'),
				nls.localize('sortOrder.foldersNestsFiles', 'Files and folders are sorted by their names. Folders are displayed before files. Files with nested children are displayed before other files.')
			],
			'markdownDescription': nls.localize('sortOrder', "Controls the property-based sorting of files and folders in the Explorer. When `#explorer.fileNesting.enabled#` is enabled, also controls sorting of nested files.")
		},
		'explorer.sortOrderLexicographicOptions': {
			'type': 'string',
			'enum': [LexicographicOptions.Default, LexicographicOptions.Upper, LexicographicOptions.Lower, LexicographicOptions.Unicode],
			'default': LexicographicOptions.Default,
			'enumDescriptions': [
				nls.localize('sortOrderLexicographicOptions.default', 'Uppercase and lowercase names are mixed together.'),
				nls.localize('sortOrderLexicographicOptions.upper', 'Uppercase names are grouped together before lowercase names.'),
				nls.localize('sortOrderLexicographicOptions.lower', 'Lowercase names are grouped together before uppercase names.'),
				nls.localize('sortOrderLexicographicOptions.unicode', 'Names are sorted in Unicode order.')
			],
			'description': nls.localize('sortOrderLexicographicOptions', "Controls the lexicographic sorting of file and folder names in the Explorer.")
		},
		'explorer.decorations.colors': {
			type: 'boolean',
			description: nls.localize('explorer.decorations.colors', "Controls whether file decorations should use colors."),
			default: true
		},
		'explorer.decorations.badges': {
			type: 'boolean',
			description: nls.localize('explorer.decorations.badges', "Controls whether file decorations should use badges."),
			default: true
		},
		'explorer.incrementalNaming': {
			'type': 'string',
			enum: ['simple', 'smart', 'disabled'],
			enumDescriptions: [
				nls.localize('simple', "Appends the word \"copy\" at the end of the duplicated name potentially followed by a number."),
				nls.localize('smart', "Adds a number at the end of the duplicated name. If some number is already part of the name, tries to increase that number."),
				nls.localize('disabled', "Disables incremental naming. If two files with the same name exist you will be prompted to overwrite the existing file.")
			],
			description: nls.localize('explorer.incrementalNaming', "Controls what naming strategy to use when a giving a new name to a duplicated Explorer item on paste."),
			default: 'simple'
		},
		'explorer.compactFolders': {
			'type': 'boolean',
			'description': nls.localize('compressSingleChildFolders', "Controls whether the Explorer should render folders in a compact form. In such a form, single child folders will be compressed in a combined tree element. Useful for Java package structures, for example."),
			'default': true
		},
		'explorer.copyRelativePathSeparator': {
			'type': 'string',
			'enum': [
				'/',
				'\\',
				'auto'
			],
			'enumDescriptions': [
				nls.localize('copyRelativePathSeparator.slash', "Use slash as path separation character."),
				nls.localize('copyRelativePathSeparator.backslash', "Use backslash as path separation character."),
				nls.localize('copyRelativePathSeparator.auto', "Uses operating system specific path separation character."),
			],
			'description': nls.localize('copyRelativePathSeparator', "The path separation character used when copying relative file paths."),
			'default': 'auto'
		},
		'explorer.excludeGitIgnore': {
			type: 'boolean',
			markdownDescription: nls.localize('excludeGitignore', "Controls whether entries in .gitignore should be parsed and excluded from the Explorer. Similar to {0}.", '`#files.exclude#`'),
			default: false,
			scope: ConfigurationScope.RESOURCE
		},
		'explorer.fileNesting.enabled': {
			'type': 'boolean',
			scope: ConfigurationScope.RESOURCE,
			'markdownDescription': nls.localize('fileNestingEnabled', "Controls whether file nesting is enabled in the Explorer. File nesting allows for related files in a directory to be visually grouped together under a single parent file."),
			'default': false,
		},
		'explorer.fileNesting.expand': {
			'type': 'boolean',
			'markdownDescription': nls.localize('fileNestingExpand', "Controls whether file nests are automatically expanded. {0} must be set for this to take effect.", '`#explorer.fileNesting.enabled#`'),
			'default': true,
		},
		'explorer.fileNesting.patterns': {
			'type': 'object',
			scope: ConfigurationScope.RESOURCE,
			'markdownDescription': nls.localize('fileNestingPatterns', "Controls nesting of files in the Explorer. {0} must be set for this to take effect. Each __Item__ represents a parent pattern and may contain a single `*` character that matches any string. Each __Value__ represents a comma separated list of the child patterns that should be shown nested under a given parent. Child patterns may contain several special tokens:\n- `${capture}`: Matches the resolved value of the `*` from the parent pattern\n- `${basename}`: Matches the parent file's basename, the `file` in `file.ts`\n- `${extname}`: Matches the parent file's extension, the `ts` in `file.ts`\n- `${dirname}`: Matches the parent file's directory name, the `src` in `src/file.ts`\n- `*`:  Matches any string, may only be used once per child pattern", '`#explorer.fileNesting.enabled#`'),
			patternProperties: {
				'^[^*]*\\*?[^*]*$': {
					markdownDescription: nls.localize('fileNesting.description', "Each key pattern may contain a single `*` character which will match any string."),
					type: 'string',
					pattern: '^([^,*]*\\*?[^,*]*)(, ?[^,*]*\\*?[^,*]*)*$',
				}
			},
			additionalProperties: false,
			'default': {
				'*.ts': '${capture}.js',
				'*.js': '${capture}.js.map, ${capture}.min.js, ${capture}.d.ts',
				'*.jsx': '${capture}.js',
				'*.tsx': '${capture}.ts',
				'tsconfig.json': 'tsconfig.*.json',
				'package.json': 'package-lock.json, yarn.lock, pnpm-lock.yaml',
			}
		}
	}
});

UndoCommand.addImplementation(110, 'explorer', (accessor: ServicesAccessor) => {
	const undoRedoService = accessor.get(IUndoRedoService);
	const explorerService = accessor.get(IExplorerService);
	const configurationService = accessor.get(IConfigurationService);

	const explorerCanUndo = configurationService.getValue<IFilesConfiguration>().explorer.enableUndo;
	if (explorerService.hasViewFocus() && undoRedoService.canUndo(UNDO_REDO_SOURCE) && explorerCanUndo) {
		undoRedoService.undo(UNDO_REDO_SOURCE);
		return true;
	}

	return false;
});

RedoCommand.addImplementation(110, 'explorer', (accessor: ServicesAccessor) => {
	const undoRedoService = accessor.get(IUndoRedoService);
	const explorerService = accessor.get(IExplorerService);
	const configurationService = accessor.get(IConfigurationService);

	const explorerCanUndo = configurationService.getValue<IFilesConfiguration>().explorer.enableUndo;
	if (explorerService.hasViewFocus() && undoRedoService.canRedo(UNDO_REDO_SOURCE) && explorerCanUndo) {
		undoRedoService.redo(UNDO_REDO_SOURCE);
		return true;
	}

	return false;
});

ModesRegistry.registerLanguage({
	id: BINARY_TEXT_FILE_MODE,
	aliases: ['Binary'],
	mimetypes: ['text/x-code-binary']
});<|MERGE_RESOLUTION|>--- conflicted
+++ resolved
@@ -258,17 +258,10 @@
 			'minimum': 0,
 			'markdownDescription': nls.localize({ comment: ['This is the description for a setting. Values surrounded by single quotes are not to be translated.'], key: 'autoSaveDelay' }, "Controls the delay in milliseconds after which an editor with unsaved changes is saved automatically. Only applies when `#files.autoSave#` is set to `{0}`.", AutoSaveConfiguration.AFTER_DELAY)
 		},
-<<<<<<< HEAD
-		'files.legacyReadonlyStat': {
-			'type': 'boolean',
-			'default': true,
-			'markdownDescription': nls.localize('legacyReadonlyStat', 'when true: ignore stat.mode when determining if an editor is readonly'),
-=======
 		'files.ignoreReadonlyStat': {
 			'type': 'boolean',
 			'default': true,
 			'markdownDescription': nls.localize('ignoreReadonlyStat', 'when true: ignore stat.mode when determining if an editor is readonly'),
->>>>>>> a9ff2738
 		},
 		'files.readonlyInclude': {
 			'type': 'object',
@@ -288,7 +281,6 @@
 			'markdownDescription': nls.localize('readonlyExclude', "Override: paths or [glob patterns](https://code.visualstudio.com/docs/editor/codebasics#_advanced-search-options) to NOT mark as read-only."),
 			'scope': ConfigurationScope.RESOURCE
 		},
-<<<<<<< HEAD
 		'files.readonlyPath': {
 			'type': 'object',
 			'patternProperties': {
@@ -301,8 +293,6 @@
 			'description': nls.localize('readonlyPath', "Override read-only for a specific path.\nThe value is persisted as an attribute of the EditorModel when settings.json is updated; Set to 'null' to remove the setting."),
 			'scope': ConfigurationScope.RESOURCE
 		},
-=======
->>>>>>> a9ff2738
 		'files.watcherExclude': {
 			'type': 'object',
 			'default': { '**/.git/objects/**': true, '**/.git/subtree-cache/**': true, '**/node_modules/*/**': true, '**/.hg/store/**': true },
