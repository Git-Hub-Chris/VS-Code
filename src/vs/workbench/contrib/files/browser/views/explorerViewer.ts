/*---------------------------------------------------------------------------------------------
 *  Copyright (c) Microsoft Corporation. All rights reserved.
 *  Licensed under the MIT License. See License.txt in the project root for license information.
 *--------------------------------------------------------------------------------------------*/

import { IListAccessibilityProvider } from 'vs/base/browser/ui/list/listWidget';
import * as DOM from 'vs/base/browser/dom';
import * as glob from 'vs/base/common/glob';
import { IListVirtualDelegate, ListDragOverEffect } from 'vs/base/browser/ui/list/list';
import { IProgressService, ProgressLocation, } from 'vs/platform/progress/common/progress';
import { INotificationService, Severity } from 'vs/platform/notification/common/notification';
import { IFileService, FileKind, FileOperationError, FileOperationResult, FileChangeType } from 'vs/platform/files/common/files';
import { IWorkbenchLayoutService } from 'vs/workbench/services/layout/browser/layoutService';
import { isTemporaryWorkspace, IWorkspaceContextService, WorkbenchState } from 'vs/platform/workspace/common/workspace';
import { IDisposable, Disposable, dispose, toDisposable, DisposableStore } from 'vs/base/common/lifecycle';
import { KeyCode } from 'vs/base/common/keyCodes';
import { IFileLabelOptions, IResourceLabel, ResourceLabels } from 'vs/workbench/browser/labels';
import { ITreeNode, ITreeFilter, TreeVisibility, IAsyncDataSource, ITreeSorter, ITreeDragAndDrop, ITreeDragOverReaction, TreeDragOverBubble } from 'vs/base/browser/ui/tree/tree';
import { IContextViewService } from 'vs/platform/contextview/browser/contextView';
import { IThemeService } from 'vs/platform/theme/common/themeService';
import { IConfigurationService } from 'vs/platform/configuration/common/configuration';
import { IFilesConfiguration, UndoConfirmLevel } from 'vs/workbench/contrib/files/common/files';
import { dirname, joinPath, distinctParents } from 'vs/base/common/resources';
import { InputBox, MessageType } from 'vs/base/browser/ui/inputbox/inputBox';
import { localize } from 'vs/nls';
import { attachInputBoxStyler } from 'vs/platform/theme/common/styler';
import { once } from 'vs/base/common/functional';
import { IKeyboardEvent } from 'vs/base/browser/keyboardEvent';
import { equals, deepClone } from 'vs/base/common/objects';
import * as path from 'vs/base/common/path';
import { ExplorerItem, NewExplorerItem } from 'vs/workbench/contrib/files/common/explorerModel';
import { compareFileExtensionsDefault, compareFileNamesDefault, compareFileNamesUpper, compareFileExtensionsUpper, compareFileNamesLower, compareFileExtensionsLower, compareFileNamesUnicode, compareFileExtensionsUnicode } from 'vs/base/common/comparers';
import { CodeDataTransfers, containsDragType } from 'vs/platform/dnd/browser/dnd';
import { fillEditorsDragData } from 'vs/workbench/browser/dnd';
import { IInstantiationService } from 'vs/platform/instantiation/common/instantiation';
import { IDragAndDropData, DataTransfers } from 'vs/base/browser/dnd';
import { Schemas } from 'vs/base/common/network';
import { NativeDragAndDropData, ExternalElementsDragAndDropData, ElementsDragAndDropData } from 'vs/base/browser/ui/list/listView';
import { isMacintosh, isWeb } from 'vs/base/common/platform';
import { IDialogService, getFileNamesMessage } from 'vs/platform/dialogs/common/dialogs';
import { IWorkspaceEditingService } from 'vs/workbench/services/workspaces/common/workspaceEditing';
import { URI } from 'vs/base/common/uri';
import { IEditorService } from 'vs/workbench/services/editor/common/editorService';
import { IWorkspaceFolderCreationData } from 'vs/platform/workspaces/common/workspaces';
import { findValidPasteFileTarget } from 'vs/workbench/contrib/files/browser/fileActions';
import { FuzzyScore, createMatches } from 'vs/base/common/filters';
import { Emitter, Event, EventMultiplexer } from 'vs/base/common/event';
import { ITreeCompressionDelegate } from 'vs/base/browser/ui/tree/asyncDataTree';
import { ICompressibleTreeRenderer } from 'vs/base/browser/ui/tree/objectTree';
import { ICompressedTreeNode } from 'vs/base/browser/ui/tree/compressedObjectTreeModel';
import { ILabelService } from 'vs/platform/label/common/label';
import { isNumber } from 'vs/base/common/types';
import { IEditableData } from 'vs/workbench/common/views';
import { EditorInput } from 'vs/workbench/common/editor/editorInput';
import { IUriIdentityService } from 'vs/platform/uriIdentity/common/uriIdentity';
import { ResourceFileEdit } from 'vs/editor/browser/services/bulkEditService';
import { IExplorerService } from 'vs/workbench/contrib/files/browser/files';
import { BrowserFileUpload, ExternalFileImport, getMultipleFilesOverwriteConfirm } from 'vs/workbench/contrib/files/browser/fileImportExport';
import { toErrorMessage } from 'vs/base/common/errorMessage';
import { WebFileSystemAccess } from 'vs/platform/files/browser/webFileSystemAccess';
import { IgnoreFile } from 'vs/workbench/services/search/common/ignoreFile';
import { ResourceSet, TernarySearchTree } from 'vs/base/common/map';

export class ExplorerDelegate implements IListVirtualDelegate<ExplorerItem> {

	static readonly ITEM_HEIGHT = 22;

	getHeight(element: ExplorerItem): number {
		return ExplorerDelegate.ITEM_HEIGHT;
	}

	getTemplateId(element: ExplorerItem): string {
		return FilesRenderer.ID;
	}
}

export const explorerRootErrorEmitter = new Emitter<URI>();
export class ExplorerDataSource implements IAsyncDataSource<ExplorerItem | ExplorerItem[], ExplorerItem> {

	constructor(
		private fileFilter: FilesFilter,
		@IProgressService private readonly progressService: IProgressService,
		@IConfigurationService private readonly configService: IConfigurationService,
		@INotificationService private readonly notificationService: INotificationService,
		@IWorkbenchLayoutService private readonly layoutService: IWorkbenchLayoutService,
		@IFileService private readonly fileService: IFileService,
		@IExplorerService private readonly explorerService: IExplorerService,
		@IWorkspaceContextService private readonly contextService: IWorkspaceContextService
	) { }

	hasChildren(element: ExplorerItem | ExplorerItem[]): boolean {
		// don't render nest parents as containing children when all the children are filtered out
		return Array.isArray(element) || element.hasChildren((stat) => this.fileFilter.filter(stat, TreeVisibility.Visible));
	}

	getChildren(element: ExplorerItem | ExplorerItem[]): ExplorerItem[] | Promise<ExplorerItem[]> {
		if (Array.isArray(element)) {
			return element;
		}

		const wasError = element.isError;
		const sortOrder = this.explorerService.sortOrderConfiguration.sortOrder;
		const children = element.fetchChildren(sortOrder);
		if (Array.isArray(children)) {
			// fast path when children are known sync (i.e. nested children)
			return children;
		}
		const promise = children.then(
			children => {
				// Clear previous error decoration on root folder
				if (element instanceof ExplorerItem && element.isRoot && !element.isError && wasError && this.contextService.getWorkbenchState() !== WorkbenchState.FOLDER) {
					explorerRootErrorEmitter.fire(element.resource);
				}
				return children;
			}
			, e => {

				if (element instanceof ExplorerItem && element.isRoot) {
					if (this.contextService.getWorkbenchState() === WorkbenchState.FOLDER) {
						// Single folder create a dummy explorer item to show error
						const placeholder = new ExplorerItem(element.resource, this.fileService, this.configService, undefined, undefined, false);
						placeholder.isError = true;
						return [placeholder];
					} else {
						explorerRootErrorEmitter.fire(element.resource);
					}
				} else {
					// Do not show error for roots since we already use an explorer decoration to notify user
					this.notificationService.error(e);
				}

				return []; // we could not resolve any children because of an error
			});

		this.progressService.withProgress({
			location: ProgressLocation.Explorer,
			delay: this.layoutService.isRestored() ? 800 : 1500 // reduce progress visibility when still restoring
		}, _progress => promise);

		return promise;
	}
}

export interface ICompressedNavigationController {
	readonly current: ExplorerItem;
	readonly currentId: string;
	readonly items: ExplorerItem[];
	readonly labels: HTMLElement[];
	readonly index: number;
	readonly count: number;
	readonly onDidChange: Event<void>;
	previous(): void;
	next(): void;
	first(): void;
	last(): void;
	setIndex(index: number): void;
	updateCollapsed(collapsed: boolean): void;
}

export class CompressedNavigationController implements ICompressedNavigationController, IDisposable {

	static ID = 0;

	private _index: number;
	private _labels!: HTMLElement[];
	private _updateLabelDisposable: IDisposable;

	get index(): number { return this._index; }
	get count(): number { return this.items.length; }
	get current(): ExplorerItem { return this.items[this._index]!; }
	get currentId(): string { return `${this.id}_${this.index}`; }
	get labels(): HTMLElement[] { return this._labels; }

	private _onDidChange = new Emitter<void>();
	readonly onDidChange = this._onDidChange.event;

	constructor(private id: string, readonly items: ExplorerItem[], templateData: IFileTemplateData, private depth: number, private collapsed: boolean) {
		this._index = items.length - 1;

		this.updateLabels(templateData);
		this._updateLabelDisposable = templateData.label.onDidRender(() => this.updateLabels(templateData));
	}

	private updateLabels(templateData: IFileTemplateData): void {
		this._labels = Array.from(templateData.container.querySelectorAll('.label-name')) as HTMLElement[];
		let parents = '';
		for (let i = 0; i < this.labels.length; i++) {
			const ariaLabel = parents.length ? `${this.items[i].name}, compact, ${parents}` : this.items[i].name;
			this.labels[i].setAttribute('aria-label', ariaLabel);
			this.labels[i].setAttribute('aria-level', `${this.depth + i}`);
			parents = parents.length ? `${this.items[i].name} ${parents}` : this.items[i].name;
		}
		this.updateCollapsed(this.collapsed);

		if (this._index < this.labels.length) {
			this.labels[this._index].classList.add('active');
		}
	}

	previous(): void {
		if (this._index <= 0) {
			return;
		}

		this.setIndex(this._index - 1);
	}

	next(): void {
		if (this._index >= this.items.length - 1) {
			return;
		}

		this.setIndex(this._index + 1);
	}

	first(): void {
		if (this._index === 0) {
			return;
		}

		this.setIndex(0);
	}

	last(): void {
		if (this._index === this.items.length - 1) {
			return;
		}

		this.setIndex(this.items.length - 1);
	}

	setIndex(index: number): void {
		if (index < 0 || index >= this.items.length) {
			return;
		}

		this.labels[this._index].classList.remove('active');
		this._index = index;
		this.labels[this._index].classList.add('active');

		this._onDidChange.fire();
	}

	updateCollapsed(collapsed: boolean): void {
		this.collapsed = collapsed;
		for (let i = 0; i < this.labels.length; i++) {
			this.labels[i].setAttribute('aria-expanded', collapsed ? 'false' : 'true');
		}
	}

	dispose(): void {
		this._onDidChange.dispose();
		this._updateLabelDisposable.dispose();
	}
}

export interface IFileTemplateData {
	readonly elementDisposables: DisposableStore;
	readonly label: IResourceLabel;
	readonly container: HTMLElement;
}

export class FilesRenderer implements ICompressibleTreeRenderer<ExplorerItem, FuzzyScore, IFileTemplateData>, IListAccessibilityProvider<ExplorerItem>, IDisposable {
	static readonly ID = 'file';

	private styler: HTMLStyleElement;
	private config: IFilesConfiguration;
	private configListener: IDisposable;
	private compressedNavigationControllers = new Map<ExplorerItem, CompressedNavigationController>();

	private _onDidChangeActiveDescendant = new EventMultiplexer<void>();
	readonly onDidChangeActiveDescendant = this._onDidChangeActiveDescendant.event;

	constructor(
		private labels: ResourceLabels,
		private updateWidth: (stat: ExplorerItem) => void,
		@IContextViewService private readonly contextViewService: IContextViewService,
		@IThemeService private readonly themeService: IThemeService,
		@IConfigurationService private readonly configurationService: IConfigurationService,
		@IExplorerService private readonly explorerService: IExplorerService,
		@ILabelService private readonly labelService: ILabelService,
		@IWorkspaceContextService private readonly contextService: IWorkspaceContextService
	) {
		this.config = this.configurationService.getValue<IFilesConfiguration>();

		this.styler = DOM.createStyleSheet();
		const buildOffsetStyles = () => {
			const indent = this.configurationService.getValue<number>('workbench.tree.indent');
			const offset = Math.max(22 - indent, 0); // derived via inspection
			const rule = `.explorer-viewlet .explorer-item.align-nest-icon-with-parent-icon { margin-left: ${offset}px }`;
			if (this.styler.innerText !== rule) { this.styler.innerText = rule; }
		};

		this.configListener = this.configurationService.onDidChangeConfiguration(e => {
			if (e.affectsConfiguration('explorer')) {
				this.config = this.configurationService.getValue();
			}
			if (e.affectsConfiguration('workbench.tree.indent')) {
				buildOffsetStyles();
			}
		});

		buildOffsetStyles();
	}

	getWidgetAriaLabel(): string {
		return localize('treeAriaLabel', "Files Explorer");
	}

	get templateId(): string {
		return FilesRenderer.ID;
	}

	renderTemplate(container: HTMLElement): IFileTemplateData {
		const label = this.labels.create(container, { supportHighlights: true });

		return { elementDisposables: new DisposableStore(), label, container };
	}

	renderElement(node: ITreeNode<ExplorerItem, FuzzyScore>, index: number, templateData: IFileTemplateData): void {
		const stat = node.element;
		const editableData = this.explorerService.getEditableData(stat);

		templateData.label.element.classList.remove('compressed');

		// File Label
		if (!editableData) {
			templateData.label.element.style.display = 'flex';
			this.renderStat(stat, stat.name, undefined, node.filterData, templateData);
		}

		// Input Box
		else {
			templateData.label.element.style.display = 'none';
			templateData.elementDisposables.add(this.renderInputBox(templateData.container, stat, editableData));
		}
	}

	renderCompressedElements(node: ITreeNode<ICompressedTreeNode<ExplorerItem>, FuzzyScore>, index: number, templateData: IFileTemplateData, height: number | undefined): void {
		const stat = node.element.elements[node.element.elements.length - 1];
		const editable = node.element.elements.filter(e => this.explorerService.isEditable(e));
		const editableData = editable.length === 0 ? undefined : this.explorerService.getEditableData(editable[0]);

		// File Label
		if (!editableData) {
			templateData.label.element.classList.add('compressed');
			templateData.label.element.style.display = 'flex';

			const id = `compressed-explorer_${CompressedNavigationController.ID++}`;

			const label = node.element.elements.map(e => e.name);
			this.renderStat(stat, label, id, node.filterData, templateData);

			const compressedNavigationController = new CompressedNavigationController(id, node.element.elements, templateData, node.depth, node.collapsed);
			templateData.elementDisposables.add(compressedNavigationController);
			this.compressedNavigationControllers.set(stat, compressedNavigationController);

			// accessibility
			templateData.elementDisposables.add(this._onDidChangeActiveDescendant.add(compressedNavigationController.onDidChange));

			templateData.elementDisposables.add(DOM.addDisposableListener(templateData.container, 'mousedown', e => {
				const result = getIconLabelNameFromHTMLElement(e.target);

				if (result) {
					compressedNavigationController.setIndex(result.index);
				}
			}));

			templateData.elementDisposables.add(toDisposable(() => this.compressedNavigationControllers.delete(stat)));
		}

		// Input Box
		else {
			templateData.label.element.classList.remove('compressed');
			templateData.label.element.style.display = 'none';
			templateData.elementDisposables.add(this.renderInputBox(templateData.container, editable[0], editableData));
		}
	}

	private renderStat(stat: ExplorerItem, label: string | string[], domId: string | undefined, filterData: FuzzyScore | undefined, templateData: IFileTemplateData): void {
		templateData.label.element.style.display = 'flex';
		const extraClasses = ['explorer-item'];
		if (this.explorerService.isCut(stat)) {
			extraClasses.push('cut');
		}

		// Offset nested children unless folders have both chevrons and icons, otherwise alignment breaks
		const theme = this.themeService.getFileIconTheme();

		// Hack to always render chevrons for file nests, or else may not be able to identify them.
		const twistieContainer = templateData.container.parentElement?.parentElement?.querySelector('.monaco-tl-twistie');
		twistieContainer?.classList.toggle('force-twistie', stat.hasNests && theme.hidesExplorerArrows);

<<<<<<< HEAD
		// when explorer arrows are hidden or there are no folder icons, nests get misaligned as they are forced to have arrows and files typically have icons
		// Apply some CSS magic to get things looking as reasonable as possible.
		const themeIsUnhappyWithNesting = theme.hasFileIcons && (theme.hidesExplorerArrows || !theme.hasFolderIcons);
		const realignNestedChildren = stat.nestedParent && themeIsUnhappyWithNesting;

		templateData.label.setResource({ resource: stat.resource, name: label }, {
			fileKind: stat.isRoot ? FileKind.ROOT_FOLDER : stat.isDirectory ? FileKind.FOLDER : FileKind.FILE,
			extraClasses: realignNestedChildren ? [...extraClasses, 'align-nest-icon-with-parent-icon'] : extraClasses,
			fileDecorations: this.config.explorer.decorations,
			matches: createMatches(filterData),
			separator: this.labelService.getSeparator(stat.resource.scheme, stat.resource.authority),
			domId
		});
=======
		templateData.elementDisposables.add(this.themeService.onDidFileIconThemeChange(() => setResourceData()));
		setResourceData();
>>>>>>> 749f4809

		templateData.elementDisposables.add(templateData.label.onDidRender(() => {
			try {
				this.updateWidth(stat);
			} catch (e) {
				// noop since the element might no longer be in the tree, no update of width necessary
			}
		}));
	}

	private renderInputBox(container: HTMLElement, stat: ExplorerItem, editableData: IEditableData): IDisposable {

		// Use a file label only for the icon next to the input box
		const label = this.labels.create(container);
		const extraClasses = ['explorer-item', 'explorer-item-edited'];
		const fileKind = stat.isRoot ? FileKind.ROOT_FOLDER : stat.isDirectory ? FileKind.FOLDER : FileKind.FILE;

		const theme = this.themeService.getFileIconTheme();
		const themeIsUnhappyWithNesting = theme.hasFileIcons && (theme.hidesExplorerArrows || !theme.hasFolderIcons);
		const realignNestedChildren = stat.nestedParent && themeIsUnhappyWithNesting;

		const labelOptions: IFileLabelOptions = {
			hidePath: true,
			hideLabel: true,
			fileKind,
			extraClasses: realignNestedChildren ? [...extraClasses, 'align-nest-icon-with-parent-icon'] : extraClasses,
		};


		const parent = stat.name ? dirname(stat.resource) : stat.resource;
		const value = stat.name || '';

		label.setFile(joinPath(parent, value || ' '), labelOptions); // Use icon for ' ' if name is empty.

		// hack: hide label
		(label.element.firstElementChild as HTMLElement).style.display = 'none';

		// Input field for name
		const inputBox = new InputBox(label.element, this.contextViewService, {
			validationOptions: {
				validation: (value) => {
					const message = editableData.validationMessage(value);
					if (!message || message.severity !== Severity.Error) {
						return null;
					}

					return {
						content: message.content,
						formatContent: true,
						type: MessageType.ERROR
					};
				}
			},
			ariaLabel: localize('fileInputAriaLabel', "Type file name. Press Enter to confirm or Escape to cancel.")
		});
		const styler = attachInputBoxStyler(inputBox, this.themeService);

		const lastDot = value.lastIndexOf('.');
		let currentSelectionState = 'prefix';

		inputBox.value = value;
		inputBox.focus();
		inputBox.select({ start: 0, end: lastDot > 0 && !stat.isDirectory ? lastDot : value.length });

		const done = once((success: boolean, finishEditing: boolean) => {
			label.element.style.display = 'none';
			const value = inputBox.value;
			dispose(toDispose);
			label.element.remove();
			if (finishEditing) {
				editableData.onFinish(value, success);
			}
		});

		const showInputBoxNotification = () => {
			if (inputBox.isInputValid()) {
				const message = editableData.validationMessage(inputBox.value);
				if (message) {
					inputBox.showMessage({
						content: message.content,
						formatContent: true,
						type: message.severity === Severity.Info ? MessageType.INFO : message.severity === Severity.Warning ? MessageType.WARNING : MessageType.ERROR
					});
				} else {
					inputBox.hideMessage();
				}
			}
		};
		showInputBoxNotification();

		const toDispose = [
			inputBox,
			inputBox.onDidChange(value => {
				label.setFile(joinPath(parent, value || ' '), labelOptions); // update label icon while typing!
			}),
			DOM.addStandardDisposableListener(inputBox.inputElement, DOM.EventType.KEY_DOWN, (e: IKeyboardEvent) => {
				if (e.equals(KeyCode.F2)) {
					const dotIndex = inputBox.value.lastIndexOf('.');
					if (stat.isDirectory || dotIndex === -1) {
						return;
					}
					if (currentSelectionState === 'prefix') {
						currentSelectionState = 'all';
						inputBox.select({ start: 0, end: inputBox.value.length });
					} else if (currentSelectionState === 'all') {
						currentSelectionState = 'suffix';
						inputBox.select({ start: dotIndex + 1, end: inputBox.value.length });
					} else {
						currentSelectionState = 'prefix';
						inputBox.select({ start: 0, end: dotIndex });
					}
				} else if (e.equals(KeyCode.Enter)) {
					if (!inputBox.validate()) {
						done(true, true);
					}
				} else if (e.equals(KeyCode.Escape)) {
					done(false, true);
				}
			}),
			DOM.addStandardDisposableListener(inputBox.inputElement, DOM.EventType.KEY_UP, (e: IKeyboardEvent) => {
				showInputBoxNotification();
			}),
			DOM.addDisposableListener(inputBox.inputElement, DOM.EventType.BLUR, () => {
				done(inputBox.isInputValid(), true);
			}),
			label,
			styler
		];

		return toDisposable(() => {
			done(false, false);
		});
	}

	disposeElement(element: ITreeNode<ExplorerItem, FuzzyScore>, index: number, templateData: IFileTemplateData): void {
		templateData.elementDisposables.clear();
	}

	disposeCompressedElements(node: ITreeNode<ICompressedTreeNode<ExplorerItem>, FuzzyScore>, index: number, templateData: IFileTemplateData): void {
		templateData.elementDisposables.clear();
	}

	disposeTemplate(templateData: IFileTemplateData): void {
		templateData.elementDisposables.dispose();
		templateData.label.dispose();
	}

	getCompressedNavigationController(stat: ExplorerItem): ICompressedNavigationController | undefined {
		return this.compressedNavigationControllers.get(stat);
	}

	// IAccessibilityProvider

	getAriaLabel(element: ExplorerItem): string {
		return element.name;
	}

	getAriaLevel(element: ExplorerItem): number {
		// We need to comput aria level on our own since children of compact folders will otherwise have an incorrect level	#107235
		let depth = 0;
		let parent = element.parent;
		while (parent) {
			parent = parent.parent;
			depth++;
		}

		if (this.contextService.getWorkbenchState() === WorkbenchState.WORKSPACE) {
			depth = depth + 1;
		}

		return depth;
	}

	getActiveDescendantId(stat: ExplorerItem): string | undefined {
		const compressedNavigationController = this.compressedNavigationControllers.get(stat);
		return compressedNavigationController?.currentId;
	}

	dispose(): void {
		this.configListener.dispose();
		this.styler.innerText = '';
	}
}

interface CachedParsedExpression {
	original: glob.IExpression;
	parsed: glob.ParsedExpression;
}

/**
 * Respectes files.exclude setting in filtering out content from the explorer.
 * Makes sure that visible editors are always shown in the explorer even if they are filtered out by settings.
 */
export class FilesFilter implements ITreeFilter<ExplorerItem, FuzzyScore> {
	private hiddenExpressionPerRoot = new Map<string, CachedParsedExpression>();
	private editorsAffectingFilter = new Set<EditorInput>();
	private _onDidChange = new Emitter<void>();
	private toDispose: IDisposable[] = [];
	// List of ignoreFile resources. Used to detect changes to the ignoreFiles.
	private ignoreFileResourcesPerRoot = new Map<string, ResourceSet>();
	// Ignore tree per root. Similar to `hiddenExpressionPerRoot`
	// Note: URI in the ternary search tree is the URI of the folder containing the ignore file
	// It is not the ignore file itself. This is because of the way the IgnoreFile works and nested paths
	private ignoreTreesPerRoot = new Map<string, TernarySearchTree<URI, IgnoreFile>>();

	constructor(
		@IWorkspaceContextService private readonly contextService: IWorkspaceContextService,
		@IConfigurationService private readonly configurationService: IConfigurationService,
		@IExplorerService private readonly explorerService: IExplorerService,
		@IEditorService private readonly editorService: IEditorService,
		@IUriIdentityService private readonly uriIdentityService: IUriIdentityService,
		@IFileService private readonly fileService: IFileService
	) {
		this.toDispose.push(this.contextService.onDidChangeWorkspaceFolders(() => this.updateConfiguration()));
		this.toDispose.push(this.configurationService.onDidChangeConfiguration((e) => {
			if (e.affectsConfiguration('files.exclude') || e.affectsConfiguration('explorer.excludeGitIgnore')) {
				this.updateConfiguration();
			}
		}));
		this.toDispose.push(this.fileService.onDidFilesChange(e => {
			// Check to see if the update contains any of the ignoreFileResources
			for (const [root, ignoreFileResourceSet] of this.ignoreFileResourcesPerRoot.entries()) {
				ignoreFileResourceSet.forEach(async ignoreResource => {
					if (e.contains(ignoreResource, FileChangeType.UPDATED)) {
						await this.processIgnoreFile(root, ignoreResource, true);
					}
					if (e.contains(ignoreResource, FileChangeType.DELETED)) {
						this.ignoreTreesPerRoot.get(root)?.delete(dirname(ignoreResource));
						ignoreFileResourceSet.delete(ignoreResource);
						this._onDidChange.fire();
					}
				});
			}
		}));
		this.toDispose.push(this.editorService.onDidVisibleEditorsChange(() => {
			const editors = this.editorService.visibleEditors;
			let shouldFire = false;

			for (const e of editors) {
				if (!e.resource) {
					continue;
				}

				const stat = this.explorerService.findClosest(e.resource);
				if (stat && stat.isExcluded) {
					// A filtered resource suddenly became visible since user opened an editor
					shouldFire = true;
					break;
				}
			}

			for (const e of this.editorsAffectingFilter) {
				if (!editors.includes(e)) {
					// Editor that was affecting filtering is no longer visible
					shouldFire = true;
					break;
				}
			}

			if (shouldFire) {
				this.editorsAffectingFilter.clear();
				this._onDidChange.fire();
			}
		}));
		this.updateConfiguration();
	}

	get onDidChange(): Event<void> {
		return this._onDidChange.event;
	}

	private updateConfiguration(): void {
		let shouldFire = false;
		let updatedGitIgnoreSetting = false;
		this.contextService.getWorkspace().folders.forEach(folder => {
			const configuration = this.configurationService.getValue<IFilesConfiguration>({ resource: folder.uri });
			const excludesConfig: glob.IExpression = configuration?.files?.exclude || Object.create(null);
			const parseIgnoreFile: boolean = configuration.explorer.excludeGitIgnore;

			// If we should be parsing ignoreFiles for this workspace and don't have an ignore tree initialize one
			if (parseIgnoreFile && !this.ignoreTreesPerRoot.has(folder.uri.toString())) {
				updatedGitIgnoreSetting = true;
				this.ignoreFileResourcesPerRoot.set(folder.uri.toString(), new ResourceSet());
				this.ignoreTreesPerRoot.set(folder.uri.toString(), TernarySearchTree.forUris((uri) => this.uriIdentityService.extUri.ignorePathCasing(uri)));
			}

			// If we shouldn't be parsing ignore files but have an ignore tree, clear the ignore tree
			if (!parseIgnoreFile && this.ignoreTreesPerRoot.has(folder.uri.toString())) {
				updatedGitIgnoreSetting = true;
				this.ignoreFileResourcesPerRoot.delete(folder.uri.toString());
				this.ignoreTreesPerRoot.delete(folder.uri.toString());
			}

			if (!shouldFire) {
				const cached = this.hiddenExpressionPerRoot.get(folder.uri.toString());
				shouldFire = !cached || !equals(cached.original, excludesConfig);
			}

			const excludesConfigCopy = deepClone(excludesConfig); // do not keep the config, as it gets mutated under our hoods

			this.hiddenExpressionPerRoot.set(folder.uri.toString(), { original: excludesConfigCopy, parsed: glob.parse(excludesConfigCopy) });
		});

		if (shouldFire || updatedGitIgnoreSetting) {
			this.editorsAffectingFilter.clear();
			this._onDidChange.fire();
		}
	}

	/**
	 * Given a .gitignore file resource, processes the resource and adds it to the ignore tree which hides explorer items
	 * @param root The root folder of the workspace as a string. Used for lookup key for ignore tree and resource list
	 * @param ignoreFileResource The resource of the .gitignore file
	 * @param update Whether or not we're updating an existing ignore file. If true it deletes the old entry
	 */
	private async processIgnoreFile(root: string, ignoreFileResource: URI, update?: boolean) {
		// Get the name of the directory which the ignore file is in
		const dirUri = dirname(ignoreFileResource);
		const ignoreTree = this.ignoreTreesPerRoot.get(root);
		if (!ignoreTree) {
			return;
		}

		// Don't process a directory if we already have it in the tree
		if (!update && ignoreTree.has(dirUri)) {
			return;
		}
		// Maybe we need a cancellation token here in case it's super long?
		const content = await this.fileService.readFile(ignoreFileResource);

		// If it's just an update we update the contents keeping all references the same
		if (update) {
			const ignoreFile = ignoreTree.get(dirUri);
			ignoreFile?.updateContents(content.value.toString());
		} else {
			// Otherwise we create a new ignorefile and add it to the tree
			const ignoreParent = ignoreTree.findSubstr(dirUri);
			const ignoreFile = new IgnoreFile(content.value.toString(), dirUri.path, ignoreParent);
			ignoreTree.set(dirUri, ignoreFile);
			// If we haven't seen this resource before then we need to add it to the list of resources we're tracking
			if (!this.ignoreFileResourcesPerRoot.get(root)?.has(ignoreFileResource)) {
				this.ignoreFileResourcesPerRoot.get(root)?.add(ignoreFileResource);
			}
		}

		// Notify the explorer of the change so we may ignore these files
		this._onDidChange.fire();
	}

	filter(stat: ExplorerItem, parentVisibility: TreeVisibility): boolean {
		// Add newly visited .gitignore files to the ignore tree
		if (stat.name === '.gitignore' && this.ignoreTreesPerRoot.has(stat.root.resource.toString())) {
			this.processIgnoreFile(stat.root.resource.toString(), stat.resource, false);
			return true;
		}

		return this.isVisible(stat, parentVisibility);
	}

	private isVisible(stat: ExplorerItem, parentVisibility: TreeVisibility): boolean {
		stat.isExcluded = false;
		if (parentVisibility === TreeVisibility.Hidden) {
			stat.isExcluded = true;
			return false;
		}
		if (this.explorerService.getEditableData(stat)) {
			return true; // always visible
		}

		// Hide those that match Hidden Patterns
		const cached = this.hiddenExpressionPerRoot.get(stat.root.resource.toString());
		const globMatch = cached?.parsed(path.relative(stat.root.resource.path, stat.resource.path), stat.name, name => !!(stat.parent && stat.parent.getChild(name)));
		// Small optimization to only traverse gitIgnore if the globMatch from fileExclude returned nothing
		const ignoreFile = globMatch ? undefined : this.ignoreTreesPerRoot.get(stat.root.resource.toString())?.findSubstr(stat.resource);
		const isIncludedInTraversal = ignoreFile?.isPathIncludedInTraversal(stat.resource.path, stat.isDirectory);
		// Doing !undefined returns true and we want it to be false when undefined because that means it's not included in the ignore file
		const isIgnoredByIgnoreFile = isIncludedInTraversal === undefined ? false : !isIncludedInTraversal;
		if (isIgnoredByIgnoreFile || globMatch || stat.parent?.isExcluded) {
			stat.isExcluded = true;
			const editors = this.editorService.visibleEditors;
			const editor = editors.find(e => e.resource && this.uriIdentityService.extUri.isEqualOrParent(e.resource, stat.resource));
			if (editor && stat.root === this.explorerService.findClosestRoot(stat.resource)) {
				this.editorsAffectingFilter.add(editor);
				return true; // Show all opened files and their parents
			}

			return false; // hidden through pattern
		}

		return true;
	}

	dispose(): void {
		dispose(this.toDispose);
	}
}

// Explorer Sorter
export class FileSorter implements ITreeSorter<ExplorerItem> {

	constructor(
		@IExplorerService private readonly explorerService: IExplorerService,
		@IWorkspaceContextService private readonly contextService: IWorkspaceContextService
	) { }

	compare(statA: ExplorerItem, statB: ExplorerItem): number {
		// Do not sort roots
		if (statA.isRoot) {
			if (statB.isRoot) {
				const workspaceA = this.contextService.getWorkspaceFolder(statA.resource);
				const workspaceB = this.contextService.getWorkspaceFolder(statB.resource);
				return workspaceA && workspaceB ? (workspaceA.index - workspaceB.index) : -1;
			}

			return -1;
		}

		if (statB.isRoot) {
			return 1;
		}

		const sortOrder = this.explorerService.sortOrderConfiguration.sortOrder;
		const lexicographicOptions = this.explorerService.sortOrderConfiguration.lexicographicOptions;

		let compareFileNames;
		let compareFileExtensions;
		switch (lexicographicOptions) {
			case 'upper':
				compareFileNames = compareFileNamesUpper;
				compareFileExtensions = compareFileExtensionsUpper;
				break;
			case 'lower':
				compareFileNames = compareFileNamesLower;
				compareFileExtensions = compareFileExtensionsLower;
				break;
			case 'unicode':
				compareFileNames = compareFileNamesUnicode;
				compareFileExtensions = compareFileExtensionsUnicode;
				break;
			default:
				// 'default'
				compareFileNames = compareFileNamesDefault;
				compareFileExtensions = compareFileExtensionsDefault;
		}

		// Sort Directories
		switch (sortOrder) {
			case 'type':
				if (statA.isDirectory && !statB.isDirectory) {
					return -1;
				}

				if (statB.isDirectory && !statA.isDirectory) {
					return 1;
				}

				if (statA.isDirectory && statB.isDirectory) {
					return compareFileNames(statA.name, statB.name);
				}

				break;

			case 'filesFirst':
				if (statA.isDirectory && !statB.isDirectory) {
					return 1;
				}

				if (statB.isDirectory && !statA.isDirectory) {
					return -1;
				}

				break;

			case 'foldersNestsFiles':
				if (statA.isDirectory && !statB.isDirectory) {
					return -1;
				}

				if (statB.isDirectory && !statA.isDirectory) {
					return 1;
				}

				if (statA.hasNests && !statB.hasNests) {
					return -1;
				}

				if (statB.hasNests && !statA.hasNests) {
					return 1;
				}

				break;

			case 'mixed':
				break; // not sorting when "mixed" is on

			default: /* 'default', 'modified' */
				if (statA.isDirectory && !statB.isDirectory) {
					return -1;
				}

				if (statB.isDirectory && !statA.isDirectory) {
					return 1;
				}

				break;
		}

		// Sort Files
		switch (sortOrder) {
			case 'type':
				return compareFileExtensions(statA.name, statB.name);

			case 'modified':
				if (statA.mtime !== statB.mtime) {
					return (statA.mtime && statB.mtime && statA.mtime < statB.mtime) ? 1 : -1;
				}

				return compareFileNames(statA.name, statB.name);

			default: /* 'default', 'mixed', 'filesFirst' */
				return compareFileNames(statA.name, statB.name);
		}
	}
}

export class FileDragAndDrop implements ITreeDragAndDrop<ExplorerItem> {
	private static readonly CONFIRM_DND_SETTING_KEY = 'explorer.confirmDragAndDrop';

	private compressedDragOverElement: HTMLElement | undefined;
	private compressedDropTargetDisposable: IDisposable = Disposable.None;

	private toDispose: IDisposable[];
	private dropEnabled = false;

	constructor(
		private isCollapsed: (item: ExplorerItem) => boolean,
		@IExplorerService private explorerService: IExplorerService,
		@IEditorService private editorService: IEditorService,
		@IDialogService private dialogService: IDialogService,
		@IWorkspaceContextService private contextService: IWorkspaceContextService,
		@IFileService private fileService: IFileService,
		@IConfigurationService private configurationService: IConfigurationService,
		@IInstantiationService private instantiationService: IInstantiationService,
		@IWorkspaceEditingService private workspaceEditingService: IWorkspaceEditingService,
		@IUriIdentityService private readonly uriIdentityService: IUriIdentityService
	) {
		this.toDispose = [];

		const updateDropEnablement = () => {
			this.dropEnabled = this.configurationService.getValue('explorer.enableDragAndDrop');
		};
		updateDropEnablement();
		this.toDispose.push(this.configurationService.onDidChangeConfiguration((e) => updateDropEnablement()));
	}

	onDragOver(data: IDragAndDropData, target: ExplorerItem | undefined, targetIndex: number | undefined, originalEvent: DragEvent): boolean | ITreeDragOverReaction {
		if (!this.dropEnabled) {
			return false;
		}

		// Compressed folders
		if (target) {
			const compressedTarget = FileDragAndDrop.getCompressedStatFromDragEvent(target, originalEvent);

			if (compressedTarget) {
				const iconLabelName = getIconLabelNameFromHTMLElement(originalEvent.target);

				if (iconLabelName && iconLabelName.index < iconLabelName.count - 1) {
					const result = this.handleDragOver(data, compressedTarget, targetIndex, originalEvent);

					if (result) {
						if (iconLabelName.element !== this.compressedDragOverElement) {
							this.compressedDragOverElement = iconLabelName.element;
							this.compressedDropTargetDisposable.dispose();
							this.compressedDropTargetDisposable = toDisposable(() => {
								iconLabelName.element.classList.remove('drop-target');
								this.compressedDragOverElement = undefined;
							});

							iconLabelName.element.classList.add('drop-target');
						}

						return typeof result === 'boolean' ? result : { ...result, feedback: [] };
					}

					this.compressedDropTargetDisposable.dispose();
					return false;
				}
			}
		}

		this.compressedDropTargetDisposable.dispose();
		return this.handleDragOver(data, target, targetIndex, originalEvent);
	}

	private handleDragOver(data: IDragAndDropData, target: ExplorerItem | undefined, targetIndex: number | undefined, originalEvent: DragEvent): boolean | ITreeDragOverReaction {
		const isCopy = originalEvent && ((originalEvent.ctrlKey && !isMacintosh) || (originalEvent.altKey && isMacintosh));
		const isNative = data instanceof NativeDragAndDropData;
		const effect = (isNative || isCopy) ? ListDragOverEffect.Copy : ListDragOverEffect.Move;

		// Native DND
		if (isNative) {
			if (!containsDragType(originalEvent, DataTransfers.FILES, CodeDataTransfers.FILES, DataTransfers.RESOURCES)) {
				return false;
			}
		}

		// Other-Tree DND
		else if (data instanceof ExternalElementsDragAndDropData) {
			return false;
		}

		// In-Explorer DND
		else {
			const items = FileDragAndDrop.getStatsFromDragAndDropData(data as ElementsDragAndDropData<ExplorerItem, ExplorerItem[]>);

			if (!target) {
				// Dropping onto the empty area. Do not accept if items dragged are already
				// children of the root unless we are copying the file
				if (!isCopy && items.every(i => !!i.parent && i.parent.isRoot)) {
					return false;
				}

				return { accept: true, bubble: TreeDragOverBubble.Down, effect, autoExpand: false };
			}

			if (!Array.isArray(items)) {
				return false;
			}

			if (items.some((source) => {
				if (source.isRoot && target instanceof ExplorerItem && !target.isRoot) {
					return true; // Root folder can not be moved to a non root file stat.
				}

				if (this.uriIdentityService.extUri.isEqual(source.resource, target.resource)) {
					return true; // Can not move anything onto itself
				}

				if (source.isRoot && target instanceof ExplorerItem && target.isRoot) {
					// Disable moving workspace roots in one another
					return false;
				}

				if (!isCopy && this.uriIdentityService.extUri.isEqual(dirname(source.resource), target.resource)) {
					return true; // Can not move a file to the same parent unless we copy
				}

				if (this.uriIdentityService.extUri.isEqualOrParent(target.resource, source.resource)) {
					return true; // Can not move a parent folder into one of its children
				}

				return false;
			})) {
				return false;
			}
		}

		// All (target = model)
		if (!target) {
			return { accept: true, bubble: TreeDragOverBubble.Down, effect };
		}

		// All (target = file/folder)
		else {
			if (target.isDirectory) {
				if (target.isReadonly) {
					return false;
				}

				return { accept: true, bubble: TreeDragOverBubble.Down, effect, autoExpand: true };
			}

			if (this.contextService.getWorkspace().folders.every(folder => folder.uri.toString() !== target.resource.toString())) {
				return { accept: true, bubble: TreeDragOverBubble.Up, effect };
			}
		}

		return false;
	}

	getDragURI(element: ExplorerItem): string | null {
		if (this.explorerService.isEditable(element)) {
			return null;
		}

		return element.resource.toString();
	}

	getDragLabel(elements: ExplorerItem[], originalEvent: DragEvent): string | undefined {
		if (elements.length === 1) {
			const stat = FileDragAndDrop.getCompressedStatFromDragEvent(elements[0], originalEvent);
			return stat.name;
		}

		return String(elements.length);
	}

	onDragStart(data: IDragAndDropData, originalEvent: DragEvent): void {
		const items = FileDragAndDrop.getStatsFromDragAndDropData(data as ElementsDragAndDropData<ExplorerItem, ExplorerItem[]>, originalEvent);
		if (items && items.length && originalEvent.dataTransfer) {
			// Apply some datatransfer types to allow for dragging the element outside of the application
			this.instantiationService.invokeFunction(accessor => fillEditorsDragData(accessor, items, originalEvent));

			// The only custom data transfer we set from the explorer is a file transfer
			// to be able to DND between multiple code file explorers across windows
			const fileResources = items.filter(s => s.resource.scheme === Schemas.file).map(r => r.resource.fsPath);
			if (fileResources.length) {
				originalEvent.dataTransfer.setData(CodeDataTransfers.FILES, JSON.stringify(fileResources));
			}
		}
	}

	async drop(data: IDragAndDropData, target: ExplorerItem | undefined, targetIndex: number | undefined, originalEvent: DragEvent): Promise<void> {
		this.compressedDropTargetDisposable.dispose();

		// Find compressed target
		if (target) {
			const compressedTarget = FileDragAndDrop.getCompressedStatFromDragEvent(target, originalEvent);

			if (compressedTarget) {
				target = compressedTarget;
			}
		}

		// Find parent to add to
		if (!target) {
			target = this.explorerService.roots[this.explorerService.roots.length - 1];
		}
		if (!target.isDirectory && target.parent) {
			target = target.parent;
		}
		if (target.isReadonly) {
			return;
		}
		const resolvedTarget = target;
		if (!resolvedTarget) {
			return;
		}

		try {

			// External file DND (Import/Upload file)
			if (data instanceof NativeDragAndDropData) {
				// Use local file import when supported
				if (!isWeb || (isTemporaryWorkspace(this.contextService.getWorkspace()) && WebFileSystemAccess.supported(window))) {
					const fileImport = this.instantiationService.createInstance(ExternalFileImport);
					await fileImport.import(resolvedTarget, originalEvent);
				}
				// Otherwise fallback to browser based file upload
				else {
					const browserUpload = this.instantiationService.createInstance(BrowserFileUpload);
					await browserUpload.upload(target, originalEvent);
				}
			}

			// In-Explorer DND (Move/Copy file)
			else {
				await this.handleExplorerDrop(data as ElementsDragAndDropData<ExplorerItem, ExplorerItem[]>, resolvedTarget, originalEvent);
			}
		} catch (error) {
			this.dialogService.show(Severity.Error, toErrorMessage(error));
		}
	}

	private async handleExplorerDrop(data: ElementsDragAndDropData<ExplorerItem, ExplorerItem[]>, target: ExplorerItem, originalEvent: DragEvent): Promise<void> {
		const elementsData = FileDragAndDrop.getStatsFromDragAndDropData(data);
		const distinctItems = new Map(elementsData.map(element => [element, this.isCollapsed(element)]));

		for (const [item, collapsed] of distinctItems) {
			if (collapsed) {
				const nestedChildren = item.nestedChildren;
				if (nestedChildren) {
					for (const child of nestedChildren) {
						// if parent is collapsed, then the nested children is considered collapsed to operate as a group
						// and skip collapsed state check since they're not in the tree
						distinctItems.set(child, true);
					}
				}
			}
		}

		const items = distinctParents([...distinctItems.keys()], s => s.resource);
		const isCopy = (originalEvent.ctrlKey && !isMacintosh) || (originalEvent.altKey && isMacintosh);

		// Handle confirm setting
		const confirmDragAndDrop = !isCopy && this.configurationService.getValue<boolean>(FileDragAndDrop.CONFIRM_DND_SETTING_KEY);
		if (confirmDragAndDrop) {
			const message = items.length > 1 && items.every(s => s.isRoot) ? localize('confirmRootsMove', "Are you sure you want to change the order of multiple root folders in your workspace?")
				: items.length > 1 ? localize('confirmMultiMove', "Are you sure you want to move the following {0} files into '{1}'?", items.length, target.name)
					: items[0].isRoot ? localize('confirmRootMove', "Are you sure you want to change the order of root folder '{0}' in your workspace?", items[0].name)
						: localize('confirmMove', "Are you sure you want to move '{0}' into '{1}'?", items[0].name, target.name);
			const detail = items.length > 1 && !items.every(s => s.isRoot) ? getFileNamesMessage(items.map(i => i.resource)) : undefined;

			const confirmation = await this.dialogService.confirm({
				message,
				detail,
				checkbox: {
					label: localize('doNotAskAgain', "Do not ask me again")
				},
				type: 'question',
				primaryButton: localize({ key: 'moveButtonLabel', comment: ['&& denotes a mnemonic'] }, "&&Move")
			});

			if (!confirmation.confirmed) {
				return;
			}

			// Check for confirmation checkbox
			if (confirmation.checkboxChecked === true) {
				await this.configurationService.updateValue(FileDragAndDrop.CONFIRM_DND_SETTING_KEY, false);
			}
		}

		await this.doHandleRootDrop(items.filter(s => s.isRoot), target);

		const sources = items.filter(s => !s.isRoot);
		if (isCopy) {
			return this.doHandleExplorerDropOnCopy(sources, target);
		}

		return this.doHandleExplorerDropOnMove(sources, target);
	}

	private async doHandleRootDrop(roots: ExplorerItem[], target: ExplorerItem): Promise<void> {
		if (roots.length === 0) {
			return;
		}

		const folders = this.contextService.getWorkspace().folders;
		let targetIndex: number | undefined;
		const workspaceCreationData: IWorkspaceFolderCreationData[] = [];
		const rootsToMove: IWorkspaceFolderCreationData[] = [];

		for (let index = 0; index < folders.length; index++) {
			const data = {
				uri: folders[index].uri,
				name: folders[index].name
			};
			if (target instanceof ExplorerItem && this.uriIdentityService.extUri.isEqual(folders[index].uri, target.resource)) {
				targetIndex = index;
			}

			if (roots.every(r => r.resource.toString() !== folders[index].uri.toString())) {
				workspaceCreationData.push(data);
			} else {
				rootsToMove.push(data);
			}
		}
		if (targetIndex === undefined) {
			targetIndex = workspaceCreationData.length;
		}

		workspaceCreationData.splice(targetIndex, 0, ...rootsToMove);

		return this.workspaceEditingService.updateFolders(0, workspaceCreationData.length, workspaceCreationData);
	}

	private async doHandleExplorerDropOnCopy(sources: ExplorerItem[], target: ExplorerItem): Promise<void> {

		// Reuse duplicate action when user copies
		const explorerConfig = this.configurationService.getValue<IFilesConfiguration>().explorer;
		const resourceFileEdits = sources.map(({ resource, isDirectory }) =>
			(new ResourceFileEdit(resource, findValidPasteFileTarget(this.explorerService, target, { resource, isDirectory, allowOverwrite: false }, explorerConfig.incrementalNaming), { copy: true })));
		const labelSufix = getFileOrFolderLabelSufix(sources);
		await this.explorerService.applyBulkEdit(resourceFileEdits, {
			confirmBeforeUndo: explorerConfig.confirmUndo === UndoConfirmLevel.Default || explorerConfig.confirmUndo === UndoConfirmLevel.Verbose,
			undoLabel: localize('copy', "Copy {0}", labelSufix),
			progressLabel: localize('copying', "Copying {0}", labelSufix),
		});

		const editors = resourceFileEdits.filter(edit => {
			const item = edit.newResource ? this.explorerService.findClosest(edit.newResource) : undefined;
			return item && !item.isDirectory;
		}).map(edit => ({ resource: edit.newResource, options: { pinned: true } }));

		await this.editorService.openEditors(editors);
	}

	private async doHandleExplorerDropOnMove(sources: ExplorerItem[], target: ExplorerItem): Promise<void> {

		// Do not allow moving readonly items
		const resourceFileEdits = sources.filter(source => !source.isReadonly).map(source => new ResourceFileEdit(source.resource, joinPath(target.resource, source.name)));
		const labelSufix = getFileOrFolderLabelSufix(sources);
		const options = {
			confirmBeforeUndo: this.configurationService.getValue<IFilesConfiguration>().explorer.confirmUndo === UndoConfirmLevel.Verbose,
			undoLabel: localize('move', "Move {0}", labelSufix),
			progressLabel: localize('moving', "Moving {0}", labelSufix)
		};

		try {
			await this.explorerService.applyBulkEdit(resourceFileEdits, options);
		} catch (error) {

			// Conflict
			if ((<FileOperationError>error).fileOperationResult === FileOperationResult.FILE_MOVE_CONFLICT) {

				const overwrites: URI[] = [];
				for (const edit of resourceFileEdits) {
					if (edit.newResource && await this.fileService.exists(edit.newResource)) {
						overwrites.push(edit.newResource);
					}
				}

				// Move with overwrite if the user confirms
				const confirm = getMultipleFilesOverwriteConfirm(overwrites);
				const { confirmed } = await this.dialogService.confirm(confirm);
				if (confirmed) {
					await this.explorerService.applyBulkEdit(resourceFileEdits.map(re => new ResourceFileEdit(re.oldResource, re.newResource, { overwrite: true })), options);
				}
			}

			// Any other error: bubble up
			else {
				throw error;
			}
		}
	}

	private static getStatsFromDragAndDropData(data: ElementsDragAndDropData<ExplorerItem, ExplorerItem[]>, dragStartEvent?: DragEvent): ExplorerItem[] {
		if (data.context) {
			return data.context;
		}

		// Detect compressed folder dragging
		if (dragStartEvent && data.elements.length === 1) {
			data.context = [FileDragAndDrop.getCompressedStatFromDragEvent(data.elements[0], dragStartEvent)];
			return data.context;
		}

		return data.elements;
	}

	private static getCompressedStatFromDragEvent(stat: ExplorerItem, dragEvent: DragEvent): ExplorerItem {
		const target = document.elementFromPoint(dragEvent.clientX, dragEvent.clientY);
		const iconLabelName = getIconLabelNameFromHTMLElement(target);

		if (iconLabelName) {
			const { count, index } = iconLabelName;

			let i = count - 1;
			while (i > index && stat.parent) {
				stat = stat.parent;
				i--;
			}

			return stat;
		}

		return stat;
	}

	onDragEnd(): void {
		this.compressedDropTargetDisposable.dispose();
	}
}

function getIconLabelNameFromHTMLElement(target: HTMLElement | EventTarget | Element | null): { element: HTMLElement; count: number; index: number } | null {
	if (!(target instanceof HTMLElement)) {
		return null;
	}

	let element: HTMLElement | null = target;

	while (element && !element.classList.contains('monaco-list-row')) {
		if (element.classList.contains('label-name') && element.hasAttribute('data-icon-label-count')) {
			const count = Number(element.getAttribute('data-icon-label-count'));
			const index = Number(element.getAttribute('data-icon-label-index'));

			if (isNumber(count) && isNumber(index)) {
				return { element: element, count, index };
			}
		}

		element = element.parentElement;
	}

	return null;
}

export function isCompressedFolderName(target: HTMLElement | EventTarget | Element | null): boolean {
	return !!getIconLabelNameFromHTMLElement(target);
}

export class ExplorerCompressionDelegate implements ITreeCompressionDelegate<ExplorerItem> {

	isIncompressible(stat: ExplorerItem): boolean {
		return stat.isRoot || !stat.isDirectory || stat instanceof NewExplorerItem || (!stat.parent || stat.parent.isRoot);
	}
}

function getFileOrFolderLabelSufix(items: ExplorerItem[]): string {
	if (items.length === 1) {
		return items[0].name;
	}

	if (items.every(i => i.isDirectory)) {
		return localize('numberOfFolders', "{0} folders", items.length);
	}
	if (items.every(i => !i.isDirectory)) {
		return localize('numberOfFiles', "{0} files", items.length);
	}

	return `${items.length} files and folders`;
}<|MERGE_RESOLUTION|>--- conflicted
+++ resolved
@@ -391,7 +391,6 @@
 		const twistieContainer = templateData.container.parentElement?.parentElement?.querySelector('.monaco-tl-twistie');
 		twistieContainer?.classList.toggle('force-twistie', stat.hasNests && theme.hidesExplorerArrows);
 
-<<<<<<< HEAD
 		// when explorer arrows are hidden or there are no folder icons, nests get misaligned as they are forced to have arrows and files typically have icons
 		// Apply some CSS magic to get things looking as reasonable as possible.
 		const themeIsUnhappyWithNesting = theme.hasFileIcons && (theme.hidesExplorerArrows || !theme.hasFolderIcons);
@@ -405,10 +404,6 @@
 			separator: this.labelService.getSeparator(stat.resource.scheme, stat.resource.authority),
 			domId
 		});
-=======
-		templateData.elementDisposables.add(this.themeService.onDidFileIconThemeChange(() => setResourceData()));
-		setResourceData();
->>>>>>> 749f4809
 
 		templateData.elementDisposables.add(templateData.label.onDidRender(() => {
 			try {
