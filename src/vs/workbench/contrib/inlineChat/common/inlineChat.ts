--- conflicted
+++ resolved
@@ -5,7 +5,7 @@
 
 import { IMarkdownString } from 'vs/base/common/htmlContent';
 import { IRange } from 'vs/editor/common/core/range';
-import { TextEdit, WorkspaceEdit } from 'vs/editor/common/languages';
+import { WorkspaceEdit } from 'vs/editor/common/languages';
 import { localize } from 'vs/nls';
 import { MenuId } from 'vs/platform/actions/common/actions';
 import { Extensions, IConfigurationRegistry } from 'vs/platform/configuration/common/configurationRegistry';
@@ -22,25 +22,6 @@
 	message?: string;
 	slashCommands?: IChatAgentCommand[];
 	wholeRange?: IRange;
-}
-
-<<<<<<< HEAD
-export interface IInlineChatRequest {
-	prompt: string;
-	selection: ISelection;
-	wholeRange: IRange;
-	attempt: number;
-	requestId: string;
-	live: boolean;
-	previewDocument: URI;
-	withIntentDetection: boolean;
-=======
-export type IInlineChatResponse = IInlineChatEditResponse | IInlineChatBulkEditResponse;
-
-export const enum InlineChatResponseType {
-	EditorEdit = 'editorEdit',
-	BulkEdit = 'bulkEdit'
->>>>>>> d42d42e5
 }
 
 export const enum InlineChatResponseTypes {
