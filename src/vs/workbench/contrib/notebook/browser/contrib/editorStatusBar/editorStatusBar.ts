/*---------------------------------------------------------------------------------------------
 *  Copyright (c) Microsoft Corporation. All rights reserved.
 *  Licensed under the MIT License. See License.txt in the project root for license information.
 *--------------------------------------------------------------------------------------------*/

import { groupBy } from 'vs/base/common/arrays';
import { CancellationToken } from 'vs/base/common/cancellation';
import { Codicon } from 'vs/base/common/codicons';
import { Event } from 'vs/base/common/event';
import { Disposable, DisposableStore, IDisposable, MutableDisposable } from 'vs/base/common/lifecycle';
import { Schemas } from 'vs/base/common/network';
import { compareIgnoreCase, uppercaseFirstLetter } from 'vs/base/common/strings';
import { ILanguageFeaturesService } from 'vs/editor/common/services/languageFeatures';
import * as nls from 'vs/nls';
import { Action2, MenuId, registerAction2 } from 'vs/platform/actions/common/actions';
import { ContextKeyExpr, IContextKeyService } from 'vs/platform/contextkey/common/contextkey';
import { ExtensionIdentifier } from 'vs/platform/extensions/common/extensions';
import { IInstantiationService, ServicesAccessor } from 'vs/platform/instantiation/common/instantiation';
import { ILabelService } from 'vs/platform/label/common/label';
import { ILogService } from 'vs/platform/log/common/log';
import { IProductService } from 'vs/platform/product/common/productService';
import { ProgressLocation } from 'vs/platform/progress/common/progress';
import { IQuickInputService, IQuickPickItem, QuickPickInput } from 'vs/platform/quickinput/common/quickInput';
import { Registry } from 'vs/platform/registry/common/platform';
import { Extensions as WorkbenchExtensions, IWorkbenchContribution, IWorkbenchContributionsRegistry } from 'vs/workbench/common/contributions';
import { ViewContainerLocation } from 'vs/workbench/common/views';
import { IExtensionsViewPaneContainer, IExtensionsWorkbenchService, VIEWLET_ID as EXTENSION_VIEWLET_ID } from 'vs/workbench/contrib/extensions/common/extensions';
import { CENTER_ACTIVE_CELL } from 'vs/workbench/contrib/notebook/browser/contrib/navigation/arrow';
import { NOTEBOOK_ACTIONS_CATEGORY, SELECT_KERNEL_ID } from 'vs/workbench/contrib/notebook/browser/controller/coreActions';
import { getNotebookEditorFromEditorPane, INotebookEditor, INotebookExtensionRecommendation, KERNEL_RECOMMENDATIONS } from 'vs/workbench/contrib/notebook/browser/notebookBrowser';
import { NotebookEditorWidget } from 'vs/workbench/contrib/notebook/browser/notebookEditorWidget';
import { selectKernelIcon } from 'vs/workbench/contrib/notebook/browser/notebookIcons';
import { NotebookTextModel } from 'vs/workbench/contrib/notebook/common/model/notebookTextModel';
import { NotebookCellsChangeType } from 'vs/workbench/contrib/notebook/common/notebookCommon';
import { NOTEBOOK_IS_ACTIVE_EDITOR, NOTEBOOK_KERNEL_COUNT } from 'vs/workbench/contrib/notebook/common/notebookContextKeys';
import { INotebookKernel, INotebookKernelMatchResult, INotebookKernelService, ISourceAction } from 'vs/workbench/contrib/notebook/common/notebookKernelService';
import { IEditorService } from 'vs/workbench/services/editor/common/editorService';
import { IExtensionService } from 'vs/workbench/services/extensions/common/extensions';
import { LifecyclePhase } from 'vs/workbench/services/lifecycle/common/lifecycle';
import { IPaneCompositePartService } from 'vs/workbench/services/panecomposite/browser/panecomposite';
import { IStatusbarEntry, IStatusbarEntryAccessor, IStatusbarService, StatusbarAlignment } from 'vs/workbench/services/statusbar/browser/statusbar';

type KernelPick = IQuickPickItem & { kernel: INotebookKernel };
function isKernelPick(item: QuickPickInput<IQuickPickItem>): item is KernelPick {
	return 'kernel' in item;
}
type SourcePick = IQuickPickItem & { action: ISourceAction };
function isSourcePick(item: QuickPickInput<IQuickPickItem>): item is SourcePick {
	return 'action' in item;
}
type KernelQuickPickItem = IQuickPickItem | KernelPick | SourcePick;

registerAction2(class extends Action2 {
	constructor() {
		super({
			id: SELECT_KERNEL_ID,
			category: NOTEBOOK_ACTIONS_CATEGORY,
			title: { value: nls.localize('notebookActions.selectKernel', "Select Notebook Kernel"), original: 'Select Notebook Kernel' },
			// precondition: NOTEBOOK_IS_ACTIVE_EDITOR,
			icon: selectKernelIcon,
			f1: true,
			menu: [{
				id: MenuId.EditorTitle,
				when: ContextKeyExpr.and(
					NOTEBOOK_IS_ACTIVE_EDITOR,
					ContextKeyExpr.notEquals('config.notebook.globalToolbar', true)
				),
				group: 'navigation',
				order: -10
			}, {
				id: MenuId.NotebookToolbar,
				when: ContextKeyExpr.equals('config.notebook.globalToolbar', true),
				group: 'status',
				order: -10
			}, {
				id: MenuId.InteractiveToolbar,
				when: NOTEBOOK_KERNEL_COUNT.notEqualsTo(0),
				group: 'status',
				order: -10
			}],
			description: {
				description: nls.localize('notebookActions.selectKernel.args', "Notebook Kernel Args"),
				args: [
					{
						name: 'kernelInfo',
						description: 'The kernel info',
						schema: {
							'type': 'object',
							'required': ['id', 'extension'],
							'properties': {
								'id': {
									'type': 'string'
								},
								'extension': {
									'type': 'string'
								},
								'notebookEditorId': {
									'type': 'string'
								}
							}
						}
					}
				]
			},
		});
	}

	async run(accessor: ServicesAccessor, context?:
		{ id: string; extension: string } |
		{ notebookEditorId: string } |
		{ id: string; extension: string; notebookEditorId: string } |
		{ ui?: boolean; notebookEditor?: NotebookEditorWidget } |
		undefined
	): Promise<boolean> {
		const notebookKernelService = accessor.get(INotebookKernelService);
		const editorService = accessor.get(IEditorService);
		const productService = accessor.get(IProductService);
		const quickInputService = accessor.get(IQuickInputService);
		const labelService = accessor.get(ILabelService);
		const logService = accessor.get(ILogService);
		const paneCompositeService = accessor.get(IPaneCompositePartService);
		const extensionWorkbenchService = accessor.get(IExtensionsWorkbenchService);
		const extensionHostService = accessor.get(IExtensionService);

		let editor: INotebookEditor | undefined;
		if (context !== undefined && 'notebookEditorId' in context) {
			const editorId = context.notebookEditorId;
			const matchingEditor = editorService.visibleEditorPanes.find((editorPane) => {
				const notebookEditor = getNotebookEditorFromEditorPane(editorPane);
				return notebookEditor?.getId() === editorId;
			});
			editor = getNotebookEditorFromEditorPane(matchingEditor);
		} else if (context !== undefined && 'notebookEditor' in context) {
			editor = context?.notebookEditor;
		} else {
			editor = getNotebookEditorFromEditorPane(editorService.activeEditorPane);
		}

		if (!editor || !editor.hasModel()) {
			return false;
		}
		let controllerId = context && 'id' in context ? context.id : undefined;
		let extensionId = context && 'extension' in context ? context.extension : undefined;

		if (controllerId && (typeof controllerId !== 'string' || typeof extensionId !== 'string')) {
			// validate context: id & extension MUST be strings
			controllerId = undefined;
			extensionId = undefined;
		}

		const notebook = editor.textModel;
		const scopedContextKeyService = editor.scopedContextKeyService;
		const matchResult = notebookKernelService.getMatchingKernel(notebook);
		const { selected, all } = matchResult;

		if (selected && controllerId && selected.id === controllerId && ExtensionIdentifier.equals(selected.extension, extensionId)) {
			// current kernel is wanted kernel -> done
			return true;
		}

		let newKernel: INotebookKernel | undefined;
		if (controllerId) {
			const wantedId = `${extensionId}/${controllerId}`;
			for (const candidate of all) {
				if (candidate.id === wantedId) {
					newKernel = candidate;
					break;
				}
			}
			if (!newKernel) {
				logService.warn(`wanted kernel DOES NOT EXIST, wanted: ${wantedId}, all: ${all.map(k => k.id)}`);
				return false;
			}
		}

		if (newKernel) {
			notebookKernelService.selectKernelForNotebook(newKernel, notebook);
			return true;
		}

		const quickPick = quickInputService.createQuickPick<KernelQuickPickItem>();
		const quickPickItemSuggestions = this._getKernelPickerQuickPickItems(notebook, matchResult, notebookKernelService, scopedContextKeyService);
		let suggestedExtension = quickPickItemSuggestions.suggestedExtension;
		quickPick.items = quickPickItemSuggestions.quickPickItems;
		quickPick.canSelectMany = false;
		quickPick.placeholder = selected
			? nls.localize('prompt.placeholder.change', "Change kernel for '{0}'", labelService.getUriLabel(notebook.uri, { relative: true }))
			: nls.localize('prompt.placeholder.select', "Select kernel for '{0}'", labelService.getUriLabel(notebook.uri, { relative: true }));

		const kernelChangeEventListener = Event.any(
			notebookKernelService.onDidChangeSourceActions,
			notebookKernelService.onDidAddKernel,
			notebookKernelService.onDidRemoveKernel,
			notebookKernelService.onDidChangeNotebookAffinity
		)(() => {
			const currentActiveItems = quickPick.activeItems;
			const matchResult = notebookKernelService.getMatchingKernel(notebook);
			const quickPickItemSuggestions = this._getKernelPickerQuickPickItems(notebook, matchResult, notebookKernelService, scopedContextKeyService);
			suggestedExtension = quickPickItemSuggestions.suggestedExtension;
			quickPick.keepScrollPosition = true;

			// recalcuate active items
			const activeItems: KernelQuickPickItem[] = [];
			for (const item of currentActiveItems) {
				if (isKernelPick(item)) {
					const kernelId = item.kernel.id;
					const sameItem = quickPickItemSuggestions.quickPickItems.find(pi => isKernelPick(pi) && pi.kernel.id === kernelId) as KernelPick | undefined;
					if (sameItem) {
						activeItems.push(sameItem);
					}
				} else if (isSourcePick(item)) {
					const sameItem = quickPickItemSuggestions.quickPickItems.find(pi => isSourcePick(pi) && pi.action.action.id === item.action.action.id) as SourcePick | undefined;
					if (sameItem) {
						activeItems.push(sameItem);
					}
				}
			}

			quickPick.items = quickPickItemSuggestions.quickPickItems;
			quickPick.activeItems = activeItems;
		});

		const pick = await new Promise<KernelQuickPickItem>((resolve, reject) => {
			quickPick.onDidAccept(() => {
				const item = quickPick.selectedItems[0];
				if (item) {
					resolve(item);
				} else {
					reject();
				}

				quickPick.hide();
			});

			quickPick.onDidHide(() => () => {
				kernelChangeEventListener.dispose();
				quickPick.dispose();
				reject();
			});
			quickPick.show();
		});

		if (pick) {
			if (isKernelPick(pick)) {
				newKernel = pick.kernel;
				notebookKernelService.selectKernelForNotebook(newKernel, notebook);
				return true;
			}

			// actions
			if (pick.id === 'install') {
				await this._showKernelExtension(
					paneCompositeService,
					extensionWorkbenchService,
					extensionHostService,
					notebook.viewType
				);
				// suggestedExtension must be defined for this option to be shown, but still check to make TS happy
			} else if (pick.id === 'installSuggested' && suggestedExtension) {
				await this._showKernelExtension(
					paneCompositeService,
					extensionWorkbenchService,
					extensionHostService,
					notebook.viewType,
					suggestedExtension.extensionId,
					productService.quality !== 'stable'
				);
			} else if (isSourcePick(pick)) {
				// selected explicilty, it should trigger the execution?
				pick.action.runAction();
			}
		}

		return false;
	}

	private _getKernelPickerQuickPickItems(
		notebookTextModel: NotebookTextModel,
		matchResult: INotebookKernelMatchResult,
		notebookKernelService: INotebookKernelService,
		scopedContextKeyService: IContextKeyService
	): { quickPickItems: QuickPickInput<KernelQuickPickItem>[]; suggestedExtension: INotebookExtensionRecommendation | undefined } {
		const { selected, all, suggestions, hidden } = matchResult;

		function toQuickPick(kernel: INotebookKernel) {
			const res = <KernelPick>{
				kernel,
				picked: kernel.id === selected?.id,
				label: kernel.label,
				description: kernel.description,
				detail: kernel.detail
			};
			if (kernel.id === selected?.id) {
				if (!res.description) {
					res.description = nls.localize('current1', "Currently Selected");
				} else {
					res.description = nls.localize('current2', "{0} - Currently Selected", res.description);
				}
			}
			return res;
		}
		const quickPickItems: QuickPickInput<KernelQuickPickItem>[] = [];
		if (all.length) {
			// Always display suggested kernels on the top.
			if (suggestions.length) {
				quickPickItems.push({
					type: 'separator',
					label: nls.localize('suggestedKernels', "Suggested")
				});
				quickPickItems.push(...suggestions.map(toQuickPick));
			}

			// Next display all of the kernels not marked as hidden grouped by categories or extensions.
			// If we don't have a kind, always display those at the bottom.
			const picks = all.filter(item => (!suggestions.includes(item) && !hidden.includes(item))).map(toQuickPick);
			const kernelsPerCategory = groupBy(picks, (a, b) => compareIgnoreCase(a.kernel.kind || 'z', b.kernel.kind || 'z'));
			kernelsPerCategory.forEach(items => {
				quickPickItems.push({
					type: 'separator',
					label: items[0].kernel.kind || nls.localize('otherKernelKinds', "Other")
				});
				quickPickItems.push(...items);
			});
		}

		const sourceActions = notebookKernelService.getSourceActions(notebookTextModel, scopedContextKeyService);
		if (sourceActions.length) {
			quickPickItems.push({
				type: 'separator',
				// label: nls.localize('sourceActions', "")
			});

			sourceActions.forEach(sourceAction => {
				const res = <SourcePick>{
					action: sourceAction,
					picked: false,
					label: sourceAction.action.label,
				};

				quickPickItems.push(res);
			});
		}

		let suggestedExtension: INotebookExtensionRecommendation | undefined;
		if (!all.length && !sourceActions.length) {
			const language = this.getSuggestedLanguage(notebookTextModel);
			suggestedExtension = language ? this.getSuggestedKernelFromLanguage(notebookTextModel.viewType, language) : undefined;
			if (suggestedExtension) {
				// We have a suggested kernel, show an option to install it
				quickPickItems.push({
					id: 'installSuggested',
					description: suggestedExtension.displayName ?? suggestedExtension.extensionId,
					label: `$(${Codicon.lightbulb.id}) ` + nls.localize('installSuggestedKernel', 'Install suggested extensions'),
				});
			}
			// there is no kernel, show the install from marketplace
			quickPickItems.push({
				id: 'install',
				label: nls.localize('searchForKernels', "Browse marketplace for kernel extensions"),
			});
		}

<<<<<<< HEAD
		const quickPick = quickInputService.createQuickPick<IQuickPickItem | KernelPick | SourcePick>();
		quickPick.items = quickPickItems;
		quickPick.canSelectMany = false;
		quickPick.placeholder = selected
			? nls.localize('prompt.placeholder.change', "Change kernel for '{0}'", labelService.getUriLabel(notebook.uri, { relative: true }))
			: nls.localize('prompt.placeholder.select', "Select kernel for '{0}'", labelService.getUriLabel(notebook.uri, { relative: true }));

		quickPick.busy = notebookKernelService.getKernelDetectionTasks(notebook).length > 0;

		const detectionState = notebookKernelService.onDidChangeKernelDetectionTasks(() => {
			quickPick.busy = notebookKernelService.getKernelDetectionTasks(notebook).length > 0;
		});

		const pick = await new Promise<IQuickPickItem | KernelPick | SourcePick>((resolve, reject) => {
			quickPick.onDidAccept(() => {
				const item = quickPick.selectedItems[0];
				if (item) {
					resolve(item);
				} else {
					reject();
				}

				quickPick.hide();
			});

			quickPick.onDidHide(() => reject());

			quickPick.show();
		});

		if (pick) {
			if ('kernel' in pick) {
				newKernel = pick.kernel;
				notebookKernelService.selectKernelForNotebook(newKernel, notebook);
				return true;
			}

			// actions

			if (pick.id === 'install') {
				await this._showKernelExtension(
					paneCompositeService,
					extensionWorkbenchService,
					extensionHostService,
					notebook.viewType
				);
				// suggestedExtension must be defined for this option to be shown, but still check to make TS happy
			} else if (pick.id === 'installSuggested' && suggestedExtension) {
				await this._showKernelExtension(
					paneCompositeService,
					extensionWorkbenchService,
					extensionHostService,
					notebook.viewType,
					suggestedExtension.extensionId,
					productService.quality !== 'stable'
				);
			} else if ('action' in pick) {
				// selected explicilty, it should trigger the execution?
				pick.action.runAction();
			}
		}

		detectionState.dispose();

		return false;
=======
		return {
			quickPickItems,
			suggestedExtension
		};
>>>>>>> 585350ea
	}

	/**
	 * Examine the most common language in the notebook
	 * @param notebookTextModel The notebook text model
	 * @returns What the suggested language is for the notebook. Used for kernal installing
	 */
	private getSuggestedLanguage(notebookTextModel: NotebookTextModel): string | undefined {
		const metaData = notebookTextModel.metadata;
		let suggestedKernelLanguage: string | undefined = (metaData.custom as any)?.metadata?.language_info?.name;
		// TODO how do we suggest multi language notebooks?
		if (!suggestedKernelLanguage) {
			const cellLanguages = notebookTextModel.cells.map(cell => cell.language).filter(language => language !== 'markdown');
			// Check if cell languages is all the same
			if (cellLanguages.length > 1) {
				const firstLanguage = cellLanguages[0];
				if (cellLanguages.every(language => language === firstLanguage)) {
					suggestedKernelLanguage = firstLanguage;
				}
			}
		}
		return suggestedKernelLanguage;
	}

	/**
	 * Given a language and notebook view type suggest a kernel for installation
	 * @param language The language to find a suggested kernel extension for
	 * @returns A recommednation object for the recommended extension, else undefined
	 */
	private getSuggestedKernelFromLanguage(viewType: string, language: string): INotebookExtensionRecommendation | undefined {
		const recommendation = KERNEL_RECOMMENDATIONS.get(viewType)?.get(language);
		return recommendation;
	}

	private async _showKernelExtension(
		paneCompositePartService: IPaneCompositePartService,
		extensionWorkbenchService: IExtensionsWorkbenchService,
		extensionService: IExtensionService,
		viewType: string,
		extId?: string,
		isInsiders?: boolean
	) {
		// If extension id is provided attempt to install the extension as the user has requested the suggested ones be installed
		if (extId) {
			const extension = (await extensionWorkbenchService.getExtensions([{ id: extId }], CancellationToken.None))[0];
			const canInstall = await extensionWorkbenchService.canInstall(extension);
			// If we can install then install it, otherwise we will fall out into searching the viewlet
			if (canInstall) {
				await extensionWorkbenchService.install(
					extension,
					{
						installPreReleaseVersion: isInsiders ?? false,
						context: { skipWalkthrough: true }
					},
					ProgressLocation.Notification
				);
				await extensionService.activateByEvent(`onNotebook:${viewType}`);
				return;
			}
		}

		const viewlet = await paneCompositePartService.openPaneComposite(EXTENSION_VIEWLET_ID, ViewContainerLocation.Sidebar, true);
		const view = viewlet?.getViewPaneContainer() as IExtensionsViewPaneContainer | undefined;
		const pascalCased = viewType.split(/[^a-z0-9]/ig).map(uppercaseFirstLetter).join('');
		view?.search(`@tag:notebookKernel${pascalCased}`);
	}
});


class ImplictKernelSelector implements IDisposable {

	readonly dispose: () => void;

	constructor(
		notebook: NotebookTextModel,
		suggested: INotebookKernel,
		@INotebookKernelService notebookKernelService: INotebookKernelService,
		@ILanguageFeaturesService languageFeaturesService: ILanguageFeaturesService,
		@ILogService logService: ILogService
	) {
		const disposables = new DisposableStore();
		this.dispose = disposables.dispose.bind(disposables);

		const selectKernel = () => {
			disposables.clear();
			notebookKernelService.selectKernelForNotebook(suggested, notebook);
		};

		// IMPLICITLY select a suggested kernel when the notebook has been changed
		// e.g change cell source, move cells, etc
		disposables.add(notebook.onDidChangeContent(e => {
			for (const event of e.rawEvents) {
				switch (event.kind) {
					case NotebookCellsChangeType.ChangeCellContent:
					case NotebookCellsChangeType.ModelChange:
					case NotebookCellsChangeType.Move:
					case NotebookCellsChangeType.ChangeCellLanguage:
						logService.trace('IMPLICIT kernel selection because of change event', event.kind);
						selectKernel();
						break;
				}
			}
		}));


		// IMPLICITLY select a suggested kernel when users start to hover. This should
		// be a strong enough hint that the user wants to interact with the notebook. Maybe
		// add more triggers like goto-providers or completion-providers
		disposables.add(languageFeaturesService.hoverProvider.register({ scheme: Schemas.vscodeNotebookCell, pattern: notebook.uri.path }, {
			provideHover() {
				logService.trace('IMPLICIT kernel selection because of hover');
				selectKernel();
				return undefined;
			}
		}));
	}
}

export class KernelStatus extends Disposable implements IWorkbenchContribution {

	private readonly _editorDisposables = this._register(new DisposableStore());
	private readonly _kernelInfoElement = this._register(new DisposableStore());

	constructor(
		@IEditorService private readonly _editorService: IEditorService,
		@IStatusbarService private readonly _statusbarService: IStatusbarService,
		@INotebookKernelService private readonly _notebookKernelService: INotebookKernelService,
		@IInstantiationService private readonly _instantiationService: IInstantiationService,
	) {
		super();
		this._register(this._editorService.onDidActiveEditorChange(() => this._updateStatusbar()));
	}

	private _updateStatusbar() {
		this._editorDisposables.clear();

		const activeEditor = getNotebookEditorFromEditorPane(this._editorService.activeEditorPane);
		if (!activeEditor) {
			// not a notebook -> clean-up, done
			this._kernelInfoElement.clear();
			return;
		}

		const updateStatus = () => {
			if (activeEditor.notebookOptions.getLayoutConfiguration().globalToolbar) {
				// kernel info rendered in the notebook toolbar already
				this._kernelInfoElement.clear();
				return;
			}

			const notebook = activeEditor.textModel;
			if (notebook) {
				this._showKernelStatus(notebook);
			} else {
				this._kernelInfoElement.clear();
			}
		};

		this._editorDisposables.add(this._notebookKernelService.onDidAddKernel(updateStatus));
		this._editorDisposables.add(this._notebookKernelService.onDidChangeSelectedNotebooks(updateStatus));
		this._editorDisposables.add(this._notebookKernelService.onDidChangeNotebookAffinity(updateStatus));
		this._editorDisposables.add(activeEditor.onDidChangeModel(updateStatus));
		this._editorDisposables.add(activeEditor.notebookOptions.onDidChangeOptions(updateStatus));
		updateStatus();
	}

	private _showKernelStatus(notebook: NotebookTextModel) {

		this._kernelInfoElement.clear();

		const { selected, suggestions, all } = this._notebookKernelService.getMatchingKernel(notebook);
		const suggested = (suggestions.length === 1 ? suggestions[0] : undefined)
			?? (all.length === 1) ? all[0] : undefined;
		let isSuggested = false;

		if (all.length === 0) {
			// no kernel -> no status
			return;

		} else if (selected || suggested) {
			// selected or single kernel
			let kernel = selected;

			if (!kernel) {
				// proceed with suggested kernel - show UI and install handler that selects the kernel
				// when non trivial interactions with the notebook happen.
				kernel = suggested!;
				isSuggested = true;
				this._kernelInfoElement.add(this._instantiationService.createInstance(ImplictKernelSelector, notebook, kernel));
			}
			const tooltip = kernel.description ?? kernel.detail ?? kernel.label;
			this._kernelInfoElement.add(this._statusbarService.addEntry(
				{
					name: nls.localize('notebook.info', "Notebook Kernel Info"),
					text: `$(notebook-kernel-select) ${kernel.label}`,
					ariaLabel: kernel.label,
					tooltip: isSuggested ? nls.localize('tooltop', "{0} (suggestion)", tooltip) : tooltip,
					command: SELECT_KERNEL_ID,
				},
				SELECT_KERNEL_ID,
				StatusbarAlignment.RIGHT,
				10
			));

			this._kernelInfoElement.add(kernel.onDidChange(() => this._showKernelStatus(notebook)));


		} else {
			// multiple kernels -> show selection hint
			this._kernelInfoElement.add(this._statusbarService.addEntry(
				{
					name: nls.localize('notebook.select', "Notebook Kernel Selection"),
					text: nls.localize('kernel.select.label', "Select Kernel"),
					ariaLabel: nls.localize('kernel.select.label', "Select Kernel"),
					command: SELECT_KERNEL_ID,
					backgroundColor: { id: 'statusBarItem.prominentBackground' }
				},
				SELECT_KERNEL_ID,
				StatusbarAlignment.RIGHT,
				10
			));
		}
	}
}

Registry.as<IWorkbenchContributionsRegistry>(WorkbenchExtensions.Workbench).registerWorkbenchContribution(KernelStatus, LifecyclePhase.Restored);

export class ActiveCellStatus extends Disposable implements IWorkbenchContribution {

	private readonly _itemDisposables = this._register(new DisposableStore());
	private readonly _accessor = this._register(new MutableDisposable<IStatusbarEntryAccessor>());

	constructor(
		@IEditorService private readonly _editorService: IEditorService,
		@IStatusbarService private readonly _statusbarService: IStatusbarService,
	) {
		super();
		this._register(this._editorService.onDidActiveEditorChange(() => this._update()));
	}

	private _update() {
		this._itemDisposables.clear();
		const activeEditor = getNotebookEditorFromEditorPane(this._editorService.activeEditorPane);
		if (activeEditor) {
			this._itemDisposables.add(activeEditor.onDidChangeSelection(() => this._show(activeEditor)));
			this._itemDisposables.add(activeEditor.onDidChangeActiveCell(() => this._show(activeEditor)));
			this._show(activeEditor);
		} else {
			this._accessor.clear();
		}
	}

	private _show(editor: INotebookEditor) {
		if (!editor.hasModel()) {
			this._accessor.clear();
			return;
		}

		const newText = this._getSelectionsText(editor);
		if (!newText) {
			this._accessor.clear();
			return;
		}

		const entry: IStatusbarEntry = {
			name: nls.localize('notebook.activeCellStatusName', "Notebook Editor Selections"),
			text: newText,
			ariaLabel: newText,
			command: CENTER_ACTIVE_CELL
		};
		if (!this._accessor.value) {
			this._accessor.value = this._statusbarService.addEntry(
				entry,
				'notebook.activeCellStatus',
				StatusbarAlignment.RIGHT,
				100
			);
		} else {
			this._accessor.value.update(entry);
		}
	}

	private _getSelectionsText(editor: INotebookEditor): string | undefined {
		if (!editor.hasModel()) {
			return undefined;
		}

		const activeCell = editor.getActiveCell();
		if (!activeCell) {
			return undefined;
		}

		const idxFocused = editor.getCellIndex(activeCell) + 1;
		const numSelected = editor.getSelections().reduce((prev, range) => prev + (range.end - range.start), 0);
		const totalCells = editor.getLength();
		return numSelected > 1 ?
			nls.localize('notebook.multiActiveCellIndicator', "Cell {0} ({1} selected)", idxFocused, numSelected) :
			nls.localize('notebook.singleActiveCellIndicator', "Cell {0} of {1}", idxFocused, totalCells);
	}
}

Registry.as<IWorkbenchContributionsRegistry>(WorkbenchExtensions.Workbench).registerWorkbenchContribution(ActiveCellStatus, LifecyclePhase.Restored);<|MERGE_RESOLUTION|>--- conflicted
+++ resolved
@@ -360,78 +360,10 @@
 			});
 		}
 
-<<<<<<< HEAD
-		const quickPick = quickInputService.createQuickPick<IQuickPickItem | KernelPick | SourcePick>();
-		quickPick.items = quickPickItems;
-		quickPick.canSelectMany = false;
-		quickPick.placeholder = selected
-			? nls.localize('prompt.placeholder.change', "Change kernel for '{0}'", labelService.getUriLabel(notebook.uri, { relative: true }))
-			: nls.localize('prompt.placeholder.select', "Select kernel for '{0}'", labelService.getUriLabel(notebook.uri, { relative: true }));
-
-		quickPick.busy = notebookKernelService.getKernelDetectionTasks(notebook).length > 0;
-
-		const detectionState = notebookKernelService.onDidChangeKernelDetectionTasks(() => {
-			quickPick.busy = notebookKernelService.getKernelDetectionTasks(notebook).length > 0;
-		});
-
-		const pick = await new Promise<IQuickPickItem | KernelPick | SourcePick>((resolve, reject) => {
-			quickPick.onDidAccept(() => {
-				const item = quickPick.selectedItems[0];
-				if (item) {
-					resolve(item);
-				} else {
-					reject();
-				}
-
-				quickPick.hide();
-			});
-
-			quickPick.onDidHide(() => reject());
-
-			quickPick.show();
-		});
-
-		if (pick) {
-			if ('kernel' in pick) {
-				newKernel = pick.kernel;
-				notebookKernelService.selectKernelForNotebook(newKernel, notebook);
-				return true;
-			}
-
-			// actions
-
-			if (pick.id === 'install') {
-				await this._showKernelExtension(
-					paneCompositeService,
-					extensionWorkbenchService,
-					extensionHostService,
-					notebook.viewType
-				);
-				// suggestedExtension must be defined for this option to be shown, but still check to make TS happy
-			} else if (pick.id === 'installSuggested' && suggestedExtension) {
-				await this._showKernelExtension(
-					paneCompositeService,
-					extensionWorkbenchService,
-					extensionHostService,
-					notebook.viewType,
-					suggestedExtension.extensionId,
-					productService.quality !== 'stable'
-				);
-			} else if ('action' in pick) {
-				// selected explicilty, it should trigger the execution?
-				pick.action.runAction();
-			}
-		}
-
-		detectionState.dispose();
-
-		return false;
-=======
 		return {
 			quickPickItems,
 			suggestedExtension
 		};
->>>>>>> 585350ea
 	}
 
 	/**
