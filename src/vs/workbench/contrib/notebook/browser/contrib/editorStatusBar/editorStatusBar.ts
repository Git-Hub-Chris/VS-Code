--- conflicted
+++ resolved
@@ -192,19 +192,12 @@
 			? nls.localize('prompt.placeholder.change', "Change kernel for '{0}'", labelService.getUriLabel(notebook.uri, { relative: true }))
 			: nls.localize('prompt.placeholder.select', "Select kernel for '{0}'", labelService.getUriLabel(notebook.uri, { relative: true }));
 
-<<<<<<< HEAD
 		quickPick.busy = notebookKernelService.getKernelDetectionTasks(notebook).length > 0;
 
 		const kernelDetectionTaskListener = notebookKernelService.onDidChangeKernelDetectionTasks(() => {
 			quickPick.busy = notebookKernelService.getKernelDetectionTasks(notebook).length > 0;
 		});
-		const kernelChangeEventListener = Event.any(
-			notebookKernelService.onDidChangeSourceActions,
-			notebookKernelService.onDidAddKernel,
-			notebookKernelService.onDidRemoveKernel,
-			notebookKernelService.onDidChangeNotebookAffinity
-		)(() => {
-=======
+
 		// run extension recommendataion task if quickPickItems is empty
 		const extensionRecommendataionPromise = quickPickItems.length === 0
 			? createCancelablePromise(token => this._showInstallKernelExtensionRecommendation(notebook, quickPick, extensionWorkbenchService, token))
@@ -224,7 +217,6 @@
 			quickPick.busy = false;
 			extensionRecommendataionPromise?.cancel();
 
->>>>>>> 4d95abc5
 			const currentActiveItems = quickPick.activeItems;
 			const matchResult = notebookKernelService.getMatchingKernel(notebook);
 			const quickPickItems = this._getKernelPickerQuickPickItems(notebook, matchResult, notebookKernelService, scopedContextKeyService);
