/*---------------------------------------------------------------------------------------------
 *  Copyright (c) Microsoft Corporation. All rights reserved.
 *  Licensed under the MIT License. See License.txt in the project root for license information.
 *--------------------------------------------------------------------------------------------*/

import { CancelablePromise, createCancelablePromise, Delayer } from 'vs/base/common/async';
import { INotebookEditor, CellEditState, CellFindMatchWithIndex, CellWebviewFindMatch, ICellViewModel } from 'vs/workbench/contrib/notebook/browser/notebookBrowser';
import { Range } from 'vs/editor/common/core/range';
import { FindMatch } from 'vs/editor/common/model';
import { PrefixSumComputer } from 'vs/editor/common/model/prefixSumComputer';
import { FindReplaceState } from 'vs/editor/contrib/find/browser/findState';
import { CellKind, INotebookSearchOptions, NotebookCellsChangeType } from 'vs/workbench/contrib/notebook/common/notebookCommon';
import { IConfigurationService } from 'vs/platform/configuration/common/configuration';
import { Disposable, DisposableStore } from 'vs/base/common/lifecycle';
import { findFirstInSorted } from 'vs/base/common/arrays';
import { NotebookTextModel } from 'vs/workbench/contrib/notebook/common/model/notebookTextModel';
import { CancellationToken } from 'vs/base/common/cancellation';
import { NotebookFindFilters } from 'vs/workbench/contrib/notebook/browser/contrib/find/findFilters';
import { FindMatchDecorationModel } from 'vs/workbench/contrib/notebook/browser/contrib/find/findMatchDecorationModel';

export class CellFindMatchModel implements CellFindMatchWithIndex {
	readonly cell: ICellViewModel;
	readonly index: number;
	private _contentMatches: FindMatch[];
	private _webviewMatches: CellWebviewFindMatch[];
	get length() {
		return this._contentMatches.length + this._webviewMatches.length;
	}

	get contentMatches(): FindMatch[] {
		return this._contentMatches;
	}

	get webviewMatches(): CellWebviewFindMatch[] {
		return this._webviewMatches;
	}

	constructor(cell: ICellViewModel, index: number, contentMatches: FindMatch[], webviewMatches: CellWebviewFindMatch[]) {
		this.cell = cell;
		this.index = index;
		this._contentMatches = contentMatches;
		this._webviewMatches = webviewMatches;
	}

	getMatch(index: number) {
		if (index >= this.length) {
			throw new Error('NotebookCellFindMatch: index out of range');
		}

		if (index < this._contentMatches.length) {
			return this._contentMatches[index];
		}

		return this._webviewMatches[index - this._contentMatches.length];
	}
}

export class FindModel extends Disposable {
	private _findMatches: CellFindMatchWithIndex[] = [];
	protected _findMatchesStarts: PrefixSumComputer | null = null;
	private _currentMatch: number = -1;

	private readonly _throttledDelayer: Delayer<void>;
	private _computePromise: CancelablePromise<CellFindMatchWithIndex[] | null> | null = null;
	private readonly _modelDisposable = this._register(new DisposableStore());
	private _findMatchDecorationModel: FindMatchDecorationModel;

	get findMatches() {
		return this._findMatches;
	}

	get currentMatch() {
		return this._currentMatch;
	}

	constructor(
		private readonly _notebookEditor: INotebookEditor,
		private readonly _state: FindReplaceState<NotebookFindFilters>,
		@IConfigurationService private readonly _configurationService: IConfigurationService
	) {
		super();

		this._throttledDelayer = new Delayer(20);
		this._computePromise = null;

		this._register(_state.onFindReplaceStateChange(e => {
			if (e.searchString || e.isRegex || e.matchCase || e.searchScope || e.wholeWord || (e.isRevealed && this._state.isRevealed) || e.filters) {
				this.research();
			}

			if (e.isRevealed && !this._state.isRevealed) {
				this.clear();
			}
		}));

		this._register(this._notebookEditor.onDidChangeModel(e => {
			this._registerModelListener(e);
		}));

		if (this._notebookEditor.hasModel()) {
			this._registerModelListener(this._notebookEditor.textModel);
		}

		this._findMatchDecorationModel = new FindMatchDecorationModel(this._notebookEditor);
	}

	ensureFindMatches() {
		if (!this._findMatchesStarts) {
			this.set(this._findMatches, true);
		}
	}

	getCurrentMatch() {
		const nextIndex = this._findMatchesStarts!.getIndexOf(this._currentMatch);
		const cell = this._findMatches[nextIndex.index].cell;
		const match = this._findMatches[nextIndex.index].getMatch(nextIndex.remainder);

		return {
			cell,
			match,
			isModelMatch: nextIndex.remainder < this._findMatches[nextIndex.index].contentMatches.length
		};
	}

	refreshCurrentMatch(focus: { cell: ICellViewModel; range: Range }) {
		const findMatchIndex = this.findMatches.findIndex(match => match.cell === focus.cell);

		if (findMatchIndex === -1) {
			return;
		}

		const findMatch = this.findMatches[findMatchIndex];
		const index = findMatch.contentMatches.findIndex(match => match.range.intersectRanges(focus.range) !== null);

		if (index === undefined) {
			return;
		}

		const matchesBefore = findMatchIndex === 0 ? 0 : (this._findMatchesStarts?.getPrefixSum(findMatchIndex - 1) ?? 0);
		this._currentMatch = matchesBefore + index;

		this.highlightCurrentFindMatchDecoration(findMatchIndex, index).then(offset => {
			this.revealCellRange(findMatchIndex, index, offset);

			this._state.changeMatchInfo(
				this._currentMatch,
				this._findMatches.reduce((p, c) => p + c.length, 0),
				undefined
			);
		});
	}

	find(option: { previous: boolean } | { index: number }) {
		if (!this.findMatches.length) {
			return;
		}

		// let currCell;
		if (!this._findMatchesStarts) {
			this.set(this._findMatches, true);
			if ('index' in option) {
				this._currentMatch = option.index;
			}
		} else {
			// const currIndex = this._findMatchesStarts!.getIndexOf(this._currentMatch);
			// currCell = this._findMatches[currIndex.index].cell;
			const totalVal = this._findMatchesStarts.getTotalSum();
			if ('index' in option) {
				this._currentMatch = option.index;
			}
			else if (this._currentMatch === -1) {
				this._currentMatch = option.previous ? totalVal - 1 : 0;
			} else {
				const nextVal = (this._currentMatch + (option.previous ? -1 : 1) + totalVal) % totalVal;
				this._currentMatch = nextVal;
			}
		}

		const nextIndex = this._findMatchesStarts!.getIndexOf(this._currentMatch);
		// const newFocusedCell = this._findMatches[nextIndex.index].cell;
		this.highlightCurrentFindMatchDecoration(nextIndex.index, nextIndex.remainder).then(offset => {
			this.revealCellRange(nextIndex.index, nextIndex.remainder, offset);

			this._state.changeMatchInfo(
				this._currentMatch,
				this._findMatches.reduce((p, c) => p + c.length, 0),
				undefined
			);
		});
	}

	private revealCellRange(cellIndex: number, matchIndex: number, outputOffset: number | null) {
		const findMatch = this._findMatches[cellIndex];
		if (matchIndex >= findMatch.contentMatches.length) {
			// reveal output range
			this._notebookEditor.focusElement(findMatch.cell);
			const index = this._notebookEditor.getCellIndex(findMatch.cell);
			if (index !== undefined) {
				// const range: ICellRange = { start: index, end: index + 1 };
				this._notebookEditor.revealCellOffsetInCenterAsync(findMatch.cell, outputOffset ?? 0);
			}
		} else {
			const match = findMatch.getMatch(matchIndex) as FindMatch;
			findMatch.cell.updateEditState(CellEditState.Editing, 'find');
			findMatch.cell.isInputCollapsed = false;
			this._notebookEditor.focusElement(findMatch.cell);
			this._notebookEditor.setCellEditorSelection(findMatch.cell, match.range);
			this._notebookEditor.revealRangeInCenterIfOutsideViewportAsync(findMatch.cell, match.range);
		}
	}

	private _registerModelListener(notebookTextModel?: NotebookTextModel) {
		this._modelDisposable.clear();

		if (notebookTextModel) {
			this._modelDisposable.add(notebookTextModel.onDidChangeContent((e) => {
				if (!e.rawEvents.some(event => event.kind === NotebookCellsChangeType.ChangeCellContent || event.kind === NotebookCellsChangeType.ModelChange)) {
					return;
				}

				this.research();
			}));
		}

		this.research();
	}

	async research() {
		return this._throttledDelayer.trigger(() => {
			return this._research();
		});
	}

	async _research() {
		this._computePromise?.cancel();

		if (!this._state.isRevealed || !this._notebookEditor.hasModel()) {
			this.set([], false);
			return;
		}

		this._computePromise = createCancelablePromise(token => this._compute(token));

		const findMatches = await this._computePromise;
		if (!findMatches) {
			this.set([], false);
			return;
		}

		if (findMatches.length === 0) {
			this.set([], false);
			return;
		}

		const findFirstMatchAfterCellIndex = (cellIndex: number) => {
			const matchAfterSelection = findFirstInSorted(findMatches.map(match => match.index), index => index >= cellIndex);
			this._updateCurrentMatch(findMatches, this._matchesCountBeforeIndex(findMatches, matchAfterSelection));
		};

		if (this._currentMatch === -1) {
			// no active current match
			if (this._notebookEditor.getLength() === 0) {
				this.set(findMatches, false);
				return;
			} else {
				const focus = this._notebookEditor.getFocus().start;
				findFirstMatchAfterCellIndex(focus);
				this.set(findMatches, false);
				return;
			}
		}

		const oldCurrIndex = this._findMatchesStarts!.getIndexOf(this._currentMatch);
		const oldCurrCell = this._findMatches[oldCurrIndex.index].cell;
		const oldCurrMatchCellIndex = this._notebookEditor.getCellIndex(oldCurrCell);


		if (oldCurrMatchCellIndex < 0) {
			// the cell containing the active match is deleted
			if (this._notebookEditor.getLength() === 0) {
				this.set(findMatches, false);
				return;
			}

			findFirstMatchAfterCellIndex(oldCurrMatchCellIndex);
			return;
		}

		// the cell still exist
		const cell = this._notebookEditor.cellAt(oldCurrMatchCellIndex);
		// we will try restore the active find match in this cell, if it contains any find match

		if (cell.cellKind === CellKind.Markup && cell.getEditState() === CellEditState.Preview) {
			// find first match in this cell or below
			findFirstMatchAfterCellIndex(oldCurrMatchCellIndex);
			return;
		}

		// the cell is a markup cell in editing mode or a code cell, both should have monaco editor rendered

		if (!this._findMatchDecorationModel.currentMatchDecorations) {
			// no current highlight decoration
			findFirstMatchAfterCellIndex(oldCurrMatchCellIndex);
			return;
		}

		// check if there is monaco editor selection and find the first match, otherwise find the first match above current cell
		// this._findMatches[cellIndex].matches[matchIndex].range
		if (this._findMatchDecorationModel.currentMatchDecorations.kind === 'input') {
			const currentMatchDecorationId = this._findMatchDecorationModel.currentMatchDecorations.decorations.find(decoration => decoration.ownerId === cell.handle);

			if (!currentMatchDecorationId) {
				// current match decoration is no longer valid
				findFirstMatchAfterCellIndex(oldCurrMatchCellIndex);
				return;
			}

			const matchAfterSelection = findFirstInSorted(findMatches, match => match.index >= oldCurrMatchCellIndex) % findMatches.length;
			if (findMatches[matchAfterSelection].index > oldCurrMatchCellIndex) {
				// there is no search result in curr cell anymore, find the nearest one (from top to bottom)
				this._updateCurrentMatch(findMatches, this._matchesCountBeforeIndex(findMatches, matchAfterSelection));
				return;
			} else {
				// there are still some search results in current cell
				let currMatchRangeInEditor = cell.editorAttached && currentMatchDecorationId.decorations[0] ? cell.getCellDecorationRange(currentMatchDecorationId.decorations[0]) : null;

				if (currMatchRangeInEditor === null && oldCurrIndex.remainder < this._findMatches[oldCurrIndex.index].contentMatches.length) {
					currMatchRangeInEditor = (this._findMatches[oldCurrIndex.index].getMatch(oldCurrIndex.remainder) as FindMatch).range;
				}

				if (currMatchRangeInEditor !== null) {
					// we find a range for the previous current match, let's find the nearest one after it (can overlap)
					const cellMatch = findMatches[matchAfterSelection];
					const matchAfterOldSelection = findFirstInSorted(cellMatch.contentMatches, match => Range.compareRangesUsingStarts((match as FindMatch).range, currMatchRangeInEditor) >= 0);
					this._updateCurrentMatch(findMatches, this._matchesCountBeforeIndex(findMatches, matchAfterSelection) + matchAfterOldSelection);
				} else {
					// no range found, let's fall back to finding the nearest match
					this._updateCurrentMatch(findMatches, this._matchesCountBeforeIndex(findMatches, matchAfterSelection));
					return;
				}
			}
		} else {
			// output now has the highlight
			const matchAfterSelection = findFirstInSorted(findMatches.map(match => match.index), index => index >= oldCurrMatchCellIndex) % findMatches.length;
			this._updateCurrentMatch(findMatches, this._matchesCountBeforeIndex(findMatches, matchAfterSelection));
		}
	}

	private set(cellFindMatches: CellFindMatchWithIndex[] | null, autoStart: boolean): void {
		if (!cellFindMatches || !cellFindMatches.length) {
			this._findMatches = [];
			this._findMatchDecorationModel.setAllFindMatchesDecorations([]);

			this.constructFindMatchesStarts();
			this._currentMatch = -1;
			this._findMatchDecorationModel.clearCurrentFindMatchDecoration();

			this._state.changeMatchInfo(
				this._currentMatch,
				this._findMatches.reduce((p, c) => p + c.length, 0),
				undefined
			);
			return;
		}

		// all matches
		this._findMatches = cellFindMatches;
		this._findMatchDecorationModel.setAllFindMatchesDecorations(cellFindMatches || []);

		// current match
		this.constructFindMatchesStarts();

		if (autoStart) {
			this._currentMatch = 0;
			this.highlightCurrentFindMatchDecoration(0, 0);
		}

		this._state.changeMatchInfo(
			this._currentMatch,
			this._findMatches.reduce((p, c) => p + c.length, 0),
			undefined
		);
	}

	private async _compute(token: CancellationToken): Promise<CellFindMatchWithIndex[] | null> {
		this._state.change({ isSearching: true }, false);
		let ret: CellFindMatchWithIndex[] | null = null;
		const val = this._state.searchString;
		const wordSeparators = this._configurationService.inspect<string>('editor.wordSeparators').value;

		const options: INotebookSearchOptions = {
			regex: this._state.isRegex,
			wholeWord: this._state.wholeWord,
			caseSensitive: this._state.matchCase,
			wordSeparators: wordSeparators,
			includeMarkupInput: this._state.filters?.markupInput ?? true,
			includeCodeInput: this._state.filters?.codeInput ?? true,
			includeMarkupPreview: !!this._state.filters?.markupPreview,
			includeOutput: !!this._state.filters?.codeOutput
		};
		if (!val) {
			ret = null;
		} else if (!this._notebookEditor.hasModel()) {
			ret = null;
		} else {
			ret = await this._notebookEditor.find(val, options, token);
		}

		this._state.change({ isSearching: false }, false);
		return ret;

	}

	private _updateCurrentMatch(findMatches: CellFindMatchWithIndex[], currentMatchesPosition: number) {
		this.set(findMatches, false);
		this._currentMatch = currentMatchesPosition % findMatches.length;
		const nextIndex = this._findMatchesStarts!.getIndexOf(this._currentMatch);
		this.highlightCurrentFindMatchDecoration(nextIndex.index, nextIndex.remainder);

		this._state.changeMatchInfo(
			this._currentMatch,
			this._findMatches.reduce((p, c) => p + c.length, 0),
			undefined
		);
	}

	private _matchesCountBeforeIndex(findMatches: CellFindMatchWithIndex[], index: number) {
		let prevMatchesCount = 0;
		for (let i = 0; i < index; i++) {
			prevMatchesCount += findMatches[i].length;
		}

		return prevMatchesCount;
	}

	private constructFindMatchesStarts() {
		if (this._findMatches && this._findMatches.length) {
			const values = new Uint32Array(this._findMatches.length);
			for (let i = 0; i < this._findMatches.length; i++) {
				values[i] = this._findMatches[i].length;
			}

			this._findMatchesStarts = new PrefixSumComputer(values);
		} else {
			this._findMatchesStarts = null;
		}
	}


	private async highlightCurrentFindMatchDecoration(cellIndex: number, matchIndex: number): Promise<number | null> {
		const cell = this._findMatches[cellIndex].cell;
<<<<<<< HEAD

		if (matchIndex < this._findMatches[cellIndex].contentMatches.length) {
			this.clearCurrentFindMatchDecoration();

			const match = this._findMatches[cellIndex].getMatch(matchIndex) as FindMatch;
			// match is an editor FindMatch, we update find match decoration in the editor
			// we will highlight the match in the webview
			this._notebookEditor.changeModelDecorations(accessor => {
				const findMatchesOptions: ModelDecorationOptions = FindDecorations._CURRENT_FIND_MATCH_DECORATION;

				const decorations: IModelDeltaDecoration[] = [
					{ range: match.range, options: findMatchesOptions }
				];
				const deltaDecoration: ICellModelDeltaDecorations = {
					ownerId: cell.handle,
					decorations: decorations
				};

				this._currentMatchDecorations = {
					kind: 'input',
					decorations: accessor.deltaDecorations(this._currentMatchDecorations?.kind === 'input' ? this._currentMatchDecorations.decorations : [], [deltaDecoration])
				};
			});

			this._currentMatchCellDecorations = this._notebookEditor.deltaCellDecorations(this._currentMatchCellDecorations, [{
				ownerId: cell.handle,
				handle: cell.handle,
				options: {
					overviewRuler: {
						color: overviewRulerSelectionHighlightForeground,
						modelRanges: [match.range],
						includeOutput: false,
						position: NotebookOverviewRulerLane.Center
					}
				}
			} as INotebookDeltaDecoration]);

			return null;
		} else {
			this.clearCurrentFindMatchDecoration();

			const match = this._findMatches[cellIndex].getMatch(matchIndex) as CellWebviewFindMatch;
			const offset = await this._notebookEditor.highlightFind(match.index);
			this._currentMatchDecorations = { kind: 'output', index: match.index };

			this._currentMatchCellDecorations = this._notebookEditor.deltaCellDecorations(this._currentMatchCellDecorations, [{
				ownerId: cell.handle,
				handle: cell.handle,
				options: {
					overviewRuler: {
						color: overviewRulerSelectionHighlightForeground,
						modelRanges: [],
						includeOutput: true,
						position: NotebookOverviewRulerLane.Center
					}
				}
			} as INotebookDeltaDecoration]);

			return offset;
		}
	}

	private clearCurrentFindMatchDecoration() {
		if (this._currentMatchDecorations?.kind === 'input') {
			this._notebookEditor.changeModelDecorations(accessor => {
				accessor.deltaDecorations(this._currentMatchDecorations?.kind === 'input' ? this._currentMatchDecorations.decorations : [], []);
				this._currentMatchDecorations = null;
			});
		} else if (this._currentMatchDecorations?.kind === 'output') {
			this._notebookEditor.unHighlightFind(this._currentMatchDecorations.index);
		}

		this._currentMatchCellDecorations = this._notebookEditor.deltaCellDecorations(this._currentMatchCellDecorations, []);
	}

	private setAllFindMatchesDecorations(cellFindMatches: CellFindMatchWithIndex[]) {
		this._notebookEditor.changeModelDecorations((accessor) => {

			const findMatchesOptions: ModelDecorationOptions = FindDecorations._FIND_MATCH_DECORATION;

			const deltaDecorations: ICellModelDeltaDecorations[] = cellFindMatches.map(cellFindMatch => {
				// Find matches
				const newFindMatchesDecorations: IModelDeltaDecoration[] = new Array<IModelDeltaDecoration>(cellFindMatch.length);
				for (let i = 0; i < cellFindMatch.contentMatches.length; i++) {
					newFindMatchesDecorations[i] = {
						range: cellFindMatch.contentMatches[i].range,
						options: findMatchesOptions
					};
				}

				return { ownerId: cellFindMatch.cell.handle, decorations: newFindMatchesDecorations };
			});

			this._allMatchesDecorations = accessor.deltaDecorations(this._allMatchesDecorations, deltaDecorations);
		});

		this._allMatchesCellDecorations = this._notebookEditor.deltaCellDecorations(this._allMatchesCellDecorations, cellFindMatches.map(cellFindMatch => {
			return {
				ownerId: cellFindMatch.cell.handle,
				handle: cellFindMatch.cell.handle,
				options: {
					overviewRuler: {
						color: overviewRulerFindMatchForeground,
						modelRanges: cellFindMatch.contentMatches.map(match => match.range),
						includeOutput: cellFindMatch.webviewMatches.length > 0,
						position: NotebookOverviewRulerLane.Center
					}
				}
			};
		}));
=======
		const match = this._findMatches[cellIndex].getMatch(matchIndex);
		return this._findMatchDecorationModel.highlightCurrentFindMatchDecoration(cell,
			(matchIndex < this._findMatches[cellIndex].contentMatches.length) ?
				(match as FindMatch) :
				(match as CellWebviewFindMatch)
		);
>>>>>>> b6886699
	}

	clear() {
		this._computePromise?.cancel();
		this._throttledDelayer.cancel();
		this.set([], false);
	}

	override dispose() {
		this._findMatchDecorationModel.dispose();
		super.dispose();
	}
}<|MERGE_RESOLUTION|>--- conflicted
+++ resolved
@@ -449,125 +449,12 @@
 
 	private async highlightCurrentFindMatchDecoration(cellIndex: number, matchIndex: number): Promise<number | null> {
 		const cell = this._findMatches[cellIndex].cell;
-<<<<<<< HEAD
-
-		if (matchIndex < this._findMatches[cellIndex].contentMatches.length) {
-			this.clearCurrentFindMatchDecoration();
-
-			const match = this._findMatches[cellIndex].getMatch(matchIndex) as FindMatch;
-			// match is an editor FindMatch, we update find match decoration in the editor
-			// we will highlight the match in the webview
-			this._notebookEditor.changeModelDecorations(accessor => {
-				const findMatchesOptions: ModelDecorationOptions = FindDecorations._CURRENT_FIND_MATCH_DECORATION;
-
-				const decorations: IModelDeltaDecoration[] = [
-					{ range: match.range, options: findMatchesOptions }
-				];
-				const deltaDecoration: ICellModelDeltaDecorations = {
-					ownerId: cell.handle,
-					decorations: decorations
-				};
-
-				this._currentMatchDecorations = {
-					kind: 'input',
-					decorations: accessor.deltaDecorations(this._currentMatchDecorations?.kind === 'input' ? this._currentMatchDecorations.decorations : [], [deltaDecoration])
-				};
-			});
-
-			this._currentMatchCellDecorations = this._notebookEditor.deltaCellDecorations(this._currentMatchCellDecorations, [{
-				ownerId: cell.handle,
-				handle: cell.handle,
-				options: {
-					overviewRuler: {
-						color: overviewRulerSelectionHighlightForeground,
-						modelRanges: [match.range],
-						includeOutput: false,
-						position: NotebookOverviewRulerLane.Center
-					}
-				}
-			} as INotebookDeltaDecoration]);
-
-			return null;
-		} else {
-			this.clearCurrentFindMatchDecoration();
-
-			const match = this._findMatches[cellIndex].getMatch(matchIndex) as CellWebviewFindMatch;
-			const offset = await this._notebookEditor.highlightFind(match.index);
-			this._currentMatchDecorations = { kind: 'output', index: match.index };
-
-			this._currentMatchCellDecorations = this._notebookEditor.deltaCellDecorations(this._currentMatchCellDecorations, [{
-				ownerId: cell.handle,
-				handle: cell.handle,
-				options: {
-					overviewRuler: {
-						color: overviewRulerSelectionHighlightForeground,
-						modelRanges: [],
-						includeOutput: true,
-						position: NotebookOverviewRulerLane.Center
-					}
-				}
-			} as INotebookDeltaDecoration]);
-
-			return offset;
-		}
-	}
-
-	private clearCurrentFindMatchDecoration() {
-		if (this._currentMatchDecorations?.kind === 'input') {
-			this._notebookEditor.changeModelDecorations(accessor => {
-				accessor.deltaDecorations(this._currentMatchDecorations?.kind === 'input' ? this._currentMatchDecorations.decorations : [], []);
-				this._currentMatchDecorations = null;
-			});
-		} else if (this._currentMatchDecorations?.kind === 'output') {
-			this._notebookEditor.unHighlightFind(this._currentMatchDecorations.index);
-		}
-
-		this._currentMatchCellDecorations = this._notebookEditor.deltaCellDecorations(this._currentMatchCellDecorations, []);
-	}
-
-	private setAllFindMatchesDecorations(cellFindMatches: CellFindMatchWithIndex[]) {
-		this._notebookEditor.changeModelDecorations((accessor) => {
-
-			const findMatchesOptions: ModelDecorationOptions = FindDecorations._FIND_MATCH_DECORATION;
-
-			const deltaDecorations: ICellModelDeltaDecorations[] = cellFindMatches.map(cellFindMatch => {
-				// Find matches
-				const newFindMatchesDecorations: IModelDeltaDecoration[] = new Array<IModelDeltaDecoration>(cellFindMatch.length);
-				for (let i = 0; i < cellFindMatch.contentMatches.length; i++) {
-					newFindMatchesDecorations[i] = {
-						range: cellFindMatch.contentMatches[i].range,
-						options: findMatchesOptions
-					};
-				}
-
-				return { ownerId: cellFindMatch.cell.handle, decorations: newFindMatchesDecorations };
-			});
-
-			this._allMatchesDecorations = accessor.deltaDecorations(this._allMatchesDecorations, deltaDecorations);
-		});
-
-		this._allMatchesCellDecorations = this._notebookEditor.deltaCellDecorations(this._allMatchesCellDecorations, cellFindMatches.map(cellFindMatch => {
-			return {
-				ownerId: cellFindMatch.cell.handle,
-				handle: cellFindMatch.cell.handle,
-				options: {
-					overviewRuler: {
-						color: overviewRulerFindMatchForeground,
-						modelRanges: cellFindMatch.contentMatches.map(match => match.range),
-						includeOutput: cellFindMatch.webviewMatches.length > 0,
-						position: NotebookOverviewRulerLane.Center
-					}
-				}
-			};
-		}));
-=======
 		const match = this._findMatches[cellIndex].getMatch(matchIndex);
 		return this._findMatchDecorationModel.highlightCurrentFindMatchDecoration(cell,
 			(matchIndex < this._findMatches[cellIndex].contentMatches.length) ?
 				(match as FindMatch) :
 				(match as CellWebviewFindMatch)
 		);
->>>>>>> b6886699
 	}
 
 	clear() {
