--- conflicted
+++ resolved
@@ -284,20 +284,7 @@
 	getRendererInfo(id: string): INotebookRendererInfo | undefined {
 		const renderer = this._notebookRenderers.get(id);
 
-<<<<<<< HEAD
-		if (renderer) {
-			return {
-				id: renderer.extensionData.id,
-				rendererType: renderer.type,
-				extensionLocation: URI.revive(renderer.extensionData.location),
-				preloads: renderer.preloads
-			};
-		}
-
-		return;
-=======
 		return renderer;
->>>>>>> af500250
 	}
 
 	async createNotebookFromBackup(viewType: string, uri: URI, metadata: NotebookDocumentMetadata, languages: string[], cells: ICellDto2[], editorId?: string): Promise<NotebookTextModel | undefined> {
