--- conflicted
+++ resolved
@@ -517,13 +517,8 @@
 		if (!await this.canResolve(viewType)) {
 			throw new Error(`CANNOT fetch notebook data, there is NO provider for '${viewType}'`);
 		}
-<<<<<<< HEAD
-		const provider = this._notebookProviders.get(viewType)!;
+		const provider = this._withProvider(viewType)!;
 		return await provider.controller.openNotebook(viewType, uri, backupId, untitledDocumentData);
-=======
-		const provider = this._withProvider(viewType)!;
-		return await provider.controller.openNotebook(viewType, uri, backupId);
->>>>>>> 78cb4cfc
 	}
 
 	async save(viewType: string, resource: URI, token: CancellationToken): Promise<boolean> {
