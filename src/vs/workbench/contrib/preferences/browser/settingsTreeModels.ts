--- conflicted
+++ resolved
@@ -739,12 +739,9 @@
 	return setting.key === 'files.exclude' ||
 		setting.key === 'search.exclude' ||
 		setting.key === 'workbench.localHistory.exclude' ||
-<<<<<<< HEAD
+		setting.key === 'explorer.autoRevealExclude' ||
 		setting.key === 'files.readonlyExclude' ||
 		setting.key === 'files.readonlyInclude' || // isExcludeSetting() wrt: use Add Pattern
-=======
-		setting.key === 'explorer.autoRevealExclude' ||
->>>>>>> 2ab5e3f4
 		setting.key === 'files.watcherExclude';
 }
 
