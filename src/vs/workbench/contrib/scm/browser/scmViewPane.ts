--- conflicted
+++ resolved
@@ -429,10 +429,7 @@
 
 	constructor(
 		private actionViewItemProvider: IActionViewItemProvider,
-<<<<<<< HEAD
 		private actionRunner: ActionRunner,
-		@ISCMViewService private scmViewService: ISCMViewService
-=======
 		@ICommandService private commandService: ICommandService,
 		@IContextKeyService private contextKeyService: IContextKeyService,
 		@IContextMenuService private contextMenuService: IContextMenuService,
@@ -440,7 +437,6 @@
 		@IMenuService private menuService: IMenuService,
 		@ISCMViewService private scmViewService: ISCMViewService,
 		@ITelemetryService private telemetryService: ITelemetryService
->>>>>>> 4fc21e10
 	) { }
 
 	renderTemplate(container: HTMLElement): ResourceGroupTemplate {
@@ -450,14 +446,7 @@
 		const element = append(container, $('.resource-group'));
 		const name = append(element, $('.name'));
 		const actionsContainer = append(element, $('.actions'));
-<<<<<<< HEAD
-		const actionBar = new ActionBar(actionsContainer, {
-			actionViewItemProvider: this.actionViewItemProvider,
-			actionRunner: this.actionRunner
-		});
-=======
-		const actionBar = new WorkbenchToolBar(actionsContainer, { actionViewItemProvider: this.actionViewItemProvider }, this.menuService, this.contextKeyService, this.contextMenuService, this.keybindingService, this.commandService, this.telemetryService);
->>>>>>> 4fc21e10
+		const actionBar = new WorkbenchToolBar(actionsContainer, { actionViewItemProvider: this.actionViewItemProvider, actionRunner: this.actionRunner }, this.menuService, this.contextKeyService, this.contextMenuService, this.keybindingService, this.commandService, this.telemetryService);
 		const countContainer = append(element, $('.count'));
 		const count = new CountBadge(countContainer, {}, defaultCountBadgeStyles);
 		const disposables = combinedDisposable(actionBar, count);
