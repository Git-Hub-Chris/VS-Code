/*---------------------------------------------------------------------------------------------
 *  Copyright (c) Microsoft Corporation. All rights reserved.
 *  Licensed under the MIT License. See License.txt in the project root for license information.
 *--------------------------------------------------------------------------------------------*/

import { URI } from 'vs/base/common/uri';
import { createDecorator } from 'vs/platform/instantiation/common/instantiation';
import { Event } from 'vs/base/common/event';
import { IDisposable } from 'vs/base/common/lifecycle';
import { Command } from 'vs/editor/common/languages';
import { IAction } from 'vs/base/common/actions';
import { IMenu } from 'vs/platform/actions/common/actions';
import { ThemeIcon } from 'vs/base/common/themables';
import { IMarkdownString } from 'vs/base/common/htmlContent';
import { ResourceTree } from 'vs/base/common/resourceTree';
import { ISCMHistoryProvider, ISCMHistoryProviderMenus } from 'vs/workbench/contrib/scm/common/history';

export const VIEWLET_ID = 'workbench.view.scm';
export const VIEW_PANE_ID = 'workbench.scm';
export const REPOSITORIES_VIEW_PANE_ID = 'workbench.scm.repositories';

export interface IBaselineResourceProvider {
	getBaselineResource(resource: URI): Promise<URI>;
}

export const ISCMService = createDecorator<ISCMService>('scm');

export interface ISCMResourceDecorations {
	icon?: URI | ThemeIcon;
	iconDark?: URI | ThemeIcon;
	tooltip?: string;
	strikeThrough?: boolean;
	faded?: boolean;
}

export interface ISCMResource {
	readonly resourceGroup: ISCMResourceGroup;
	readonly sourceUri: URI;
	readonly decorations: ISCMResourceDecorations;
	readonly contextValue: string | undefined;
	readonly command: Command | undefined;
	readonly multiFileDiffEditorOriginalUri: URI | undefined;
	readonly multiFileDiffEditorModifiedUri: URI | undefined;
	open(preserveFocus: boolean): Promise<void>;
}

export interface ISCMResourceGroup {
	readonly id: string;
	readonly provider: ISCMProvider;

	readonly resources: readonly ISCMResource[];
	readonly resourceTree: ResourceTree<ISCMResource, ISCMResourceGroup>;
	readonly onDidChangeResources: Event<void>;

	readonly label: string;
<<<<<<< HEAD
	readonly id: string;
	contextValue: string;
=======
>>>>>>> 9a1baf26
	readonly hideWhenEmpty: boolean;
	readonly onDidChange: Event<void>;

	readonly multiDiffEditorEnableViewChanges: boolean;
}

export interface ISCMProvider extends IDisposable {
	readonly id: string;
	readonly label: string;
	readonly contextValue: string;
	readonly name: string;

	readonly groups: readonly ISCMResourceGroup[];
	readonly onDidChangeResourceGroups: Event<void>;
	readonly onDidChangeResources: Event<void>;

	readonly rootUri?: URI;
	readonly inputBoxDocumentUri: URI;
	readonly count?: number;
	readonly commitTemplate: string;
	readonly historyProvider?: ISCMHistoryProvider;
	readonly onDidChangeCommitTemplate: Event<string>;
	readonly onDidChangeHistoryProvider: Event<void>;
	readonly onDidChangeStatusBarCommands?: Event<readonly Command[]>;
	readonly acceptInputCommand?: Command;
	readonly actionButton?: ISCMActionButtonDescriptor;
	readonly statusBarCommands?: readonly Command[];
	readonly onDidChange: Event<void>;

	getOriginalResource(uri: URI): Promise<URI | null>;
}

export interface ISCMInputValueProviderContext {
	readonly resourceGroupId: string;
	readonly resources: readonly URI[];
}

export const enum InputValidationType {
	Error = 0,
	Warning = 1,
	Information = 2
}

export interface IInputValidation {
	message: string | IMarkdownString;
	type: InputValidationType;
}

export interface IInputValidator {
	(value: string, cursorPosition: number): Promise<IInputValidation | undefined>;
}

export enum SCMInputChangeReason {
	HistoryPrevious,
	HistoryNext
}

export interface ISCMInputChangeEvent {
	readonly value: string;
	readonly reason?: SCMInputChangeReason;
}

export interface ISCMActionButtonDescriptor {
	command: Command;
	secondaryCommands?: Command[][];
	description?: string;
	enabled: boolean;
}

export interface ISCMActionButton {
	readonly type: 'actionButton';
	readonly repository: ISCMRepository;
	readonly button?: ISCMActionButtonDescriptor;
}

export interface ISCMInput {
	readonly repository: ISCMRepository;

	readonly value: string;
	setValue(value: string, fromKeyboard: boolean): void;
	readonly onDidChange: Event<ISCMInputChangeEvent>;

	placeholder: string;
	readonly onDidChangePlaceholder: Event<string>;

	validateInput: IInputValidator;
	readonly onDidChangeValidateInput: Event<void>;

	enabled: boolean;
	readonly onDidChangeEnablement: Event<boolean>;

	visible: boolean;
	readonly onDidChangeVisibility: Event<boolean>;

	setFocus(): void;
	readonly onDidChangeFocus: Event<void>;

	showValidationMessage(message: string | IMarkdownString, type: InputValidationType): void;
	readonly onDidChangeValidationMessage: Event<IInputValidation>;

	showNextHistoryValue(): void;
	showPreviousHistoryValue(): void;
}

export interface ISCMRepository extends IDisposable {
	readonly id: string;
	readonly provider: ISCMProvider;
	readonly input: ISCMInput;
}

export interface ISCMService {

	readonly _serviceBrand: undefined;
	readonly onDidAddRepository: Event<ISCMRepository>;
	readonly onDidRemoveRepository: Event<ISCMRepository>;
	readonly repositories: Iterable<ISCMRepository>;
	readonly repositoryCount: number;

	registerSCMProvider(provider: ISCMProvider): ISCMRepository;
	getRepository(id: string): ISCMRepository | undefined;
}

export interface ISCMTitleMenu {
	readonly actions: IAction[];
	readonly secondaryActions: IAction[];
	readonly onDidChangeTitle: Event<void>;
	readonly menu: IMenu;
}

export interface ISCMRepositoryMenus {
	readonly titleMenu: ISCMTitleMenu;
	readonly historyProviderMenu: ISCMHistoryProviderMenus | undefined;
	readonly repositoryMenu: IMenu;
	readonly repositoryContextMenu: IMenu;
	getResourceGroupMenu(group: ISCMResourceGroup): IMenu;
	getResourceMenu(resource: ISCMResource): IMenu;
	getResourceFolderMenu(group: ISCMResourceGroup): IMenu;
}

export interface ISCMMenus {
	getRepositoryMenus(provider: ISCMProvider): ISCMRepositoryMenus;
}

export const enum ISCMRepositorySortKey {
	DiscoveryTime = 'discoveryTime',
	Name = 'name',
	Path = 'path'
}

export const ISCMViewService = createDecorator<ISCMViewService>('scmView');

export interface ISCMViewVisibleRepositoryChangeEvent {
	readonly added: Iterable<ISCMRepository>;
	readonly removed: Iterable<ISCMRepository>;
}

export interface ISCMViewService {
	readonly _serviceBrand: undefined;

	readonly menus: ISCMMenus;

	repositories: ISCMRepository[];
	readonly onDidChangeRepositories: Event<ISCMViewVisibleRepositoryChangeEvent>;

	visibleRepositories: readonly ISCMRepository[];
	readonly onDidChangeVisibleRepositories: Event<ISCMViewVisibleRepositoryChangeEvent>;

	isVisible(repository: ISCMRepository): boolean;
	toggleVisibility(repository: ISCMRepository, visible?: boolean): void;

	toggleSortKey(sortKey: ISCMRepositorySortKey): void;

	readonly focusedRepository: ISCMRepository | undefined;
	readonly onDidFocusRepository: Event<ISCMRepository | undefined>;
	focus(repository: ISCMRepository): void;
}

export const SCM_CHANGES_EDITOR_ID = 'workbench.editor.scmChangesEditor';

export interface ISCMChangesEditor { }<|MERGE_RESOLUTION|>--- conflicted
+++ resolved
@@ -53,11 +53,7 @@
 	readonly onDidChangeResources: Event<void>;
 
 	readonly label: string;
-<<<<<<< HEAD
-	readonly id: string;
 	contextValue: string;
-=======
->>>>>>> 9a1baf26
 	readonly hideWhenEmpty: boolean;
 	readonly onDidChange: Event<void>;
 
