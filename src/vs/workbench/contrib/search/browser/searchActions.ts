/*---------------------------------------------------------------------------------------------
 *  Copyright (c) Microsoft Corporation. All rights reserved.
 *  Licensed under the MIT License. See License.txt in the project root for license information.
 *--------------------------------------------------------------------------------------------*/

import * as DOM from 'vs/base/browser/dom';
import { Action } from 'vs/base/common/actions';
import { createKeybinding, ResolvedKeybinding } from 'vs/base/common/keyCodes';
import { isWindows, OS } from 'vs/base/common/platform';
import { repeat } from 'vs/base/common/strings';
import * as nls from 'vs/nls';
import { IClipboardService } from 'vs/platform/clipboard/common/clipboardService';
import { ILabelService } from 'vs/platform/label/common/label';
import { ICommandHandler } from 'vs/platform/commands/common/commands';
import { IConfigurationService } from 'vs/platform/configuration/common/configuration';
import { ServicesAccessor, IInstantiationService } from 'vs/platform/instantiation/common/instantiation';
import { IKeybindingService } from 'vs/platform/keybinding/common/keybinding';
import { getSelectionKeyboardEvent, WorkbenchObjectTree } from 'vs/platform/list/browser/listService';
import { SearchView } from 'vs/workbench/contrib/search/browser/searchView';
import * as Constants from 'vs/workbench/contrib/search/common/constants';
import { IReplaceService } from 'vs/workbench/contrib/search/common/replace';
import { FolderMatch, FileMatch, FileMatchOrMatch, FolderMatchWithResource, Match, RenderableMatch, searchMatchComparer, SearchResult } from 'vs/workbench/contrib/search/common/searchModel';
import { IEditorGroupsService } from 'vs/workbench/services/editor/common/editorGroupsService';
import { IEditorService } from 'vs/workbench/services/editor/common/editorService';
import { ISearchConfiguration, ISearchConfigurationProperties, VIEW_ID } from 'vs/workbench/services/search/common/search';
import { ISearchHistoryService } from 'vs/workbench/contrib/search/common/searchHistoryService';
import { ITreeNavigator } from 'vs/base/browser/ui/tree/tree';
import { createEditorFromSearchResult, openNewSearchEditor } from 'vs/workbench/contrib/search/browser/searchEditorActions';
import type { SearchEditor } from 'vs/workbench/contrib/search/browser/searchEditor';
import { SearchEditorInput } from 'vs/workbench/contrib/search/browser/searchEditorInput';
import { IViewsService } from 'vs/workbench/common/views';

export function isSearchViewFocused(viewsService: IViewsService): boolean {
	const searchView = getSearchView(viewsService);
	const activeElement = document.activeElement;
	return !!(searchView && activeElement && DOM.isAncestor(activeElement, searchView.getContainer()));
}

export function appendKeyBindingLabel(label: string, inputKeyBinding: number | ResolvedKeybinding | undefined, keyBindingService2: IKeybindingService): string {
	if (typeof inputKeyBinding === 'number') {
		const keybinding = createKeybinding(inputKeyBinding, OS);
		if (keybinding) {
			const resolvedKeybindings = keyBindingService2.resolveKeybinding(keybinding);
			return doAppendKeyBindingLabel(label, resolvedKeybindings.length > 0 ? resolvedKeybindings[0] : undefined);
		}
		return doAppendKeyBindingLabel(label, undefined);
	} else {
		return doAppendKeyBindingLabel(label, inputKeyBinding);
	}
}

export function openSearchView(viewsService: IViewsService, focus?: boolean): Promise<SearchView | undefined> {
	return viewsService.openView(VIEW_ID, focus).then(view => (view as SearchView ?? undefined));
}

export function getSearchView(viewsService: IViewsService): SearchView | undefined {
	return viewsService.getActiveViewWithId(VIEW_ID) as SearchView ?? undefined;
}

function doAppendKeyBindingLabel(label: string, keyBinding: ResolvedKeybinding | undefined): string {
	return keyBinding ? label + ' (' + keyBinding.getLabel() + ')' : label;
}

export const toggleCaseSensitiveCommand = (accessor: ServicesAccessor) => {
	const searchView = getSearchView(accessor.get(IViewsService));
	if (searchView) {
		searchView.toggleCaseSensitive();
	}
};

export const toggleSearchEditorCaseSensitiveCommand = (accessor: ServicesAccessor) => {
	const editorService = accessor.get(IEditorService);
	const input = editorService.activeEditor;
	if (input instanceof SearchEditorInput) {
		(editorService.activeControl as SearchEditor).toggleCaseSensitive();
	}
};

export const toggleWholeWordCommand = (accessor: ServicesAccessor) => {
	const searchView = getSearchView(accessor.get(IViewsService));
	if (searchView) {
		searchView.toggleWholeWords();
	}
};

export const toggleSearchEditorWholeWordCommand = (accessor: ServicesAccessor) => {
	const editorService = accessor.get(IEditorService);
	const input = editorService.activeEditor;
	if (input instanceof SearchEditorInput) {
		(editorService.activeControl as SearchEditor).toggleWholeWords();
	}
};

export const toggleRegexCommand = (accessor: ServicesAccessor) => {
	const searchView = getSearchView(accessor.get(IViewsService));
	if (searchView) {
		searchView.toggleRegex();
	}
};

export const toggleSearchEditorRegexCommand = (accessor: ServicesAccessor) => {
	const editorService = accessor.get(IEditorService);
	const input = editorService.activeEditor;
	if (input instanceof SearchEditorInput) {
		(editorService.activeControl as SearchEditor).toggleRegex();
	}
};

export const toggleSearchEditorContextLinesCommand = (accessor: ServicesAccessor) => {
	const editorService = accessor.get(IEditorService);
	const input = editorService.activeEditor;
	if (input instanceof SearchEditorInput) {
		(editorService.activeControl as SearchEditor).toggleContextLines();
	}
};

export class FocusNextInputAction extends Action {

	static readonly ID = 'search.focus.nextInputBox';

	constructor(id: string, label: string,
		@IViewsService private readonly viewsService: IViewsService,
		@IEditorService private readonly editorService: IEditorService,
	) {
		super(id, label);
	}

	async run(): Promise<any> {
		const input = this.editorService.activeEditor;
		if (input instanceof SearchEditorInput) {
			// cast as we cannot import SearchEditor as a value b/c cyclic dependency.
			(this.editorService.activeControl as SearchEditor).focusNextInput();
		}

		const searchView = getSearchView(this.viewsService);
		if (searchView) {
			searchView.focusNextInputBox();
		}
	}
}

export class FocusPreviousInputAction extends Action {

	static readonly ID = 'search.focus.previousInputBox';

	constructor(id: string, label: string,
		@IViewsService private readonly viewsService: IViewsService,
		@IEditorService private readonly editorService: IEditorService,
	) {
		super(id, label);
	}

	async run(): Promise<any> {
		const input = this.editorService.activeEditor;
		if (input instanceof SearchEditorInput) {
			// cast as we cannot import SearchEditor as a value b/c cyclic dependency.
			(this.editorService.activeControl as SearchEditor).focusPrevInput();
		}

		const searchView = getSearchView(this.viewsService);
		if (searchView) {
			searchView.focusPreviousInputBox();
		}
	}
}

export abstract class FindOrReplaceInFilesAction extends Action {

	constructor(id: string, label: string, protected viewsService: IViewsService,
		private expandSearchReplaceWidget: boolean
	) {
		super(id, label);
	}

	run(): Promise<any> {
		return openSearchView(this.viewsService, false).then(openedView => {
			if (openedView) {
				const searchAndReplaceWidget = openedView.searchAndReplaceWidget;
				searchAndReplaceWidget.toggleReplace(this.expandSearchReplaceWidget);

				const updatedText = openedView.updateTextFromSelection(!this.expandSearchReplaceWidget);
				openedView.searchAndReplaceWidget.focus(undefined, updatedText, updatedText);
			}
		});
	}
}
export interface IFindInFilesArgs {
	query?: string;
	replace?: string;
	triggerSearch?: boolean;
	filesToInclude?: string;
	filesToExclude?: string;
	isRegex?: boolean;
	isCaseSensitive?: boolean;
	matchWholeWord?: boolean;
}
export const FindInFilesCommand: ICommandHandler = (accessor, args: IFindInFilesArgs = {}) => {

	const viewsService = accessor.get(IViewsService);
	openSearchView(viewsService, false).then(openedView => {
		if (openedView) {
			const searchAndReplaceWidget = openedView.searchAndReplaceWidget;
			searchAndReplaceWidget.toggleReplace(typeof args.replace === 'string');
			let updatedText = false;
			if (typeof args.query === 'string') {
				openedView.setSearchParameters(args);
			} else {
				updatedText = openedView.updateTextFromSelection((typeof args.replace !== 'string'));
			}
			openedView.searchAndReplaceWidget.focus(undefined, updatedText, updatedText);
		}
	});
};

export class OpenSearchViewletAction extends FindOrReplaceInFilesAction {

	static readonly LABEL = nls.localize('showSearch', "Show Search");

	constructor(id: string, label: string,
		@IViewsService viewsService: IViewsService,
		@IEditorGroupsService private readonly editorGroupService: IEditorGroupsService) {
		super(id, label, viewsService, /*expandSearchReplaceWidget=*/false);
	}

	run(): Promise<any> {

		// Pass focus to viewlet if not open or focused
		if (this.otherViewletShowing() || !isSearchViewFocused(this.viewsService)) {
			return super.run();
		}

		// Otherwise pass focus to editor group
		this.editorGroupService.activeGroup.focus();

		return Promise.resolve(true);
	}

	private otherViewletShowing(): boolean {
		return !getSearchView(this.viewsService);
	}
}

export class ReplaceInFilesAction extends FindOrReplaceInFilesAction {

	static readonly ID = 'workbench.action.replaceInFiles';
	static readonly LABEL = nls.localize('replaceInFiles', "Replace in Files");

	constructor(id: string, label: string,
		@IViewsService viewsService: IViewsService) {
		super(id, label, viewsService, /*expandSearchReplaceWidget=*/true);
	}
}

export class CloseReplaceAction extends Action {

	constructor(id: string, label: string,
		@IViewsService private readonly viewsService: IViewsService
	) {
		super(id, label);
	}

	run(): Promise<any> {
		const searchView = getSearchView(this.viewsService);
		if (searchView) {
			searchView.searchAndReplaceWidget.toggleReplace(false);
			searchView.searchAndReplaceWidget.focus();
		}
		return Promise.resolve(null);
	}
}

// --- Toggle Search On Type

export class ToggleSearchOnTypeAction extends Action {

	static readonly ID = 'workbench.action.toggleSearchOnType';
	static readonly LABEL = nls.localize('toggleTabs', "Toggle Search on Type");

	private static readonly searchOnTypeKey = 'search.searchOnType';

	constructor(
		id: string,
		label: string,
		@IConfigurationService private readonly configurationService: IConfigurationService
	) {
		super(id, label);
	}

	run(): Promise<any> {
		const searchOnType = this.configurationService.getValue<boolean>(ToggleSearchOnTypeAction.searchOnTypeKey);
		return this.configurationService.updateValue(ToggleSearchOnTypeAction.searchOnTypeKey, !searchOnType);
	}
}


export class RefreshAction extends Action {

	static readonly ID: string = 'search.action.refreshSearchResults';
	static LABEL: string = nls.localize('RefreshAction.label', "Refresh");

	constructor(id: string, label: string,
		@IViewsService private readonly viewsService: IViewsService
	) {
		super(id, label, 'search-action codicon-refresh');
	}

	get enabled(): boolean {
		const searchView = getSearchView(this.viewsService);
		return !!searchView && searchView.hasSearchPattern();
	}

	update(): void {
		this._setEnabled(this.enabled);
	}

	run(): Promise<void> {
		const searchView = getSearchView(this.viewsService);
		if (searchView) {
			searchView.onQueryChanged(false);
		}

		return Promise.resolve();
	}
}

export class CollapseDeepestExpandedLevelAction extends Action {

	static readonly ID: string = 'search.action.collapseSearchResults';
	static LABEL: string = nls.localize('CollapseDeepestExpandedLevelAction.label', "Collapse All");

	constructor(id: string, label: string,
		@IViewsService private readonly viewsService: IViewsService
	) {
		super(id, label, 'search-action codicon-collapse-all');
		this.update();
	}

	update(): void {
		const searchView = getSearchView(this.viewsService);
		this.enabled = !!searchView && searchView.hasSearchResults();
	}

	run(): Promise<void> {
		const searchView = getSearchView(this.viewsService);
		if (searchView) {
			const viewer = searchView.getControl();

			/**
			 * one level to collapse so collapse everything. If FolderMatch, check if there are visible grandchildren,
			 * i.e. if Matches are returned by the navigator, and if so, collapse to them, otherwise collapse all levels.
			 */
			const navigator = viewer.navigate();
			let node = navigator.first();
			let collapseFileMatchLevel = false;
			if (node instanceof FolderMatch) {
				while (node = navigator.next()) {
					if (node instanceof Match) {
						collapseFileMatchLevel = true;
						break;
					}
				}
			}

			if (collapseFileMatchLevel) {
				node = navigator.first();
				do {
					if (node instanceof FileMatch) {
						viewer.collapse(node);
					}
				} while (node = navigator.next());
			} else {
				viewer.collapseAll();
			}

			viewer.domFocus();
			viewer.focusFirst();
		}
		return Promise.resolve(undefined);
	}
}

export class ExpandAllAction extends Action {

	static readonly ID: string = 'search.action.expandSearchResults';
	static LABEL: string = nls.localize('ExpandAllAction.label', "Expand All");

	constructor(id: string, label: string,
		@IViewsService private readonly viewsService: IViewsService
	) {
		super(id, label, 'search-action codicon-expand-all');
		this.update();
	}

	update(): void {
		const searchView = getSearchView(this.viewsService);
		this.enabled = !!searchView && searchView.hasSearchResults();
	}

	run(): Promise<void> {
		const searchView = getSearchView(this.viewsService);
		if (searchView) {
			const viewer = searchView.getControl();
			viewer.expandAll();
			viewer.domFocus();
			viewer.focusFirst();
		}
		return Promise.resolve(undefined);
	}
}

export class ToggleCollapseAndExpandAction extends Action {
	static readonly ID: string = 'search.action.collapseOrExpandSearchResults';
	static LABEL: string = nls.localize('ToggleCollapseAndExpandAction.label', "Toggle Collapse and Expand");

	// Cache to keep from crawling the tree too often.
	private action: CollapseDeepestExpandedLevelAction | ExpandAllAction | undefined;

	constructor(id: string, label: string,
		private collapseAction: CollapseDeepestExpandedLevelAction,
		private expandAction: ExpandAllAction,
		@IViewsService private readonly viewsService: IViewsService
	) {
		super(id, label, collapseAction.class);
		this.update();
	}

	update(): void {
		const searchView = getSearchView(this.viewsService);
		this.enabled = !!searchView && searchView.hasSearchResults();
		this.onTreeCollapseStateChange();
	}

	onTreeCollapseStateChange() {
		this.action = undefined;
		this.determineAction();
	}

	private determineAction(): CollapseDeepestExpandedLevelAction | ExpandAllAction {
		if (this.action !== undefined) { return this.action; }
		this.action = this.isSomeCollapsible() ? this.collapseAction : this.expandAction;
		this.class = this.action.class;
		return this.action;
	}

	private isSomeCollapsible(): boolean {
		const searchView = getSearchView(this.viewsService);
		if (searchView) {
			const viewer = searchView.getControl();
			const navigator = viewer.navigate();
			let node = navigator.first();
			do {
				if (!viewer.isCollapsed(node)) {
					return true;
				}
			} while (node = navigator.next());
		}
		return false;
	}


	async run(): Promise<void> {
		await this.determineAction().run();
	}
}

export class ClearSearchResultsAction extends Action {

	static readonly ID: string = 'search.action.clearSearchResults';
	static LABEL: string = nls.localize('ClearSearchResultsAction.label', "Clear Search Results");

	constructor(id: string, label: string,
		@IViewsService private readonly viewsService: IViewsService
	) {
		super(id, label, 'search-action codicon-clear-all');
		this.update();
	}

	update(): void {
		const searchView = getSearchView(this.viewsService);
		this.enabled = !!searchView && (!searchView.allSearchFieldsClear() || searchView.hasSearchResults());
	}

	run(): Promise<void> {
		const searchView = getSearchView(this.viewsService);
		if (searchView) {
			searchView.clearSearchResults();
		}
		return Promise.resolve();
	}
}

export class CancelSearchAction extends Action {

	static readonly ID: string = 'search.action.cancelSearch';
	static LABEL: string = nls.localize('CancelSearchAction.label', "Cancel Search");

	constructor(id: string, label: string,
		@IViewsService private readonly viewsService: IViewsService
	) {
		super(id, label, 'search-action codicon-search-stop');
		this.update();
	}

	update(): void {
		const searchView = getSearchView(this.viewsService);
		this.enabled = !!searchView && searchView.isSlowSearch();
	}

	run(): Promise<void> {
		const searchView = getSearchView(this.viewsService);
		if (searchView) {
			searchView.cancelSearch();
		}

		return Promise.resolve(undefined);
	}
}

export class OpenSearchEditorAction extends Action {

	static readonly ID: string = Constants.OpenNewEditorCommandId;
	static readonly LABEL = nls.localize('search.openNewEditor', "Open new Search Editor");

	constructor(id: string, label: string,
		@IConfigurationService private configurationService: IConfigurationService,
		@IInstantiationService private readonly instantiationService: IInstantiationService,
	) {
		super(id, label, 'codicon-new-file');
	}

	update() {
		// pass
	}

	get enabled(): boolean {
		return true;
	}

	async run() {
		if (this.configurationService.getValue<ISearchConfigurationProperties>('search').enableSearchEditorPreview) {
			await this.instantiationService.invokeFunction(openNewSearchEditor);
		}
	}
}

export class OpenResultsInEditorAction extends Action {

	static readonly ID: string = Constants.OpenInEditorCommandId;
	static readonly LABEL = nls.localize('search.openResultsInEditor', "Open Results in Editor");

	constructor(id: string, label: string,
<<<<<<< HEAD
		@IViewsService private viewsService: IViewsService,
		@ILabelService private labelService: ILabelService,
		@IEditorService private editorService: IEditorService,
=======
		@IViewletService private viewletService: IViewletService,
		@IPanelService private panelService: IPanelService,
>>>>>>> aac1e3d1
		@IConfigurationService private configurationService: IConfigurationService,
		@IInstantiationService private readonly instantiationService: IInstantiationService,
	) {
		super(id, label, 'codicon-go-to-file');
	}

	get enabled(): boolean {
		const searchView = getSearchView(this.viewsService);
		return !!searchView && searchView.hasSearchResults();
	}

	update() {
		this._setEnabled(this.enabled);
	}

	async run() {
		const searchView = getSearchView(this.viewsService);
		if (searchView && this.configurationService.getValue<ISearchConfigurationProperties>('search').enableSearchEditorPreview) {
			await this.instantiationService.invokeFunction(createEditorFromSearchResult, searchView.searchResult, searchView.searchIncludePattern.getValue(), searchView.searchExcludePattern.getValue());
		}
	}
}


export class FocusNextSearchResultAction extends Action {
	static readonly ID = 'search.action.focusNextSearchResult';
	static readonly LABEL = nls.localize('FocusNextSearchResult.label', "Focus Next Search Result");

	constructor(id: string, label: string,
		@IViewsService private readonly viewsService: IViewsService
	) {
		super(id, label);
	}

	run(): Promise<any> {
		return openSearchView(this.viewsService).then(searchView => {
			if (searchView) {
				searchView.selectNextMatch();
			}
		});
	}
}

export class FocusPreviousSearchResultAction extends Action {
	static readonly ID = 'search.action.focusPreviousSearchResult';
	static readonly LABEL = nls.localize('FocusPreviousSearchResult.label', "Focus Previous Search Result");

	constructor(id: string, label: string,
		@IViewsService private readonly viewsService: IViewsService
	) {
		super(id, label);
	}

	run(): Promise<any> {
		return openSearchView(this.viewsService).then(searchView => {
			if (searchView) {
				searchView.selectPreviousMatch();
			}
		});
	}
}

export abstract class AbstractSearchAndReplaceAction extends Action {

	/**
	 * Returns element to focus after removing the given element
	 */
	getElementToFocusAfterRemoved(viewer: WorkbenchObjectTree<RenderableMatch>, elementToBeRemoved: RenderableMatch): RenderableMatch {
		const elementToFocus = this.getNextElementAfterRemoved(viewer, elementToBeRemoved);
		return elementToFocus || this.getPreviousElementAfterRemoved(viewer, elementToBeRemoved);
	}

	getNextElementAfterRemoved(viewer: WorkbenchObjectTree<RenderableMatch>, element: RenderableMatch): RenderableMatch {
		const navigator: ITreeNavigator<any> = viewer.navigate(element);
		if (element instanceof FolderMatch) {
			while (!!navigator.next() && !(navigator.current() instanceof FolderMatch)) { }
		} else if (element instanceof FileMatch) {
			while (!!navigator.next() && !(navigator.current() instanceof FileMatch)) { }
		} else {
			while (navigator.next() && !(navigator.current() instanceof Match)) {
				viewer.expand(navigator.current());
			}
		}
		return navigator.current();
	}

	getPreviousElementAfterRemoved(viewer: WorkbenchObjectTree<RenderableMatch>, element: RenderableMatch): RenderableMatch {
		const navigator: ITreeNavigator<any> = viewer.navigate(element);
		let previousElement = navigator.previous();

		// Hence take the previous element.
		const parent = element.parent();
		if (parent === previousElement) {
			previousElement = navigator.previous();
		}

		if (parent instanceof FileMatch && parent.parent() === previousElement) {
			previousElement = navigator.previous();
		}

		// If the previous element is a File or Folder, expand it and go to its last child.
		// Spell out the two cases, would be too easy to create an infinite loop, like by adding another level...
		if (element instanceof Match && previousElement && previousElement instanceof FolderMatch) {
			navigator.next();
			viewer.expand(previousElement);
			previousElement = navigator.previous();
		}

		if (element instanceof Match && previousElement && previousElement instanceof FileMatch) {
			navigator.next();
			viewer.expand(previousElement);
			previousElement = navigator.previous();
		}

		return previousElement;
	}
}

export class RemoveAction extends AbstractSearchAndReplaceAction {

	static readonly LABEL = nls.localize('RemoveAction.label', "Dismiss");

	constructor(
		private viewer: WorkbenchObjectTree<RenderableMatch>,
		private element: RenderableMatch
	) {
		super('remove', RemoveAction.LABEL, 'codicon-close');
	}

	run(): Promise<any> {
		const currentFocusElement = this.viewer.getFocus()[0];
		const nextFocusElement = !currentFocusElement || currentFocusElement instanceof SearchResult || elementIsEqualOrParent(currentFocusElement, this.element) ?
			this.getElementToFocusAfterRemoved(this.viewer, this.element) :
			null;

		if (nextFocusElement) {
			this.viewer.reveal(nextFocusElement);
			this.viewer.setFocus([nextFocusElement], getSelectionKeyboardEvent());
		}

		this.element.parent().remove(<any>this.element);
		this.viewer.domFocus();

		return Promise.resolve();
	}
}

function elementIsEqualOrParent(element: RenderableMatch, testParent: RenderableMatch | SearchResult): boolean {
	do {
		if (element === testParent) {
			return true;
		}
	} while (!(element.parent() instanceof SearchResult) && (element = <RenderableMatch>element.parent()));

	return false;
}

export class ReplaceAllAction extends AbstractSearchAndReplaceAction {

	static readonly LABEL = nls.localize('file.replaceAll.label', "Replace All");

	constructor(
		private viewlet: SearchView,
		private fileMatch: FileMatch,
		@IKeybindingService keyBindingService: IKeybindingService
	) {
		super(Constants.ReplaceAllInFileActionId, appendKeyBindingLabel(ReplaceAllAction.LABEL, keyBindingService.lookupKeybinding(Constants.ReplaceAllInFileActionId), keyBindingService), 'codicon-replace-all');
	}

	run(): Promise<any> {
		const tree = this.viewlet.getControl();
		const nextFocusElement = this.getElementToFocusAfterRemoved(tree, this.fileMatch);
		return this.fileMatch.parent().replace(this.fileMatch).then(() => {
			if (nextFocusElement) {
				tree.setFocus([nextFocusElement], getSelectionKeyboardEvent());
			}

			tree.domFocus();
			this.viewlet.open(this.fileMatch, true);
		});
	}
}

export class ReplaceAllInFolderAction extends AbstractSearchAndReplaceAction {

	static readonly LABEL = nls.localize('file.replaceAll.label', "Replace All");

	constructor(private viewer: WorkbenchObjectTree<RenderableMatch>, private folderMatch: FolderMatch,
		@IKeybindingService keyBindingService: IKeybindingService
	) {
		super(Constants.ReplaceAllInFolderActionId, appendKeyBindingLabel(ReplaceAllInFolderAction.LABEL, keyBindingService.lookupKeybinding(Constants.ReplaceAllInFolderActionId), keyBindingService), 'codicon-replace-all');
	}

	run(): Promise<any> {
		const nextFocusElement = this.getElementToFocusAfterRemoved(this.viewer, this.folderMatch);
		return this.folderMatch.replaceAll().then(() => {
			if (nextFocusElement) {
				this.viewer.setFocus([nextFocusElement], getSelectionKeyboardEvent());
			}
			this.viewer.domFocus();
		});
	}
}

export class ReplaceAction extends AbstractSearchAndReplaceAction {

	static readonly LABEL = nls.localize('match.replace.label', "Replace");

	constructor(private viewer: WorkbenchObjectTree<RenderableMatch>, private element: Match, private viewlet: SearchView,
		@IReplaceService private readonly replaceService: IReplaceService,
		@IKeybindingService keyBindingService: IKeybindingService,
		@IEditorService private readonly editorService: IEditorService,
		@IConfigurationService private readonly configurationService: IConfigurationService) {
		super(Constants.ReplaceActionId, appendKeyBindingLabel(ReplaceAction.LABEL, keyBindingService.lookupKeybinding(Constants.ReplaceActionId), keyBindingService), 'codicon-replace');
	}

	run(): Promise<any> {
		this.enabled = false;

		return this.element.parent().replace(this.element).then(() => {
			const elementToFocus = this.getElementToFocusAfterReplace();
			if (elementToFocus) {
				this.viewer.setFocus([elementToFocus], getSelectionKeyboardEvent());
			}

			return this.getElementToShowReplacePreview(elementToFocus);
		}).then(elementToShowReplacePreview => {
			this.viewer.domFocus();

			const useReplacePreview = this.configurationService.getValue<ISearchConfiguration>().search.useReplacePreview;
			if (!useReplacePreview || !elementToShowReplacePreview || this.hasToOpenFile()) {
				this.viewlet.open(this.element, true);
			} else {
				this.replaceService.openReplacePreview(elementToShowReplacePreview, true);
			}
		});
	}

	private getElementToFocusAfterReplace(): Match {
		const navigator: ITreeNavigator<any> = this.viewer.navigate();
		let fileMatched = false;
		let elementToFocus: any = null;
		do {
			elementToFocus = navigator.current();
			if (elementToFocus instanceof Match) {
				if (elementToFocus.parent().id() === this.element.parent().id()) {
					fileMatched = true;
					if (this.element.range().getStartPosition().isBeforeOrEqual((<Match>elementToFocus).range().getStartPosition())) {
						// Closest next match in the same file
						break;
					}
				} else if (fileMatched) {
					// First match in the next file (if expanded)
					break;
				}
			} else if (fileMatched) {
				if (this.viewer.isCollapsed(elementToFocus)) {
					// Next file match (if collapsed)
					break;
				}
			}
		} while (!!navigator.next());
		return elementToFocus;
	}

	private async getElementToShowReplacePreview(elementToFocus: FileMatchOrMatch): Promise<Match | null> {
		if (this.hasSameParent(elementToFocus)) {
			return <Match>elementToFocus;
		}
		const previousElement = await this.getPreviousElementAfterRemoved(this.viewer, this.element);
		if (this.hasSameParent(previousElement)) {
			return <Match>previousElement;
		}
		return null;
	}

	private hasSameParent(element: RenderableMatch): boolean {
		return element && element instanceof Match && element.parent().resource === this.element.parent().resource;
	}

	private hasToOpenFile(): boolean {
		const activeEditor = this.editorService.activeEditor;
		const file = activeEditor ? activeEditor.getResource() : undefined;
		if (file) {
			return file.toString() === this.element.parent().resource.toString();
		}
		return false;
	}
}

export const copyPathCommand: ICommandHandler = async (accessor, fileMatch: FileMatch | FolderMatchWithResource) => {
	const clipboardService = accessor.get(IClipboardService);
	const labelService = accessor.get(ILabelService);

	const text = labelService.getUriLabel(fileMatch.resource, { noPrefix: true });
	await clipboardService.writeText(text);
};

function matchToString(match: Match, indent = 0): string {
	const getFirstLinePrefix = () => `${match.range().startLineNumber},${match.range().startColumn}`;
	const getOtherLinePrefix = (i: number) => match.range().startLineNumber + i + '';

	const fullMatchLines = match.fullPreviewLines();
	const largestPrefixSize = fullMatchLines.reduce((largest, _, i) => {
		const thisSize = i === 0 ?
			getFirstLinePrefix().length :
			getOtherLinePrefix(i).length;

		return Math.max(thisSize, largest);
	}, 0);

	const formattedLines = fullMatchLines
		.map((line, i) => {
			const prefix = i === 0 ?
				getFirstLinePrefix() :
				getOtherLinePrefix(i);

			const paddingStr = repeat(' ', largestPrefixSize - prefix.length);
			const indentStr = repeat(' ', indent);
			return `${indentStr}${prefix}: ${paddingStr}${line}`;
		});

	return formattedLines.join('\n');
}

const lineDelimiter = isWindows ? '\r\n' : '\n';
function fileMatchToString(fileMatch: FileMatch, maxMatches: number, labelService: ILabelService): { text: string, count: number } {
	const matchTextRows = fileMatch.matches()
		.sort(searchMatchComparer)
		.slice(0, maxMatches)
		.map(match => matchToString(match, 2));
	const uriString = labelService.getUriLabel(fileMatch.resource, { noPrefix: true });
	return {
		text: `${uriString}${lineDelimiter}${matchTextRows.join(lineDelimiter)}`,
		count: matchTextRows.length
	};
}

function folderMatchToString(folderMatch: FolderMatchWithResource | FolderMatch, maxMatches: number, labelService: ILabelService): { text: string, count: number } {
	const fileResults: string[] = [];
	let numMatches = 0;

	const matches = folderMatch.matches().sort(searchMatchComparer);

	for (let i = 0; i < folderMatch.fileCount() && numMatches < maxMatches; i++) {
		const fileResult = fileMatchToString(matches[i], maxMatches - numMatches, labelService);
		numMatches += fileResult.count;
		fileResults.push(fileResult.text);
	}

	return {
		text: fileResults.join(lineDelimiter + lineDelimiter),
		count: numMatches
	};
}

const maxClipboardMatches = 1e4;
export const copyMatchCommand: ICommandHandler = async (accessor, match: RenderableMatch) => {
	const clipboardService = accessor.get(IClipboardService);
	const labelService = accessor.get(ILabelService);

	let text: string | undefined;
	if (match instanceof Match) {
		text = matchToString(match);
	} else if (match instanceof FileMatch) {
		text = fileMatchToString(match, maxClipboardMatches, labelService).text;
	} else if (match instanceof FolderMatch) {
		text = folderMatchToString(match, maxClipboardMatches, labelService).text;
	}

	if (text) {
		await clipboardService.writeText(text);
	}
};

function allFolderMatchesToString(folderMatches: Array<FolderMatchWithResource | FolderMatch>, maxMatches: number, labelService: ILabelService): string {
	const folderResults: string[] = [];
	let numMatches = 0;
	folderMatches = folderMatches.sort(searchMatchComparer);
	for (let i = 0; i < folderMatches.length && numMatches < maxMatches; i++) {
		const folderResult = folderMatchToString(folderMatches[i], maxMatches - numMatches, labelService);
		if (folderResult.count) {
			numMatches += folderResult.count;
			folderResults.push(folderResult.text);
		}
	}

	return folderResults.join(lineDelimiter + lineDelimiter);
}

export const copyAllCommand: ICommandHandler = async (accessor) => {
	const viewsService = accessor.get(IViewsService);
	const clipboardService = accessor.get(IClipboardService);
	const labelService = accessor.get(ILabelService);

	const searchView = getSearchView(viewsService);
	if (searchView) {
		const root = searchView.searchResult;

		const text = allFolderMatchesToString(root.folderMatches(), maxClipboardMatches, labelService);
		await clipboardService.writeText(text);
	}
};

export const clearHistoryCommand: ICommandHandler = accessor => {
	const searchHistoryService = accessor.get(ISearchHistoryService);
	searchHistoryService.clearHistory();
};

export const focusSearchListCommand: ICommandHandler = accessor => {
	const viewsService = accessor.get(IViewsService);
	openSearchView(viewsService).then(searchView => {
		if (searchView) {
			searchView.moveFocusToResults();
		}
	});
};<|MERGE_RESOLUTION|>--- conflicted
+++ resolved
@@ -549,14 +549,7 @@
 	static readonly LABEL = nls.localize('search.openResultsInEditor', "Open Results in Editor");
 
 	constructor(id: string, label: string,
-<<<<<<< HEAD
 		@IViewsService private viewsService: IViewsService,
-		@ILabelService private labelService: ILabelService,
-		@IEditorService private editorService: IEditorService,
-=======
-		@IViewletService private viewletService: IViewletService,
-		@IPanelService private panelService: IPanelService,
->>>>>>> aac1e3d1
 		@IConfigurationService private configurationService: IConfigurationService,
 		@IInstantiationService private readonly instantiationService: IInstantiationService,
 	) {
