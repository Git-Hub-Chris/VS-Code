--- conflicted
+++ resolved
@@ -945,11 +945,11 @@
 	freePortKillProcess(port: string, commandToRun: string): Promise<void>;
 
 	/**
-<<<<<<< HEAD
 	 * Shows the accessibility help widget
 	 */
 	showAccessibilityHelp(): void;
-=======
+
+	/**
 	 * Selects the previous suggestion if the suggest widget is visible.
 	 */
 	selectPreviousSuggestion(): void;
@@ -978,7 +978,6 @@
 	 * Hides the suggest widget.
 	 */
 	hideSuggestWidget(): void;
->>>>>>> df931c99
 }
 
 
