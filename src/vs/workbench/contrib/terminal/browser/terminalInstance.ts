/*---------------------------------------------------------------------------------------------
 *  Copyright (c) Microsoft Corporation. All rights reserved.
 *  Licensed under the MIT License. See License.txt in the project root for license information.
 *--------------------------------------------------------------------------------------------*/

import * as path from 'vs/base/common/path';
import * as dom from 'vs/base/browser/dom';
import { StandardKeyboardEvent } from 'vs/base/browser/keyboardEvent';
import { debounce } from 'vs/base/common/decorators';
import { Emitter, Event } from 'vs/base/common/event';
import { KeyCode } from 'vs/base/common/keyCodes';
import { IDisposable, dispose, Disposable, toDisposable } from 'vs/base/common/lifecycle';
import { TabFocus } from 'vs/editor/common/config/commonEditorConfig';
import * as nls from 'vs/nls';
import { IClipboardService } from 'vs/platform/clipboard/common/clipboardService';
import { IConfigurationService } from 'vs/platform/configuration/common/configuration';
import { IContextKey, IContextKeyService } from 'vs/platform/contextkey/common/contextkey';
import { IInstantiationService } from 'vs/platform/instantiation/common/instantiation';
import { IKeybindingService } from 'vs/platform/keybinding/common/keybinding';
import { ILogService } from 'vs/platform/log/common/log';
import { INotificationService, IPromptChoice, Severity } from 'vs/platform/notification/common/notification';
import { IStorageService, StorageScope, StorageTarget } from 'vs/platform/storage/common/storage';
import { activeContrastBorder, scrollbarSliderActiveBackground, scrollbarSliderBackground, scrollbarSliderHoverBackground } from 'vs/platform/theme/common/colorRegistry';
import { ICssStyleCollector, IColorTheme, IThemeService, registerThemingParticipant } from 'vs/platform/theme/common/themeService';
import { TerminalWidgetManager } from 'vs/workbench/contrib/terminal/browser/widgets/widgetManager';
import { ITerminalProcessManager, ProcessState, TERMINAL_VIEW_ID, INavigationMode, DEFAULT_COMMANDS_TO_SKIP_SHELL, TERMINAL_CREATION_COMMANDS, ITerminalProfileResolverService, TerminalCommandId, ITerminalBackend } from 'vs/workbench/contrib/terminal/common/terminal';
import { TerminalConfigHelper } from 'vs/workbench/contrib/terminal/browser/terminalConfigHelper';
import { TerminalLinkManager } from 'vs/workbench/contrib/terminal/browser/links/terminalLinkManager';
import { IAccessibilityService } from 'vs/platform/accessibility/common/accessibility';
import { ITerminalInstance, ITerminalExternalLinkProvider, IRequestAddInstanceToGroupEvent } from 'vs/workbench/contrib/terminal/browser/terminal';
import { TerminalProcessManager } from 'vs/workbench/contrib/terminal/browser/terminalProcessManager';
import type { Terminal as XTermTerminal, ITerminalAddon } from 'xterm';
import { NavigationModeAddon } from 'vs/workbench/contrib/terminal/browser/xterm/navigationModeAddon';
import { IViewsService, IViewDescriptorService, ViewContainerLocation } from 'vs/workbench/common/views';
import { EnvironmentVariableInfoWidget } from 'vs/workbench/contrib/terminal/browser/widgets/environmentVariableInfoWidget';
import { TerminalLaunchHelpAction } from 'vs/workbench/contrib/terminal/browser/terminalActions';
import { TypeAheadAddon } from 'vs/workbench/contrib/terminal/browser/terminalTypeAheadAddon';
import { BrowserFeatures } from 'vs/base/browser/canIUse';
import { IPreferencesService } from 'vs/workbench/services/preferences/common/preferences';
import { IEnvironmentVariableInfo } from 'vs/workbench/contrib/terminal/common/environmentVariable';
import { IProcessDataEvent, IShellLaunchConfig, ITerminalDimensionsOverride, ITerminalLaunchError, TerminalShellType, TerminalSettingId, TitleEventSource, TerminalIcon, TerminalLocation, ProcessPropertyType, ProcessCapability, IProcessPropertyMap, WindowsShellType } from 'vs/platform/terminal/common/terminal';
import { IProductService } from 'vs/platform/product/common/productService';
import { formatMessageForTerminal } from 'vs/workbench/contrib/terminal/common/terminalStrings';
import { AutoOpenBarrier, Promises } from 'vs/base/common/async';
import { Codicon, iconRegistry } from 'vs/base/common/codicons';
import { ITerminalStatusList, TerminalStatus, TerminalStatusList } from 'vs/workbench/contrib/terminal/browser/terminalStatusList';
import { IQuickInputService, IQuickPickItem, IQuickPickSeparator } from 'vs/platform/quickinput/common/quickInput';
import { IWorkbenchEnvironmentService } from 'vs/workbench/services/environment/common/environmentService';
import { isMacintosh, isWindows, OperatingSystem, OS } from 'vs/base/common/platform';
import { URI } from 'vs/base/common/uri';
import { DataTransfers } from 'vs/base/browser/dnd';
import { CodeDataTransfers, containsDragType, DragAndDropObserver, IDragAndDropObserverCallbacks } from 'vs/workbench/browser/dnd';
import { getColorClass, getColorStyleElement, getStandardColors } from 'vs/workbench/contrib/terminal/browser/terminalIcon';
import { IWorkbenchLayoutService, Position } from 'vs/workbench/services/layout/browser/layoutService';
import { Orientation } from 'vs/base/browser/ui/sash/sash';
import { IWorkspaceContextService } from 'vs/platform/workspace/common/workspace';
import { TerminalContextKeys } from 'vs/workbench/contrib/terminal/common/terminalContextKey';
import { getTerminalResourcesFromDragEvent, getTerminalUri } from 'vs/workbench/contrib/terminal/browser/terminalUri';
import { IEditorService } from 'vs/workbench/services/editor/common/editorService';
import { TerminalEditorInput } from 'vs/workbench/contrib/terminal/browser/terminalEditorInput';
import { ISeparator, template } from 'vs/base/common/labels';
import { IPathService } from 'vs/workbench/services/path/common/pathService';
import { DomScrollableElement } from 'vs/base/browser/ui/scrollbar/scrollableElement';
import { ScrollbarVisibility } from 'vs/base/common/scrollable';
import { LineDataEventAddon } from 'vs/workbench/contrib/terminal/browser/xterm/lineDataEventAddon';
import { XtermTerminal } from 'vs/workbench/contrib/terminal/browser/xterm/xtermTerminal';
import { escapeNonWindowsPath } from 'vs/platform/terminal/common/terminalEnvironment';

const enum Constants {
	/**
	 * The maximum amount of milliseconds to wait for a container before starting to create the
	 * terminal process. This period helps ensure the terminal has good initial dimensions to work
	 * with if it's going to be a foreground terminal.
	 */
	WaitForContainerThreshold = 100,

	DefaultCols = 80,
	DefaultRows = 30,
	MaxSupportedCols = 5000,
	MaxCanvasWidth = 8000
}

let xtermConstructor: Promise<typeof XTermTerminal> | undefined;
function getXtermConstructor(): Promise<typeof XTermTerminal> {
	if (xtermConstructor) {
		return xtermConstructor;
	}
	xtermConstructor = Promises.withAsyncBody<typeof XTermTerminal>(async (resolve) => {
		const Terminal = (await import('xterm')).Terminal;
		// Localize strings
		Terminal.strings.promptLabel = nls.localize('terminal.integrated.a11yPromptLabel', 'Terminal input');
		Terminal.strings.tooMuchOutput = nls.localize('terminal.integrated.a11yTooMuchOutput', 'Too much output to announce, navigate to rows manually to read');
		resolve(Terminal);
	});
	return xtermConstructor;
}

interface ICanvasDimensions {
	width: number;
	height: number;
}

interface IGridDimensions {
	cols: number;
	rows: number;
}

const scrollbarHeight = 5;

export class TerminalInstance extends Disposable implements ITerminalInstance {
	private static _lastKnownCanvasDimensions: ICanvasDimensions | undefined;
	private static _lastKnownGridDimensions: IGridDimensions | undefined;
	private static _instanceIdCounter = 1;

	xterm?: XtermTerminal;
	private _xtermReadyPromise: Promise<XtermTerminal>;
	private _xtermTypeAheadAddon: TypeAheadAddon | undefined;

	private _processManager!: ITerminalProcessManager;
	private _pressAnyKeyToCloseListener: IDisposable | undefined;

	private _instanceId: number;
	private _latestXtermWriteData: number = 0;
	private _latestXtermParseData: number = 0;
	private _isExiting: boolean;
	private _hadFocusOnExit: boolean;
	private _isVisible: boolean;
	private _isDisposed: boolean;
	private _exitCode: number | undefined;
	private _skipTerminalCommands: string[];
	private _shellType: TerminalShellType;
	private _title: string = '';
	private _titleSource: TitleEventSource = TitleEventSource.Process;
	private _container: HTMLElement | undefined;
	private _wrapperElement: (HTMLElement & { xterm?: XTermTerminal }) | undefined;
	private _horizontalScrollbar: DomScrollableElement | undefined;
	private _terminalHasTextContextKey: IContextKey<boolean>;
	private _terminalA11yTreeFocusContextKey: IContextKey<boolean>;
	private _cols: number = 0;
	private _rows: number = 0;
	private _fixedCols: number | undefined;
	private _fixedRows: number | undefined;
	private _cwd: string | undefined = undefined;
	private _initialCwd: string | undefined = undefined;
	private _layoutSettingsChanged: boolean = true;
	private _dimensionsOverride: ITerminalDimensionsOverride | undefined;
	private _titleReadyPromise: Promise<string>;
	private _titleReadyComplete: ((title: string) => any) | undefined;
	private _areLinksReady: boolean = false;
	private _initialDataEvents: string[] | undefined = [];
	private _containerReadyBarrier: AutoOpenBarrier;
	private _attachBarrier: AutoOpenBarrier;

	private _icon: TerminalIcon | undefined;

	private _messageTitleDisposable: IDisposable | undefined;

	private _widgetManager: TerminalWidgetManager = this._instantiationService.createInstance(TerminalWidgetManager);
	private _linkManager: TerminalLinkManager | undefined;
	private _environmentInfo: { widget: EnvironmentVariableInfoWidget, disposable: IDisposable } | undefined;
	private _navigationModeAddon: INavigationMode & ITerminalAddon | undefined;
	private _dndObserver: IDisposable | undefined;

	private readonly _resource: URI;

	private _lastLayoutDimensions: dom.Dimension | undefined;

	private _hasHadInput: boolean;

	readonly statusList: ITerminalStatusList;
	disableLayout: boolean = false;

	private _capabilities: ProcessCapability[] = [];
	private _description?: string;
	private _processName: string = '';
	private _sequence?: string;
	private _staticTitle?: string;
	private _workspaceFolder?: string;
	private _labelComputer?: TerminalLabelComputer;
	private _userHome?: string;
	private _hasScrollBar?: boolean;

	get target(): TerminalLocation | undefined { return this.xterm?.target; }
	set target(value: TerminalLocation | undefined) {
		if (this.xterm) {
			this.xterm.target = value;
		}
	}

	get instanceId(): number { return this._instanceId; }
	get resource(): URI { return this._resource; }
	get cols(): number {
		if (this._fixedCols !== undefined) {
			return this._fixedCols;
		}
		if (this._dimensionsOverride && this._dimensionsOverride.cols) {
			if (this._dimensionsOverride.forceExactSize) {
				return this._dimensionsOverride.cols;
			}
			return Math.min(Math.max(this._dimensionsOverride.cols, 2), this._cols);
		}
		return this._cols;
	}
	get rows(): number {
		if (this._fixedRows !== undefined) {
			return this._fixedRows;
		}
		if (this._dimensionsOverride && this._dimensionsOverride.rows) {
			if (this._dimensionsOverride.forceExactSize) {
				return this._dimensionsOverride.rows;
			}
			return Math.min(Math.max(this._dimensionsOverride.rows, 2), this._rows);
		}
		return this._rows;
	}
	get fixedCols(): number | undefined { return this._fixedCols; }
	get fixedRows(): number | undefined { return this._fixedRows; }
	get maxCols(): number { return this._cols; }
	get maxRows(): number { return this._rows; }
	// TODO: Ideally processId would be merged into processReady
	get processId(): number | undefined { return this._processManager.shellProcessId; }
	// TODO: How does this work with detached processes?
	// TODO: Should this be an event as it can fire twice?
	get processReady(): Promise<void> { return this._processManager.ptyProcessReady; }
	get hasChildProcesses(): boolean { return this.shellLaunchConfig.attachPersistentProcess?.hasChildProcesses || this._processManager.hasChildProcesses; }
	get areLinksReady(): boolean { return this._areLinksReady; }
	get initialDataEvents(): string[] | undefined { return this._initialDataEvents; }
	get exitCode(): number | undefined { return this._exitCode; }

	get hadFocusOnExit(): boolean { return this._hadFocusOnExit; }
	get isTitleSetByProcess(): boolean { return !!this._messageTitleDisposable; }
	get shellLaunchConfig(): IShellLaunchConfig { return this._shellLaunchConfig; }
	get shellType(): TerminalShellType { return this._shellType; }
	get navigationMode(): INavigationMode | undefined { return this._navigationModeAddon; }
	get isDisconnected(): boolean { return this._processManager.isDisconnected; }
	get isRemote(): boolean { return this._processManager.remoteAuthority !== undefined; }
	get remoteAuthority(): string | undefined { return this._processManager.remoteAuthority; }
	get hasFocus(): boolean { return this._wrapperElement?.contains(document.activeElement) ?? false; }
	get title(): string { return this._title; }
	get titleSource(): TitleEventSource { return this._titleSource; }
	get icon(): TerminalIcon | undefined { return this._getIcon(); }
	get color(): string | undefined { return this._getColor(); }

	get processName(): string { return this._processName; }
	get sequence(): string | undefined { return this._sequence; }
	get staticTitle(): string | undefined { return this._staticTitle; }
	get workspaceFolder(): string | undefined { return this._workspaceFolder; }
	get cwd(): string | undefined { return this._cwd; }
	get initialCwd(): string | undefined { return this._initialCwd; }
	get os(): OperatingSystem | undefined { return this._processManager.os; }
	get capabilities(): ProcessCapability[] { return this._capabilities; }
	get description(): string | undefined { return this._description || this.shellLaunchConfig.description; }
	get userHome(): string | undefined { return this._userHome; }
	// The onExit event is special in that it fires and is disposed after the terminal instance
	// itself is disposed
	private readonly _onExit = new Emitter<number | undefined>();
	readonly onExit = this._onExit.event;

	private readonly _onDisposed = this._register(new Emitter<ITerminalInstance>());
	readonly onDisposed = this._onDisposed.event;
	private readonly _onProcessIdReady = this._register(new Emitter<ITerminalInstance>());
	readonly onProcessIdReady = this._onProcessIdReady.event;
	private readonly _onLinksReady = this._register(new Emitter<ITerminalInstance>());
	readonly onLinksReady = this._onLinksReady.event;
	private readonly _onTitleChanged = this._register(new Emitter<ITerminalInstance>());
	readonly onTitleChanged = this._onTitleChanged.event;
	private readonly _onIconChanged = this._register(new Emitter<ITerminalInstance>());
	readonly onIconChanged = this._onIconChanged.event;
	private readonly _onData = this._register(new Emitter<string>());
	readonly onData = this._onData.event;
	private readonly _onBinary = this._register(new Emitter<string>());
	readonly onBinary = this._onBinary.event;
	private readonly _onLineData = this._register(new Emitter<string>());
	readonly onLineData = this._onLineData.event;
	private readonly _onRequestExtHostProcess = this._register(new Emitter<ITerminalInstance>());
	readonly onRequestExtHostProcess = this._onRequestExtHostProcess.event;
	private readonly _onDimensionsChanged = this._register(new Emitter<void>());
	readonly onDimensionsChanged = this._onDimensionsChanged.event;
	private readonly _onMaximumDimensionsChanged = this._register(new Emitter<void>());
	readonly onMaximumDimensionsChanged = this._onMaximumDimensionsChanged.event;
	private readonly _onDidFocus = this._register(new Emitter<ITerminalInstance>());
	readonly onDidFocus = this._onDidFocus.event;
	private readonly _onDidBlur = this._register(new Emitter<ITerminalInstance>());
	readonly onDidBlur = this._onDidBlur.event;
	private readonly _onDidInputData = this._register(new Emitter<ITerminalInstance>());
	readonly onDidInputData = this._onDidInputData.event;
	private readonly _onRequestAddInstanceToGroup = this._register(new Emitter<IRequestAddInstanceToGroupEvent>());
	readonly onRequestAddInstanceToGroup = this._onRequestAddInstanceToGroup.event;
	private readonly _onDidChangeHasChildProcesses = this._register(new Emitter<boolean>());
	readonly onDidChangeHasChildProcesses = this._onDidChangeHasChildProcesses.event;

	constructor(
		private readonly _terminalFocusContextKey: IContextKey<boolean>,
		private readonly _terminalHasFixedWidth: IContextKey<boolean>,
		private readonly _terminalShellTypeContextKey: IContextKey<string>,
		private readonly _terminalAltBufferActiveContextKey: IContextKey<boolean>,
		private readonly _configHelper: TerminalConfigHelper,
		private _shellLaunchConfig: IShellLaunchConfig,
		resource: URI | undefined,
		@ITerminalProfileResolverService private readonly _terminalProfileResolverService: ITerminalProfileResolverService,
		@IPathService private readonly _pathService: IPathService,
		@IContextKeyService private readonly _contextKeyService: IContextKeyService,
		@IKeybindingService private readonly _keybindingService: IKeybindingService,
		@INotificationService private readonly _notificationService: INotificationService,
		@IPreferencesService private readonly _preferencesService: IPreferencesService,
		@IViewsService private readonly _viewsService: IViewsService,
		@IInstantiationService private readonly _instantiationService: IInstantiationService,
		@IClipboardService private readonly _clipboardService: IClipboardService,
		@IThemeService private readonly _themeService: IThemeService,
		@IConfigurationService private readonly _configurationService: IConfigurationService,
		@ILogService private readonly _logService: ILogService,
		@IStorageService private readonly _storageService: IStorageService,
		@IAccessibilityService private readonly _accessibilityService: IAccessibilityService,
		@IProductService private readonly _productService: IProductService,
		@IQuickInputService private readonly _quickInputService: IQuickInputService,
		@IWorkbenchEnvironmentService workbenchEnvironmentService: IWorkbenchEnvironmentService,
		@IWorkspaceContextService private readonly _workspaceContextService: IWorkspaceContextService,
		@IEditorService private readonly _editorService: IEditorService
	) {
		super();

		this._skipTerminalCommands = [];
		this._isExiting = false;
		this._hadFocusOnExit = false;
		this._isVisible = false;
		this._isDisposed = false;
		this._instanceId = TerminalInstance._instanceIdCounter++;
		this._hasHadInput = false;
		this._titleReadyPromise = new Promise<string>(c => {
			this._titleReadyComplete = c;
		});

		this._fixedRows = _shellLaunchConfig.attachPersistentProcess?.fixedDimensions?.rows;
		this._fixedCols = _shellLaunchConfig.attachPersistentProcess?.fixedDimensions?.cols;
		this._icon = _shellLaunchConfig.attachPersistentProcess?.icon || _shellLaunchConfig.icon;

		// the resource is already set when it's been moved from another window
		this._resource = resource || getTerminalUri(this._workspaceContextService.getWorkspace().id, this.instanceId, this.title);

		this._terminalHasTextContextKey = TerminalContextKeys.textSelected.bindTo(this._contextKeyService);
		this._terminalA11yTreeFocusContextKey = TerminalContextKeys.a11yTreeFocus.bindTo(this._contextKeyService);
		this._terminalAltBufferActiveContextKey = TerminalContextKeys.altBufferActive.bindTo(this._contextKeyService);

		this._logService.trace(`terminalInstance#ctor (instanceId: ${this.instanceId})`, this._shellLaunchConfig);

		// Resolve just the icon ahead of time so that it shows up immediately in the tabs. This is
		// disabled in remote because this needs to be sync and the OS may differ on the remote
		// which would result in the wrong profile being selected and the wrong icon being
		// permanently attached to the terminal.
		if (!this.shellLaunchConfig.executable && !workbenchEnvironmentService.remoteAuthority) {
			this._terminalProfileResolverService.resolveIcon(this._shellLaunchConfig, OS);
		}

		// When a custom pty is used set the name immediately so it gets passed over to the exthost
		// and is available when Pseudoterminal.open fires.
		if (this.shellLaunchConfig.customPtyImplementation) {
			this.refreshTabLabels(this._shellLaunchConfig.name, TitleEventSource.Api);
		}

		this.statusList = this._instantiationService.createInstance(TerminalStatusList);
		this._initDimensions();
		this._createProcessManager();

		this._register(toDisposable(() => this._dndObserver?.dispose()));

		this._containerReadyBarrier = new AutoOpenBarrier(Constants.WaitForContainerThreshold);
		this._attachBarrier = new AutoOpenBarrier(1000);
		this._xtermReadyPromise = this._createXterm();
		this._xtermReadyPromise.then(async () => {
			// Wait for a period to allow a container to be ready
			await this._containerReadyBarrier.wait();
			await this._createProcess();

			// Re-establish the title after reconnect
			if (this.shellLaunchConfig.attachPersistentProcess) {
				this.refreshTabLabels(this.shellLaunchConfig.attachPersistentProcess.title, this.shellLaunchConfig.attachPersistentProcess.titleSource);
			}

			if (this._fixedCols) {
				await this._addScrollbar();
			}
		}).catch((err) => {
			// Ignore exceptions if the terminal is already disposed
			if (!this._isDisposed) {
				throw err;
			}
		});

		this.addDisposable(this._configurationService.onDidChangeConfiguration(async e => {
			if (e.affectsConfiguration('terminal.integrated')) {
				this.updateConfig();
				this.setVisible(this._isVisible);
			}
			const layoutSettings: string[] = [
				TerminalSettingId.FontSize,
				TerminalSettingId.FontFamily,
				TerminalSettingId.FontWeight,
				TerminalSettingId.FontWeightBold,
				TerminalSettingId.LetterSpacing,
				TerminalSettingId.LineHeight,
				'editor.fontFamily'
			];
			if (layoutSettings.some(id => e.affectsConfiguration(id))) {
				this._layoutSettingsChanged = true;
				await this._resize();
			}
			if (e.affectsConfiguration(TerminalSettingId.UnicodeVersion)) {
				this._updateUnicodeVersion();
			}
			if (e.affectsConfiguration('editor.accessibilitySupport')) {
				this.updateAccessibilitySupport();
			}
			if (
				e.affectsConfiguration(TerminalSettingId.TerminalTitle) ||
				e.affectsConfiguration(TerminalSettingId.TerminalTitleSeparator) ||
				e.affectsConfiguration(TerminalSettingId.TerminalDescription)) {
				this._labelComputer?.refreshLabel();
			}
		}));
		this._workspaceContextService.onDidChangeWorkspaceFolders(() => this._labelComputer?.refreshLabel());

		// Clear out initial data events after 10 seconds, hopefully extension hosts are up and
		// running at that point.
		let initialDataEventsTimeout: number | undefined = window.setTimeout(() => {
			initialDataEventsTimeout = undefined;
			this._initialDataEvents = undefined;
		}, 10000);
		this._register(toDisposable(() => {
			if (initialDataEventsTimeout) {
				window.clearTimeout(initialDataEventsTimeout);
			}
		}));
	}

	private _getIcon(): TerminalIcon | undefined {
		if (!this._icon) {
			this._icon = this._processManager.processState >= ProcessState.Launching ? Codicon.terminal : undefined;
		}
		return this._icon;
	}

	private _getColor(): string | undefined {
		if (this.shellLaunchConfig.color) {
			return this.shellLaunchConfig.color;
		}
		if (this.shellLaunchConfig?.attachPersistentProcess?.color) {
			return this.shellLaunchConfig.attachPersistentProcess.color;
		}
		if (this._processManager.processState >= ProcessState.Launching) {
			return undefined;
		}
		return undefined;
	}

	addDisposable(disposable: IDisposable): void {
		this._register(disposable);
	}

	private _initDimensions(): void {
		// The terminal panel needs to have been created
		if (!this._container) {
			return;
		}

		const computedStyle = window.getComputedStyle(this._container);
		const width = parseInt(computedStyle.width);
		const height = parseInt(computedStyle.height);

		this._evaluateColsAndRows(width, height);
	}

	/**
	 * Evaluates and sets the cols and rows of the terminal if possible.
	 * @param width The width of the container.
	 * @param height The height of the container.
	 * @return The terminal's width if it requires a layout.
	 */
	private _evaluateColsAndRows(width: number, height: number): number | null {
		// Ignore if dimensions are undefined or 0
		if (!width || !height) {
			this._setLastKnownColsAndRows();
			return null;
		}

		const dimension = this._getDimension(width, height);
		if (!dimension) {
			this._setLastKnownColsAndRows();
			return null;
		}

		const font = this.xterm ? this.xterm.getFont() : this._configHelper.getFont();
		if (!font.charWidth || !font.charHeight) {
			this._setLastKnownColsAndRows();
			return null;
		}

		// Because xterm.js converts from CSS pixels to actual pixels through
		// the use of canvas, window.devicePixelRatio needs to be used here in
		// order to be precise. font.charWidth/charHeight alone as insufficient
		// when window.devicePixelRatio changes.
		const scaledWidthAvailable = dimension.width * window.devicePixelRatio;

		const scaledCharWidth = font.charWidth * window.devicePixelRatio + font.letterSpacing;
		const newCols = Math.max(Math.floor(scaledWidthAvailable / scaledCharWidth), 1);

		const scaledHeightAvailable = dimension.height * window.devicePixelRatio;
		const scaledCharHeight = Math.ceil(font.charHeight * window.devicePixelRatio);
		const scaledLineHeight = Math.floor(scaledCharHeight * font.lineHeight);
		const newRows = Math.max(Math.floor(scaledHeightAvailable / scaledLineHeight), 1);

		if (this._cols !== newCols || this._rows !== newRows) {
			this._cols = newCols;
			this._rows = newRows;
			this._fireMaximumDimensionsChanged();
		}

		return dimension.width;
	}

	private _setLastKnownColsAndRows(): void {
		if (TerminalInstance._lastKnownGridDimensions) {
			this._cols = TerminalInstance._lastKnownGridDimensions.cols;
			this._rows = TerminalInstance._lastKnownGridDimensions.rows;
		}
	}

	@debounce(50)
	private _fireMaximumDimensionsChanged(): void {
		this._onMaximumDimensionsChanged.fire();
	}

	private _getDimension(width: number, height: number): ICanvasDimensions | undefined {
		// The font needs to have been initialized
		const font = this.xterm ? this.xterm.getFont() : this._configHelper.getFont();
		if (!font || !font.charWidth || !font.charHeight) {
			return undefined;
		}

		if (!this._wrapperElement || !this.xterm?.raw.element) {
			return undefined;
		}
		const computedStyle = window.getComputedStyle(this.xterm.raw.element);
		const horizontalPadding = parseInt(computedStyle.paddingLeft) + parseInt(computedStyle.paddingRight);
		const verticalPadding = parseInt(computedStyle.paddingTop) + parseInt(computedStyle.paddingBottom);
		TerminalInstance._lastKnownCanvasDimensions = new dom.Dimension(
			Math.min(Constants.MaxCanvasWidth, width - horizontalPadding),
			height + (this._hasScrollBar && !this._horizontalScrollbar ? -scrollbarHeight : 0) - 2/* bottom padding */ - verticalPadding);
		return TerminalInstance._lastKnownCanvasDimensions;
	}

	get persistentProcessId(): number | undefined { return this._processManager.persistentProcessId; }
	get shouldPersist(): boolean { return this._processManager.shouldPersist; }

	/**
	 * Create xterm.js instance and attach data listeners.
	 */
	protected async _createXterm(): Promise<XtermTerminal> {
		const Terminal = await getXtermConstructor();
		if (this._isDisposed) {
			throw new Error('Terminal disposed of during xterm.js creation');
		}

		const xterm = this._instantiationService.createInstance(XtermTerminal, Terminal, this._configHelper, this._cols, this._rows);
		this.xterm = xterm;
		const lineDataEventAddon = new LineDataEventAddon();
		this.xterm.raw.loadAddon(lineDataEventAddon);
		this.updateAccessibilitySupport();
		// Write initial text, deferring onLineFeed listener when applicable to avoid firing
		// onLineData events containing initialText
		if (this._shellLaunchConfig.initialText) {
			this.xterm.raw.writeln(this._shellLaunchConfig.initialText, () => {
				lineDataEventAddon.onLineData(e => this._onLineData.fire(e));
			});
		} else {
			lineDataEventAddon.onLineData(e => this._onLineData.fire(e));
		}
		// Delay the creation of the bell listener to avoid showing the bell when the terminal
		// starts up or reconnects
		setTimeout(() => {
			xterm.raw.onBell(() => {
				if (this._configHelper.config.enableBell) {
					this.statusList.add({
						id: TerminalStatus.Bell,
						severity: Severity.Warning,
						icon: Codicon.bell,
						tooltip: nls.localize('bellStatus', "Bell")
					}, this._configHelper.config.bellDuration);
				}
			});
		}, 1000);
		xterm.raw.onKey(e => this._onKey(e.key, e.domEvent));
		xterm.raw.onSelectionChange(async () => this._onSelectionChange());
		xterm.raw.buffer.onBufferChange(() => this._refreshAltBufferContextKey());

		this._processManager.onProcessData(e => this._onProcessData(e));
		xterm.raw.onData(async data => {
			await this._processManager.write(data);
			this._onDidInputData.fire(this);
		});
<<<<<<< HEAD
		this._xterm.onBinary(data => this._processManager.processBinary(data));
=======
		xterm.raw.onBinary(data => this._processManager.processBinary(data));
		this.processReady.then(async () => {
			if (this._linkManager) {
				this._linkManager.processCwd = await this._processManager.getInitialCwd();
			}
		});
>>>>>>> 7dfcd74e
		// Init winpty compat and link handler after process creation as they rely on the
		// underlying process OS
		this._processManager.onProcessReady((processTraits) => {
			// If links are ready, do not re-create the manager.
			if (this._areLinksReady) {
				return;
			}

			if (this._processManager.os) {
				lineDataEventAddon.setOperatingSystem(this._processManager.os);
			}
			if (this._processManager.os === OperatingSystem.Windows) {
				xterm.raw.options.windowsMode = processTraits.requiresWindowsMode || false;
			}
<<<<<<< HEAD
			this._linkManager = this._instantiationService.createInstance(TerminalLinkManager, this);
=======
			this._linkManager = this._instantiationService.createInstance(TerminalLinkManager, xterm.raw, this._processManager!);
>>>>>>> 7dfcd74e
			this._areLinksReady = true;
			this._onLinksReady.fire(this);
		});

		this._loadTypeAheadAddon(xterm);

		this._configurationService.onDidChangeConfiguration(e => {
			if (e.affectsConfiguration(TerminalSettingId.LocalEchoEnabled)) {
				this._loadTypeAheadAddon(xterm);
			}
		});

		this._pathService.userHome().then(userHome => {
			this._userHome = userHome.fsPath;
		});
		return xterm;
	}

	private _loadTypeAheadAddon(xterm: XtermTerminal): void {
		const enabled = this._configHelper.config.localEchoEnabled;
		const isRemote = !!this.remoteAuthority;
		if (enabled === 'off' || enabled === 'auto' && !isRemote) {
			return this._xtermTypeAheadAddon?.dispose();
		}
		if (this._xtermTypeAheadAddon) {
			return;
		}
		if (enabled === 'on' || (enabled === 'auto' && isRemote)) {
			this._xtermTypeAheadAddon = this._register(this._instantiationService.createInstance(TypeAheadAddon, this._processManager, this._configHelper));
			xterm.raw.loadAddon(this._xtermTypeAheadAddon);
		}
	}

	detachFromElement(): void {
		this._wrapperElement?.remove();
		this._container = undefined;
	}


	attachToElement(container: HTMLElement): Promise<void> | void {
		// The container did not change, do nothing
		if (this._container === container) {
			return;
		}

		this._attachBarrier.open();

		this.xterm?.attachToElement(container);

		// Attach has not occurred yet
		if (!this._wrapperElement) {
			return this._attachToElement(container);
		}

		// The container changed, reattach
		this._container = container;
		this._container.appendChild(this._wrapperElement);
		setTimeout(() => this._initDragAndDrop(container));
	}

	private async _attachToElement(container: HTMLElement): Promise<void> {
		if (this._wrapperElement) {
			throw new Error('The terminal instance has already been attached to a container');
		}

		this._container = container;
		this._wrapperElement = document.createElement('div');
		this._wrapperElement.classList.add('terminal-wrapper');
		const xtermElement = document.createElement('div');
		this._wrapperElement.appendChild(xtermElement);

		this._container.appendChild(this._wrapperElement);

		const xterm = await this._xtermReadyPromise;

		// Attach the xterm object to the DOM, exposing it to the smoke tests
		this._wrapperElement.xterm = xterm.raw;

		xterm.attachToElement(xtermElement);

		if (!xterm.raw.element || !xterm.raw.textarea) {
			throw new Error('xterm elements not set after open');
		}


		this._setAriaLabel(xterm.raw, this._instanceId, this._title);

		xterm.raw.attachCustomKeyEventHandler((event: KeyboardEvent): boolean => {
			// Disable all input if the terminal is exiting
			if (this._isExiting) {
				return false;
			}

			const standardKeyboardEvent = new StandardKeyboardEvent(event);
			const resolveResult = this._keybindingService.softDispatch(standardKeyboardEvent, standardKeyboardEvent.target);

			// Respect chords if the allowChords setting is set and it's not Escape. Escape is
			// handled specially for Zen Mode's Escape, Escape chord, plus it's important in
			// terminals generally
			const isValidChord = resolveResult?.enterChord && this._configHelper.config.allowChords && event.key !== 'Escape';
			if (this._keybindingService.inChordMode || isValidChord) {
				event.preventDefault();
				return false;
			}

			const SHOW_TERMINAL_CONFIG_PROMPT_KEY = 'terminal.integrated.showTerminalConfigPrompt';
			const EXCLUDED_KEYS = ['RightArrow', 'LeftArrow', 'UpArrow', 'DownArrow', 'Space', 'Meta', 'Control', 'Shift', 'Alt', '', 'Delete', 'Backspace', 'Tab'];

			// only keep track of input if prompt hasn't already been shown
			if (this._storageService.getBoolean(SHOW_TERMINAL_CONFIG_PROMPT_KEY, StorageScope.GLOBAL, true) &&
				!EXCLUDED_KEYS.includes(event.key) &&
				!event.ctrlKey &&
				!event.shiftKey &&
				!event.altKey) {
				this._hasHadInput = true;
			}

			// for keyboard events that resolve to commands described
			// within commandsToSkipShell, either alert or skip processing by xterm.js
			if (resolveResult && resolveResult.commandId && this._skipTerminalCommands.some(k => k === resolveResult.commandId) && !this._configHelper.config.sendKeybindingsToShell) {
				// don't alert when terminal is opened or closed
				if (this._storageService.getBoolean(SHOW_TERMINAL_CONFIG_PROMPT_KEY, StorageScope.GLOBAL, true) &&
					this._hasHadInput &&
					!TERMINAL_CREATION_COMMANDS.includes(resolveResult.commandId)) {
					this._notificationService.prompt(
						Severity.Info,
						nls.localize('keybindingHandling', "Some keybindings don't go to the terminal by default and are handled by {0} instead.", this._productService.nameLong),
						[
							{
								label: nls.localize('configureTerminalSettings', "Configure Terminal Settings"),
								run: () => {
									this._preferencesService.openSettings({ jsonEditor: false, query: `@id:${TerminalSettingId.CommandsToSkipShell},${TerminalSettingId.SendKeybindingsToShell},${TerminalSettingId.AllowChords}` });
								}
							} as IPromptChoice
						]
					);
					this._storageService.store(SHOW_TERMINAL_CONFIG_PROMPT_KEY, false, StorageScope.GLOBAL, StorageTarget.USER);
				}
				event.preventDefault();
				return false;
			}

			// Skip processing by xterm.js of keyboard events that match menu bar mnemonics
			if (this._configHelper.config.allowMnemonics && !isMacintosh && event.altKey) {
				return false;
			}

			// If tab focus mode is on, tab is not passed to the terminal
			if (TabFocus.getTabFocusMode() && event.keyCode === 9) {
				return false;
			}

			// Always have alt+F4 skip the terminal on Windows and allow it to be handled by the
			// system
			if (isWindows && event.altKey && event.key === 'F4' && !event.ctrlKey) {
				return false;
			}

			// Fallback to force ctrl+v to paste on browsers that do not support
			// navigator.clipboard.readText
			if (!BrowserFeatures.clipboard.readText && event.key === 'v' && event.ctrlKey) {
				return false;
			}

			return true;
		});
		this._register(dom.addDisposableListener(xterm.raw.element, 'mousedown', () => {
			// We need to listen to the mouseup event on the document since the user may release
			// the mouse button anywhere outside of _xterm.element.
			const listener = dom.addDisposableListener(document, 'mouseup', () => {
				// Delay with a setTimeout to allow the mouseup to propagate through the DOM
				// before evaluating the new selection state.
				setTimeout(() => this._refreshSelectionContextKey(), 0);
				listener.dispose();
			});
		}));
		this._register(dom.addDisposableListener(xterm.raw.element, 'touchstart', () => {
			xterm.raw.focus();
		}));

		// xterm.js currently drops selection on keyup as we need to handle this case.
		this._register(dom.addDisposableListener(xterm.raw.element, 'keyup', () => {
			// Wait until keyup has propagated through the DOM before evaluating
			// the new selection state.
			setTimeout(() => this._refreshSelectionContextKey(), 0);
		}));

		this._register(dom.addDisposableListener(xterm.raw.textarea, 'focus', () => {
			this._terminalFocusContextKey.set(true);
			if (this.shellType) {
				this._terminalShellTypeContextKey.set(this.shellType.toString());
			} else {
				this._terminalShellTypeContextKey.reset();
			}
			this._onDidFocus.fire(this);
		}));

		this._register(dom.addDisposableListener(xterm.raw.textarea, 'blur', () => {
			this._terminalFocusContextKey.reset();
			this._onDidBlur.fire(this);
			this._refreshSelectionContextKey();
		}));

		this._initDragAndDrop(container);

		this._widgetManager.attachToElement(xterm.raw.element);
		this._processManager.onProcessReady((e) => {
			this._capabilities = e.capabilities;
			this._workspaceFolder = path.basename(e.cwd.toString());
		});

		// const computedStyle = window.getComputedStyle(this._container);
		// const computedStyle = window.getComputedStyle(this._container.parentElement!);
		// const width = parseInt(computedStyle.getPropertyValue('width').replace('px', ''), 10);
		// const height = parseInt(computedStyle.getPropertyValue('height').replace('px', ''), 10);
		if (this._lastLayoutDimensions) {
			this.layout(this._lastLayoutDimensions);
		}
		this.setVisible(this._isVisible);
		this.updateConfig();

		// If IShellLaunchConfig.waitOnExit was true and the process finished before the terminal
		// panel was initialized.
		if (xterm.raw.getOption('disableStdin')) {
			this._attachPressAnyKeyToCloseListener(xterm.raw);
		}
	}

	private _initDragAndDrop(container: HTMLElement) {
		this._dndObserver?.dispose();
		const dndController = this._instantiationService.createInstance(TerminalInstanceDragAndDropController, container);
		dndController.onDropTerminal(e => this._onRequestAddInstanceToGroup.fire(e));
		dndController.onDropFile(async path => {
			this.focus();
			await this.sendPath(path, false);
		});
		this._dndObserver = new DragAndDropObserver(container, dndController);
	}

	hasSelection(): boolean {
		return this.xterm ? this.xterm.raw.hasSelection() : false;
	}

	async copySelection(): Promise<void> {
		const xterm = await this._xtermReadyPromise;
		if (this.hasSelection()) {
			await this._clipboardService.writeText(xterm.raw.getSelection());
		} else {
			this._notificationService.warn(nls.localize('terminal.integrated.copySelection.noSelection', 'The terminal has no selection to copy'));
		}
	}

	get selection(): string | undefined {
		return this.xterm && this.hasSelection() ? this.xterm.raw.getSelection() : undefined;
	}

	clearSelection(): void {
		this.xterm?.raw.clearSelection();
	}

	selectAll(): void {
		// Focus here to ensure the terminal context key is set
		this.xterm?.raw.focus();
		this.xterm?.raw.selectAll();
	}

	notifyFindWidgetFocusChanged(isFocused: boolean): void {
		if (!this.xterm) {
			return;
		}
		const terminalFocused = !isFocused && (document.activeElement === this.xterm.raw.textarea || document.activeElement === this.xterm.raw.element);
		this._terminalFocusContextKey.set(terminalFocused);
	}

	private _refreshAltBufferContextKey() {
		this._terminalAltBufferActiveContextKey.set(!!(this.xterm && this.xterm.raw.buffer.active === this.xterm.raw.buffer.alternate));
	}

	override dispose(immediate?: boolean): void {
		this._logService.trace(`terminalInstance#dispose (instanceId: ${this.instanceId})`);
		dispose(this._linkManager);
		this._linkManager = undefined;
		dispose(this._widgetManager);

		if (this.xterm?.raw.element) {
			this._hadFocusOnExit = this.hasFocus;
		}
		if (this._wrapperElement) {
			if (this._wrapperElement.xterm) {
				this._wrapperElement.xterm = undefined;
			}
			if (this._horizontalScrollbar) {
				this._horizontalScrollbar.dispose();
				this._horizontalScrollbar = undefined;
			}
		}
		this.xterm?.dispose();

		if (this._pressAnyKeyToCloseListener) {
			this._pressAnyKeyToCloseListener.dispose();
			this._pressAnyKeyToCloseListener = undefined;
		}

		this._processManager.dispose(immediate);
		// Process manager dispose/shutdown doesn't fire process exit, trigger with undefined if it
		// hasn't happened yet
		this._onProcessExit(undefined);

		if (!this._isDisposed) {
			this._isDisposed = true;
			this._onDisposed.fire(this);
		}
		super.dispose();
	}

	async detachFromProcess(): Promise<void> {
		// Detach the process and dispose the instance, without the instance dispose the terminal
		// won't go away
		await this._processManager.detachFromProcess();
		this.dispose();
	}

	focus(force?: boolean): void {
		this._refreshAltBufferContextKey();
		if (!this.xterm) {
			return;
		}
		const selection = window.getSelection();
		if (!selection) {
			return;
		}
		const text = selection.toString();
		if (!text || force) {
			this.xterm.raw.focus();
		}
	}

	async focusWhenReady(force?: boolean): Promise<void> {
		await this._xtermReadyPromise;
		await this._attachBarrier.wait();
		this.focus(force);
	}

	async paste(): Promise<void> {
		if (!this.xterm) {
			return;
		}
		this.focus();
		this.xterm.raw.paste(await this._clipboardService.readText());
	}

	async pasteSelection(): Promise<void> {
		if (!this.xterm) {
			return;
		}
		this.focus();
		this.xterm.raw.paste(await this._clipboardService.readText('selection'));
	}

	async sendText(text: string, addNewLine: boolean): Promise<void> {
		// Normalize line endings to 'enter' press.
		text = text.replace(/\r?\n/g, '\r');
		if (addNewLine && text.substr(text.length - 1) !== '\r') {
			text += '\r';
		}

		// Send it to the process
		await this._processManager.write(text);
		this._onDidInputData.fire(this);
	}

	async sendPath(originalPath: string, addNewLine: boolean): Promise<void> {
		const preparedPath = await preparePathForShell(originalPath, this.shellLaunchConfig.executable, this.title, this.shellType, this._processManager.backend);
		return this.sendText(preparedPath, addNewLine);
	}

	setVisible(visible: boolean): void {
		this._isVisible = visible;
		if (this._wrapperElement) {
			this._wrapperElement.classList.toggle('active', visible);
		}
		if (visible && this.xterm) {
			// Resize to re-evaluate dimensions, this will ensure when switching to a terminal it is
			// using the most up to date dimensions (eg. when terminal is created in the background
			// using cached dimensions of a split terminal).
			this._resize();
			// Trigger a forced refresh of the viewport to sync the viewport and scroll bar. This is
			// necessary if the number of rows in the terminal has decreased while it was in the
			// background since scrollTop changes take no effect but the terminal's position does
			// change since the number of visible rows decreases.
			// This can likely be removed after https://github.com/xtermjs/xterm.js/issues/291 is
			// fixed upstream.
			this.xterm.forceRefresh();
		}
	}

	scrollDownLine(): void {
		this.xterm?.scrollDownLine();
	}

	scrollDownPage(): void {
		this.xterm?.scrollDownPage();
	}

	scrollToBottom(): void {
		this.xterm?.scrollToBottom();
	}

	scrollUpLine(): void {
		this.xterm?.scrollUpLine();
	}

	scrollUpPage(): void {
		this.xterm?.scrollUpPage();
	}

	scrollToTop(): void {
		this.xterm?.scrollToTop();
	}

	clearBuffer(): void {
		this.xterm?.clearBuffer();
	}

	private _refreshSelectionContextKey() {
		const isActive = !!this._viewsService.getActiveViewWithId(TERMINAL_VIEW_ID);
		let isEditorActive = false;
		const editor = this._editorService.activeEditor;
		if (editor) {
			isEditorActive = editor instanceof TerminalEditorInput;
		}
		this._terminalHasTextContextKey.set((isActive || isEditorActive) && this.hasSelection());
	}

	protected _createProcessManager(): void {
		this._processManager = this._instantiationService.createInstance(TerminalProcessManager, this._instanceId, this._configHelper);
		this._processManager.onProcessReady(async (e) => {
			this._onProcessIdReady.fire(this);
			this._initialCwd = await this.getInitialCwd();
			this._capabilities = e.capabilities;
			// Set the initial name based on the _resolved_ shell launch config, this will also
			// ensure the resolved icon gets shown
			if (!this._labelComputer) {
				this._labelComputer = this._register(new TerminalLabelComputer(this._configHelper, this, this._workspaceContextService));
				this._labelComputer.onDidChangeLabel(e => {
					this._title = e.title;
					this._description = e.description;
					this._onTitleChanged.fire(this);
				});
			}
			if (this._shellLaunchConfig.name) {
				this.refreshTabLabels(this._shellLaunchConfig.name, TitleEventSource.Api);
			} else {
				// Listen to xterm.js' sequence title change event, trigger this async to ensure
				// _xtermReadyPromise is ready constructed since this is called from the ctor
				setTimeout(() => {
					this._xtermReadyPromise.then(xterm => {
						this._messageTitleDisposable = xterm.raw.onTitleChange(e => this._onTitleChange(e));
					});
				});
				this.refreshTabLabels(this._shellLaunchConfig.executable, TitleEventSource.Process);
			}
		});
		this._processManager.onProcessExit(exitCode => this._onProcessExit(exitCode));
		this._processManager.onDidChangeProperty(({ type, value }) => {
			switch (type) {
				case ProcessPropertyType.Cwd:
					this._cwd = value;
					this._labelComputer?.refreshLabel();
					break;
				case ProcessPropertyType.InitialCwd:
					this._initialCwd = value;
					this._cwd = this._initialCwd;
					this.refreshTabLabels(this.title, TitleEventSource.Api);
					break;
				case ProcessPropertyType.Title:
					this.refreshTabLabels(value ? value : '', TitleEventSource.Process);
					break;
				case ProcessPropertyType.OverrideDimensions:
					this.setOverrideDimensions(value, true);
					break;
				case ProcessPropertyType.ResolvedShellLaunchConfig:
					this._setResolvedShellLaunchConfig(value);
					break;
				case ProcessPropertyType.HasChildProcesses:
					this._onDidChangeHasChildProcesses.fire(value);
					break;
			}
		});

		this._processManager.onProcessData(ev => {
			this._initialDataEvents?.push(ev.data);
			this._onData.fire(ev.data);
		});
		this._processManager.onEnvironmentVariableInfoChanged(e => this._onEnvironmentVariableInfoChanged(e));
		this._processManager.onPtyDisconnect(() => {
			if (this.xterm) {
				this.xterm.raw.options.disableStdin = true;
			}
			this.statusList.add({
				id: TerminalStatus.Disconnected,
				severity: Severity.Error,
				icon: Codicon.debugDisconnect,
				tooltip: nls.localize('disconnectStatus', "Lost connection to process")
			});
		});
		this._processManager.onPtyReconnect(() => {
			if (this.xterm) {
				this.xterm.raw.options.disableStdin = false;
			}
			this.statusList.remove(TerminalStatus.Disconnected);
		});
	}

	private async _createProcess(): Promise<void> {
		if (this._isDisposed) {
			return;
		}

		// Re-evaluate dimensions if the container has been set since the xterm instance was created
		if (this._container && this._cols === 0 && this._rows === 0) {
			this._initDimensions();
			this.xterm?.raw.resize(this._cols || Constants.DefaultCols, this._rows || Constants.DefaultRows);
		}

		const hadIcon = !!this.shellLaunchConfig.icon;
		await this._processManager.createProcess(this._shellLaunchConfig, this._cols || Constants.DefaultCols, this._rows || Constants.DefaultRows, this._accessibilityService.isScreenReaderOptimized()).then(error => {
			if (error) {
				this._onProcessExit(error);
			}
		});
		if (!hadIcon && this.shellLaunchConfig.icon || this.shellLaunchConfig.color) {
			this._onIconChanged.fire(this);
		}
	}

	private _onProcessData(ev: IProcessDataEvent): void {
		const messageId = ++this._latestXtermWriteData;
		if (ev.trackCommit) {
			ev.writePromise = new Promise<void>(r => {
				this.xterm?.raw.write(ev.data, () => {
					this._latestXtermParseData = messageId;
					this._processManager.acknowledgeDataEvent(ev.data.length);
					r();
				});
			});
		} else {
			this.xterm?.raw.write(ev.data, () => {
				this._latestXtermParseData = messageId;
				this._processManager.acknowledgeDataEvent(ev.data.length);
			});
		}
	}

	/**
	 * Called when either a process tied to a terminal has exited or when a terminal renderer
	 * simulates a process exiting (e.g. custom execution task).
	 * @param exitCode The exit code of the process, this is undefined when the terminal was exited
	 * through user action.
	 */
	private async _onProcessExit(exitCodeOrError?: number | ITerminalLaunchError): Promise<void> {
		// Prevent dispose functions being triggered multiple times
		if (this._isExiting) {
			return;
		}

		this._isExiting = true;

		await this._flushXtermData();
		this._logService.debug(`Terminal process exit (instanceId: ${this.instanceId}) with code ${this._exitCode}`);

		const parsedExitResult = parseExitResult(exitCodeOrError, this.shellLaunchConfig, this._processManager.processState, this._initialCwd);
		this._exitCode = parsedExitResult?.code;
		const exitMessage = parsedExitResult?.message;

		this._logService.debug(`Terminal process exit (instanceId: ${this.instanceId}) state ${this._processManager.processState}`);

		// Only trigger wait on exit when the exit was *not* triggered by the
		// user (via the `workbench.action.terminal.kill` command).
		if (this._shellLaunchConfig.waitOnExit && this._processManager.processState !== ProcessState.KilledByUser) {
			this._xtermReadyPromise.then(xterm => {
				if (exitMessage) {
					xterm.raw.writeln(exitMessage);
				}
				if (typeof this._shellLaunchConfig.waitOnExit === 'string') {
					xterm.raw.write(formatMessageForTerminal(this._shellLaunchConfig.waitOnExit));
				}
				// Disable all input if the terminal is exiting and listen for next keypress
				xterm.raw.options.disableStdin = true;
				if (xterm.raw.textarea) {
					this._attachPressAnyKeyToCloseListener(xterm.raw);
				}
			});
		} else {
			this.dispose();
			if (exitMessage) {
				const failedDuringLaunch = this._processManager.processState === ProcessState.KilledDuringLaunch;
				if (failedDuringLaunch || this._configHelper.config.showExitAlert) {
					// Always show launch failures
					this._notificationService.notify({
						message: exitMessage,
						severity: Severity.Error,
						actions: { primary: [this._instantiationService.createInstance(TerminalLaunchHelpAction)] }
					});
				} else {
					// Log to help surface the error in case users report issues with showExitAlert
					// disabled
					this._logService.warn(exitMessage);
				}
			}
		}

		// First onExit to consumers, this can happen after the terminal has already been disposed.
		this._onExit.fire(this._exitCode);

		// Dispose of the onExit event if the terminal will not be reused again
		if (this._isDisposed) {
			this._onExit.dispose();
		}
	}

	/**
	 * Ensure write calls to xterm.js have finished before resolving.
	 */
	private _flushXtermData(): Promise<void> {
		if (this._latestXtermWriteData === this._latestXtermParseData) {
			return Promise.resolve();
		}
		let retries = 0;
		return new Promise<void>(r => {
			const interval = setInterval(() => {
				if (this._latestXtermWriteData === this._latestXtermParseData || ++retries === 5) {
					clearInterval(interval);
					r();
				}
			}, 20);
		});
	}

	private _attachPressAnyKeyToCloseListener(xterm: XTermTerminal) {
		if (xterm.textarea && !this._pressAnyKeyToCloseListener) {
			this._pressAnyKeyToCloseListener = dom.addDisposableListener(xterm.textarea, 'keypress', (event: KeyboardEvent) => {
				if (this._pressAnyKeyToCloseListener) {
					this._pressAnyKeyToCloseListener.dispose();
					this._pressAnyKeyToCloseListener = undefined;
					this.dispose();
					event.preventDefault();
				}
			});
		}
	}

	async reuseTerminal(shell: IShellLaunchConfig, reset: boolean = false): Promise<void> {
		// Unsubscribe any key listener we may have.
		this._pressAnyKeyToCloseListener?.dispose();
		this._pressAnyKeyToCloseListener = undefined;

		if (this.xterm) {
			if (!reset) {
				// Ensure new processes' output starts at start of new line
				await new Promise<void>(r => this.xterm!.raw.write('\n\x1b[G', r));
			}

			// Print initialText if specified
			if (shell.initialText) {
				await new Promise<void>(r => this.xterm!.raw.writeln(shell.initialText!, r));
			}

			// Clean up waitOnExit state
			if (this._isExiting && this._shellLaunchConfig.waitOnExit) {
				this.xterm.raw.options.disableStdin = false;
				this._isExiting = false;
			}
		}

		// Dispose the environment info widget if it exists
		this.statusList.remove(TerminalStatus.RelaunchNeeded);
		this._environmentInfo?.disposable.dispose();
		this._environmentInfo = undefined;

		if (!reset) {
			// HACK: Force initialText to be non-falsy for reused terminals such that the
			// conptyInheritCursor flag is passed to the node-pty, this flag can cause a Window to stop
			// responding in Windows 10 1903 so we only want to use it when something is definitely written
			// to the terminal.
			shell.initialText = ' ';
		}

		// Set the new shell launch config
		this._shellLaunchConfig = shell; // Must be done before calling _createProcess()

		this._processManager.relaunch(this._shellLaunchConfig, this._cols || Constants.DefaultCols, this._rows || Constants.DefaultRows, this._accessibilityService.isScreenReaderOptimized(), reset);

		this._xtermTypeAheadAddon?.reset();
	}

	@debounce(1000)
	relaunch(): void {
		this.reuseTerminal(this._shellLaunchConfig, true);
	}

	private _onTitleChange(title: string): void {
		if (this.isTitleSetByProcess) {
			this.refreshTabLabels(title, TitleEventSource.Sequence);
		}
	}

	private _onKey(key: string, ev: KeyboardEvent): void {
		const event = new StandardKeyboardEvent(ev);

		if (event.equals(KeyCode.Enter)) {
			this._updateProcessCwd();
		}
	}

	private async _onSelectionChange(): Promise<void> {
		if (this._configurationService.getValue(TerminalSettingId.CopyOnSelection)) {
			if (this.hasSelection()) {
				await this.copySelection();
			}
		}
	}

	@debounce(2000)
	private async _updateProcessCwd(): Promise<string> {
		// reset cwd if it has changed, so file based url paths can be resolved
		const cwd = await this.refreshProperty(ProcessPropertyType.Cwd);
		if (typeof cwd !== 'string') {
			throw new Error('cwd is not a string');
		}
		return cwd;
	}

	updateConfig(): void {
		this._setCommandsToSkipShell(this._configHelper.config.commandsToSkipShell);
		this._refreshEnvironmentVariableInfoWidgetState(this._processManager.environmentVariableInfo);
	}

	private async _updateUnicodeVersion(): Promise<void> {
		this._processManager.setUnicodeVersion(this._configHelper.config.unicodeVersion);
	}

	updateAccessibilitySupport(): void {
		const isEnabled = this._accessibilityService.isScreenReaderOptimized();
		if (isEnabled) {
			this._navigationModeAddon = new NavigationModeAddon(this._terminalA11yTreeFocusContextKey);
			this.xterm!.raw.loadAddon(this._navigationModeAddon);
		} else {
			this._navigationModeAddon?.dispose();
			this._navigationModeAddon = undefined;
		}
		this.xterm!.raw.options.screenReaderMode = isEnabled;
	}

	private _setCommandsToSkipShell(commands: string[]): void {
		const excludeCommands = commands.filter(command => command[0] === '-').map(command => command.slice(1));
		this._skipTerminalCommands = DEFAULT_COMMANDS_TO_SKIP_SHELL.filter(defaultCommand => {
			return excludeCommands.indexOf(defaultCommand) === -1;
		}).concat(commands);
	}

	layout(dimension: dom.Dimension): void {
		this._lastLayoutDimensions = dimension;
		if (this.disableLayout) {
			return;
		}

		// Don't layout if dimensions are invalid (eg. the container is not attached to the DOM or
		// if display: none
		if (dimension.width <= 0 || dimension.height <= 0) {
			return;
		}

		// Evaluate columns and rows, exclude the wrapper element's margin
		const terminalWidth = this._evaluateColsAndRows(dimension.width, dimension.height);
		if (!terminalWidth) {
			return;
		}

		this._resize();

		// Signal the container is ready
		this._containerReadyBarrier.open();
	}

	@debounce(50)
	private async _resize(): Promise<void> {
		this._resizeNow(false);
	}

	private async _resizeNow(immediate: boolean): Promise<void> {
		let cols = this.cols;
		let rows = this.rows;

		if (this.xterm) {
			// Only apply these settings when the terminal is visible so that
			// the characters are measured correctly.
			if (this._isVisible && this._layoutSettingsChanged) {
				const font = this.xterm.getFont();
				const config = this._configHelper.config;
				this.xterm.raw.options.letterSpacing = font.letterSpacing;
				this.xterm.raw.options.lineHeight = font.lineHeight;
				this.xterm.raw.options.fontSize = font.fontSize;
				this.xterm.raw.options.fontFamily = font.fontFamily;
				this.xterm.raw.options.fontWeight = config.fontWeight;
				this.xterm.raw.options.fontWeightBold = config.fontWeightBold;

				// Any of the above setting changes could have changed the dimensions of the
				// terminal, re-evaluate now.
				this._initDimensions();
				cols = this.cols;
				rows = this.rows;

				this._layoutSettingsChanged = false;
			}

			if (isNaN(cols) || isNaN(rows)) {
				return;
			}

			if (cols !== this.xterm.raw.cols || rows !== this.xterm.raw.rows) {
				if (this._fixedRows || this._fixedCols) {
					await this.updateProperty(ProcessPropertyType.FixedDimensions, { cols: this._fixedCols, rows: this._fixedRows });
				}
				this._onDimensionsChanged.fire();
			}

			this.xterm.raw.resize(cols, rows);
			TerminalInstance._lastKnownGridDimensions = { cols, rows };

			if (this._isVisible) {
				this.xterm.forceUnpause();
			}
		}

		if (immediate) {
			// do not await, call setDimensions synchronously
			this._processManager.setDimensions(cols, rows, true);
		} else {
			await this._processManager.setDimensions(cols, rows);
		}
	}

	setShellType(shellType: TerminalShellType) {
		this._shellType = shellType;
	}

	private _setAriaLabel(xterm: XTermTerminal | undefined, terminalId: number, title: string | undefined): void {
		if (xterm && xterm.textarea) {
			let label: string;
			if (title && title.length > 0) {
				label = nls.localize('terminalTextBoxAriaLabelNumberAndTitle', "Terminal {0}, {1}", terminalId, title);
			} else {
				label = nls.localize('terminalTextBoxAriaLabel', "Terminal {0}", terminalId);
			}
			const navigateUpKeybinding = this._keybindingService.lookupKeybinding(TerminalCommandId.NavigationModeFocusPrevious)?.getLabel();
			const navigateDownKeybinding = this._keybindingService.lookupKeybinding(TerminalCommandId.NavigationModeFocusNext)?.getLabel();
			if (navigateUpKeybinding && navigateDownKeybinding) {
				label += `\n${nls.localize('terminalNavigationMode', "Use {0} and {1} to navigate the terminal buffer", navigateUpKeybinding, navigateDownKeybinding)}`;
			}
			xterm.textarea.setAttribute('aria-label', label);
		}
	}

	refreshTabLabels(title: string | undefined, eventSource: TitleEventSource): void {
		const reset = !title;
		title = this._updateTitleProperties(title, eventSource);
		const titleChanged = title !== this._title;
		this._title = title;
		this._labelComputer?.refreshLabel(reset);
		this._setAriaLabel(this.xterm?.raw, this._instanceId, this._title);

		if (this._titleReadyComplete) {
			this._titleReadyComplete(title);
			this._titleReadyComplete = undefined;
		}

		if (titleChanged) {
			this._onTitleChanged.fire(this);
		}
	}

	private _updateTitleProperties(title: string | undefined, eventSource: TitleEventSource): string {
		if (!title) {
			return this._processName;
		}
		switch (eventSource) {
			case TitleEventSource.Process:
				if (this._processManager.os === OperatingSystem.Windows) {
					// Extract the file name without extension
					title = path.win32.parse(title).name;
				} else {
					const firstSpaceIndex = title.indexOf(' ');
					if (title.startsWith('/')) {
						title = path.basename(title);
					} else if (firstSpaceIndex > -1) {
						title = title.substring(0, firstSpaceIndex);
					}
				}
				this._processName = title;
				break;
			case TitleEventSource.Api:
				// If the title has not been set by the API or the rename command, unregister the handler that
				// automatically updates the terminal name
				this._staticTitle = title;
				dispose(this._messageTitleDisposable);
				this._messageTitleDisposable = undefined;
				break;
			case TitleEventSource.Sequence:
				// On Windows, some shells will fire this with the full path which we want to trim
				// to show just the file name. This should only happen if the title looks like an
				// absolute Windows file path
				this._sequence = title;
				if (this._processManager.os === OperatingSystem.Windows) {
					if (title.match(/^[a-zA-Z]:\\.+\.[a-zA-Z]{1,3}/)) {
						title = path.win32.parse(title).name;
						this._sequence = title;
					} else {
						this._sequence = undefined;
					}
				}
				break;
		}
		this._titleSource = eventSource;
		return title;
	}

	waitForTitle(): Promise<string> {
		return this._titleReadyPromise;
	}

	setOverrideDimensions(dimensions: ITerminalDimensionsOverride | undefined, immediate: boolean = false): void {
		if (this._dimensionsOverride && this._dimensionsOverride.forceExactSize && !dimensions && this._rows === 0 && this._cols === 0) {
			// this terminal never had a real size => keep the last dimensions override exact size
			this._cols = this._dimensionsOverride.cols;
			this._rows = this._dimensionsOverride.rows;
		}
		this._dimensionsOverride = dimensions;
		if (immediate) {
			this._resizeNow(true);
		} else {
			this._resize();
		}
	}

	async setFixedDimensions(): Promise<void> {
		const cols = await this._quickInputService.input({
			title: nls.localize('setTerminalDimensionsColumn', "Set Fixed Dimensions: Column"),
			placeHolder: 'Enter a number of columns or leave empty for automatic width',
			validateInput: async (text) => text.length > 0 && !text.match(/^\d+$/) ? { content: 'Enter a number or leave empty size automatically', severity: Severity.Error } : undefined
		});
		if (cols === undefined) {
			return;
		}
		this._fixedCols = this._parseFixedDimension(cols);
		this._labelComputer?.refreshLabel();
		this._terminalHasFixedWidth.set(!!this._fixedCols);
		const rows = await this._quickInputService.input({
			title: nls.localize('setTerminalDimensionsRow', "Set Fixed Dimensions: Row"),
			placeHolder: 'Enter a number of rows or leave empty for automatic height',
			validateInput: async (text) => text.length > 0 && !text.match(/^\d+$/) ? { content: 'Enter a number or leave empty size automatically', severity: Severity.Error } : undefined
		});
		if (rows === undefined) {
			return;
		}
		this._fixedRows = this._parseFixedDimension(rows);
		this._labelComputer?.refreshLabel();
		await this._refreshScrollbar();
		this._resize();
		this.focus();
	}

	private _parseFixedDimension(value: string): number | undefined {
		if (value === '') {
			return undefined;
		}
		const parsed = parseInt(value);
		if (parsed <= 0) {
			throw new Error(`Could not parse dimension "${value}"`);
		}
		return parsed;
	}

	async toggleSizeToContentWidth(): Promise<void> {
		if (!this.xterm?.raw.buffer.active) {
			return;
		}
		if (this._hasScrollBar) {
			this._terminalHasFixedWidth.set(false);
			this._fixedCols = undefined;
			this._fixedRows = undefined;
			this._hasScrollBar = false;
			this._initDimensions();
			await this._resize();
		} else {
			// Fixed columns should be at least xterm.js' regular column count
			const proposedCols = Math.max(this.maxCols, Math.min(this.xterm.getLongestViewportWrappedLineLength(), Constants.MaxSupportedCols));
			// Don't switch to fixed dimensions if the content already fits as it makes the scroll
			// bar look bad being off the edge
			if (proposedCols > this.xterm.raw.cols) {
				this._fixedCols = proposedCols;
			}
		}
		await this._refreshScrollbar();
		this._labelComputer?.refreshLabel();
		this.focus();
	}

	private _refreshScrollbar(): Promise<void> {
		if (this._fixedCols || this._fixedRows) {
			return this._addScrollbar();
		}
		return this._removeScrollbar();
	}

	private async _addScrollbar(): Promise<void> {
		const charWidth = (this.xterm ? this.xterm.getFont() : this._configHelper.getFont()).charWidth;
		if (!this.xterm?.raw.element || !this._wrapperElement || !this._container || !charWidth || !this._fixedCols) {
			return;
		}
		this._wrapperElement.classList.add('fixed-dims');
		this._hasScrollBar = true;
		this._initDimensions();
		// Always remove a row to make room for the scroll bar
		this._fixedRows = this._rows - 1;
		await this._resize();
		this._terminalHasFixedWidth.set(true);
		if (!this._horizontalScrollbar) {
			this._horizontalScrollbar = this._register(new DomScrollableElement(this._wrapperElement, {
				vertical: ScrollbarVisibility.Hidden,
				horizontal: ScrollbarVisibility.Auto,
				useShadows: false,
				scrollYToX: false,
				consumeMouseWheelIfScrollbarIsNeeded: false
			}));
			this._container.appendChild(this._horizontalScrollbar.getDomNode());
		}
		this._horizontalScrollbar.setScrollDimensions({
			width: this.xterm.raw.element.clientWidth,
			scrollWidth: this._fixedCols * charWidth + 40 // Padding + scroll bar
		});
		this._horizontalScrollbar.getDomNode().style.paddingBottom = '16px';

		// work around for https://github.com/xtermjs/xterm.js/issues/3482
		if (isWindows) {
			for (let i = this.xterm.raw.buffer.active.viewportY; i < this.xterm.raw.buffer.active.length; i++) {
				let line = this.xterm.raw.buffer.active.getLine(i);
				(line as any)._line.isWrapped = false;
			}
		}
	}

	private async _removeScrollbar(): Promise<void> {
		if (!this._container || !this._wrapperElement || !this._horizontalScrollbar) {
			return;
		}
		this._horizontalScrollbar.getDomNode().remove();
		this._horizontalScrollbar.dispose();
		this._horizontalScrollbar = undefined;
		this._wrapperElement.remove();
		this._wrapperElement.classList.remove('fixed-dims');
		this._container.appendChild(this._wrapperElement);
	}

	private _setResolvedShellLaunchConfig(shellLaunchConfig: IShellLaunchConfig): void {
		this._shellLaunchConfig.args = shellLaunchConfig.args;
		this._shellLaunchConfig.cwd = shellLaunchConfig.cwd;
		this._shellLaunchConfig.executable = shellLaunchConfig.executable;
		this._shellLaunchConfig.env = shellLaunchConfig.env;
	}

	showEnvironmentInfoHover(): void {
		if (this._environmentInfo) {
			this._environmentInfo.widget.focus();
		}
	}

	private _onEnvironmentVariableInfoChanged(info: IEnvironmentVariableInfo): void {
		if (info.requiresAction) {
			this.xterm?.raw.textarea?.setAttribute('aria-label', nls.localize('terminalStaleTextBoxAriaLabel', "Terminal {0} environment is stale, run the 'Show Environment Information' command for more information", this._instanceId));
		}
		this._refreshEnvironmentVariableInfoWidgetState(info);
	}

	private _refreshEnvironmentVariableInfoWidgetState(info?: IEnvironmentVariableInfo): void {
		// Check if the widget should not exist
		if (
			!info ||
			this._configHelper.config.environmentChangesIndicator === 'off' ||
			this._configHelper.config.environmentChangesIndicator === 'warnonly' && !info.requiresAction
		) {
			this.statusList.remove(TerminalStatus.RelaunchNeeded);
			this._environmentInfo?.disposable.dispose();
			this._environmentInfo = undefined;
			return;
		}

		// Recreate the process if the terminal has not yet been interacted with and it's not a
		// special terminal (eg. task, extension terminal)
		if (
			info.requiresAction &&
			this._configHelper.config.environmentChangesRelaunch &&
			!this._processManager.hasWrittenData &&
			!this._shellLaunchConfig.isFeatureTerminal &&
			!this._shellLaunchConfig.customPtyImplementation
			&& !this._shellLaunchConfig.isExtensionOwnedTerminal &&
			!this._shellLaunchConfig.attachPersistentProcess
		) {
			this.relaunch();
			return;
		}

		// (Re-)create the widget
		this._environmentInfo?.disposable.dispose();
		const widget = this._instantiationService.createInstance(EnvironmentVariableInfoWidget, info);
		const disposable = this._widgetManager.attachWidget(widget);
		if (info.requiresAction) {
			this.statusList.add({
				id: TerminalStatus.RelaunchNeeded,
				severity: Severity.Warning,
				icon: Codicon.warning,
				tooltip: info.getInfo(),
				hoverActions: info.getActions ? info.getActions() : undefined
			});
		}
		if (disposable) {
			this._environmentInfo = { widget, disposable };
		}
	}

	async toggleEscapeSequenceLogging(): Promise<boolean> {
		const xterm = await this._xtermReadyPromise;
		xterm.raw.options.logLevel = xterm.raw.options.logLevel === 'debug' ? 'info' : 'debug';
		return xterm.raw.options.logLevel === 'debug';
	}

	async getInitialCwd(): Promise<string> {
		if (!this._initialCwd) {
			this._initialCwd = await this._processManager.getInitialCwd();
		}
		return this._initialCwd;
	}

	async getCwd(): Promise<string> {
		return await this._processManager.getInitialCwd();
	}

	async refreshProperty<T extends ProcessPropertyType>(type: T): Promise<IProcessPropertyMap[T]> {
		await this.processReady;
		return this._processManager.refreshProperty(type);
	}

	async updateProperty<T extends ProcessPropertyType>(type: T, value: IProcessPropertyMap[T]): Promise<void> {
		return this._processManager.updateProperty(type, value);
	}

	registerLinkProvider(provider: ITerminalExternalLinkProvider): IDisposable {
		if (!this._linkManager) {
			throw new Error('TerminalInstance.registerLinkProvider before link manager was ready');
		}
		return this._linkManager.registerExternalLinkProvider(provider);
	}

	async rename(title?: string | 'triggerQuickpick') {
		if (title === 'triggerQuickpick') {
			title = await this._quickInputService.input({
				value: this.title,
				prompt: nls.localize('workbench.action.terminal.rename.prompt', "Enter terminal name"),
			});
		}
		this.refreshTabLabels(title, TitleEventSource.Api);
	}

	async changeIcon() {
		const items: IQuickPickItem[] = [];
		for (const icon of iconRegistry.all) {
			items.push({ label: `$(${icon.id})`, description: `${icon.id}` });
		}
		const result = await this._quickInputService.pick(items, {
			matchOnDescription: true
		});
		if (result && result.description) {
			this._icon = iconRegistry.get(result.description);
			this._onIconChanged.fire(this);
		}
	}

	async changeColor() {
		const icon = this._getIcon();
		if (!icon) {
			return;
		}
		const colorTheme = this._themeService.getColorTheme();
		const standardColors: string[] = getStandardColors(colorTheme);
		const styleElement = getColorStyleElement(colorTheme);
		const items: (IQuickPickItem | IQuickPickSeparator)[] = [];
		for (const colorKey of standardColors) {
			const colorClass = getColorClass(colorKey);
			items.push({
				label: `$(${Codicon.circleFilled.id}) ${colorKey.replace('terminal.ansi', '')}`, id: colorKey, description: colorKey, iconClasses: [colorClass]
			});
		}
		items.push({ type: 'separator' });
		const showAllColorsItem = { label: 'Reset to default' };
		items.push(showAllColorsItem);
		document.body.appendChild(styleElement);

		const quickPick = this._quickInputService.createQuickPick();
		quickPick.items = items;
		quickPick.matchOnDescription = true;
		quickPick.show();
		const disposables: IDisposable[] = [];
		const result = await new Promise<IQuickPickItem | undefined>(r => {
			disposables.push(quickPick.onDidHide(() => r(undefined)));
			disposables.push(quickPick.onDidAccept(() => r(quickPick.selectedItems[0])));
		});
		dispose(disposables);

		if (result) {
			this.shellLaunchConfig.color = result.id;
			this._onIconChanged.fire(this);
		}

		quickPick.hide();
		document.body.removeChild(styleElement);
	}
}

class TerminalInstanceDragAndDropController extends Disposable implements IDragAndDropObserverCallbacks {
	private _dropOverlay?: HTMLElement;

	private readonly _onDropFile = new Emitter<string>();
	get onDropFile(): Event<string> { return this._onDropFile.event; }
	private readonly _onDropTerminal = new Emitter<IRequestAddInstanceToGroupEvent>();
	get onDropTerminal(): Event<IRequestAddInstanceToGroupEvent> { return this._onDropTerminal.event; }

	constructor(
		private readonly _container: HTMLElement,
		@IWorkbenchLayoutService private readonly _layoutService: IWorkbenchLayoutService,
		@IViewDescriptorService private readonly _viewDescriptorService: IViewDescriptorService,
	) {
		super();
		this._register(toDisposable(() => this._clearDropOverlay()));
	}

	private _clearDropOverlay() {
		if (this._dropOverlay && this._dropOverlay.parentElement) {
			this._dropOverlay.parentElement.removeChild(this._dropOverlay);
		}
		this._dropOverlay = undefined;
	}

	onDragEnter(e: DragEvent) {
		if (!containsDragType(e, DataTransfers.FILES, DataTransfers.RESOURCES, DataTransfers.TERMINALS, CodeDataTransfers.FILES)) {
			return;
		}

		if (!this._dropOverlay) {
			this._dropOverlay = document.createElement('div');
			this._dropOverlay.classList.add('terminal-drop-overlay');
		}

		// Dragging terminals
		if (containsDragType(e, DataTransfers.TERMINALS)) {
			const side = this._getDropSide(e);
			this._dropOverlay.classList.toggle('drop-before', side === 'before');
			this._dropOverlay.classList.toggle('drop-after', side === 'after');
		}

		if (!this._dropOverlay.parentElement) {
			this._container.appendChild(this._dropOverlay);
		}
	}
	onDragLeave(e: DragEvent) {
		this._clearDropOverlay();
	}

	onDragEnd(e: DragEvent) {
		this._clearDropOverlay();
	}

	onDragOver(e: DragEvent) {
		if (!e.dataTransfer || !this._dropOverlay) {
			return;
		}

		// Dragging terminals
		if (containsDragType(e, DataTransfers.TERMINALS)) {
			const side = this._getDropSide(e);
			this._dropOverlay.classList.toggle('drop-before', side === 'before');
			this._dropOverlay.classList.toggle('drop-after', side === 'after');
		}

		this._dropOverlay.style.opacity = '1';
	}

	async onDrop(e: DragEvent) {
		this._clearDropOverlay();

		if (!e.dataTransfer) {
			return;
		}

		const terminalResources = getTerminalResourcesFromDragEvent(e);
		if (terminalResources) {
			for (const uri of terminalResources) {
				const side = this._getDropSide(e);
				this._onDropTerminal.fire({ uri, side });
			}
			return;
		}

		// Check if files were dragged from the tree explorer
		let path: string | undefined;
		const rawResources = e.dataTransfer.getData(DataTransfers.RESOURCES);
		if (rawResources) {
			path = URI.parse(JSON.parse(rawResources)[0]).fsPath;
		}

		const rawCodeFiles = e.dataTransfer.getData(CodeDataTransfers.FILES);
		if (!path && rawCodeFiles) {
			path = URI.file(JSON.parse(rawCodeFiles)[0]).fsPath;
		}

		if (!path && e.dataTransfer.files.length > 0 && e.dataTransfer.files[0].path /* Electron only */) {
			// Check if the file was dragged from the filesystem
			path = URI.file(e.dataTransfer.files[0].path).fsPath;
		}

		if (!path) {
			return;
		}

		this._onDropFile.fire(path);
	}

	private _getDropSide(e: DragEvent): 'before' | 'after' {
		const target = this._container;
		if (!target) {
			return 'after';
		}

		const rect = target.getBoundingClientRect();
		return this._getViewOrientation() === Orientation.HORIZONTAL
			? (e.clientX - rect.left < rect.width / 2 ? 'before' : 'after')
			: (e.clientY - rect.top < rect.height / 2 ? 'before' : 'after');
	}

	private _getViewOrientation(): Orientation {
		const panelPosition = this._layoutService.getPanelPosition();
		const terminalLocation = this._viewDescriptorService.getViewLocationById(TERMINAL_VIEW_ID);
		return terminalLocation === ViewContainerLocation.Panel && panelPosition === Position.BOTTOM
			? Orientation.HORIZONTAL
			: Orientation.VERTICAL;
	}
}

registerThemingParticipant((theme: IColorTheme, collector: ICssStyleCollector) => {
	// Border
	const border = theme.getColor(activeContrastBorder);
	if (border) {
		collector.addRule(`
			.monaco-workbench.hc-black .editor-instance .xterm.focus::before,
			.monaco-workbench.hc-black .pane-body.integrated-terminal .xterm.focus::before,
			.monaco-workbench.hc-black .editor-instance .xterm:focus::before,
			.monaco-workbench.hc-black .pane-body.integrated-terminal .xterm:focus::before { border-color: ${border}; }`
		);
	}

	// Scrollbar
	const scrollbarSliderBackgroundColor = theme.getColor(scrollbarSliderBackground);
	if (scrollbarSliderBackgroundColor) {
		collector.addRule(`
			.monaco-workbench .editor-instance .find-focused .xterm .xterm-viewport,
			.monaco-workbench .pane-body.integrated-terminal .find-focused .xterm .xterm-viewport,
			.monaco-workbench .editor-instance .xterm.focus .xterm-viewport,
			.monaco-workbench .pane-body.integrated-terminal .xterm.focus .xterm-viewport,
			.monaco-workbench .editor-instance .xterm:focus .xterm-viewport,
			.monaco-workbench .pane-body.integrated-terminal .xterm:focus .xterm-viewport,
			.monaco-workbench .editor-instance .xterm:hover .xterm-viewport,
			.monaco-workbench .pane-body.integrated-terminal .xterm:hover .xterm-viewport { background-color: ${scrollbarSliderBackgroundColor} !important; }
			.monaco-workbench .editor-instance .xterm-viewport,
			.monaco-workbench .pane-body.integrated-terminal .xterm-viewport { scrollbar-color: ${scrollbarSliderBackgroundColor} transparent; }
		`);
	}

	const scrollbarSliderHoverBackgroundColor = theme.getColor(scrollbarSliderHoverBackground);
	if (scrollbarSliderHoverBackgroundColor) {
		collector.addRule(`
			.monaco-workbench .editor-instance .xterm .xterm-viewport::-webkit-scrollbar-thumb:hover,
			.monaco-workbench .pane-body.integrated-terminal .xterm .xterm-viewport::-webkit-scrollbar-thumb:hover { background-color: ${scrollbarSliderHoverBackgroundColor}; }
			.monaco-workbench .editor-instance .xterm-viewport:hover,
			.monaco-workbench .pane-body.integrated-terminal .xterm-viewport:hover { scrollbar-color: ${scrollbarSliderHoverBackgroundColor} transparent; }
		`);
	}

	const scrollbarSliderActiveBackgroundColor = theme.getColor(scrollbarSliderActiveBackground);
	if (scrollbarSliderActiveBackgroundColor) {
		collector.addRule(`
			.monaco-workbench .editor-instance .xterm .xterm-viewport::-webkit-scrollbar-thumb:active,
			.monaco-workbench .pane-body.integrated-terminal .xterm .xterm-viewport::-webkit-scrollbar-thumb:active { background-color: ${scrollbarSliderActiveBackgroundColor}; }
		`);
	}
});

export interface ITerminalLabelTemplateProperties {
	cwd?: string | null | undefined;
	cwdFolder?: string | null | undefined;
	workspaceFolder?: string | null | undefined;
	local?: string | null | undefined;
	process?: string | null | undefined;
	sequence?: string | null | undefined;
	task?: string | null | undefined;
	fixedDimensions?: string | null | undefined;
	separator?: string | ISeparator | null | undefined;
}

const enum TerminalLabelType {
	Title = 'title',
	Description = 'description'
}

export class TerminalLabelComputer extends Disposable {
	private _title: string = '';
	private _description: string = '';
	get title(): string | undefined { return this._title; }
	get description(): string | undefined { return this._description; }

	private readonly _onDidChangeLabel = this._register(new Emitter<{ title: string, description: string }>());
	readonly onDidChangeLabel = this._onDidChangeLabel.event;
	constructor(
		private readonly _configHelper: TerminalConfigHelper,
		private readonly _instance: Pick<ITerminalInstance, 'shellLaunchConfig' | 'cwd' | 'fixedCols' | 'fixedRows' | 'initialCwd' | 'processName' | 'sequence' | 'userHome' | 'workspaceFolder' | 'staticTitle' | 'capabilities' | 'title' | 'description'>,
		@IWorkspaceContextService private readonly _workspaceContextService: IWorkspaceContextService
	) {
		super();
	}

	refreshLabel(reset?: boolean): void {
		this._title = this.computeLabel(this._configHelper.config.tabs.title, TerminalLabelType.Title, reset);
		this._description = this.computeLabel(this._configHelper.config.tabs.description, TerminalLabelType.Description);
		if (this._title !== this._instance.title || this._description !== this._instance.description || reset) {
			this._onDidChangeLabel.fire({ title: this._title, description: this._description });
		}
	}

	computeLabel(
		labelTemplate: string,
		labelType: TerminalLabelType,
		reset?: boolean
	) {
		const templateProperties: ITerminalLabelTemplateProperties = {
			cwd: this._instance.cwd || this._instance.initialCwd || '',
			cwdFolder: '',
			workspaceFolder: this._instance.workspaceFolder,
			local: this._instance.shellLaunchConfig.description === 'Local' ? 'Local' : undefined,
			process: this._instance.processName,
			sequence: this._instance.sequence,
			task: this._instance.shellLaunchConfig.description === 'Task' ? 'Task' : undefined,
			fixedDimensions: this._instance.fixedCols
				? (this._instance.fixedRows ? `\u2194${this._instance.fixedCols} \u2195${this._instance.fixedRows}` : `\u2194${this._instance.fixedCols}`)
				: (this._instance.fixedRows ? `\u2195${this._instance.fixedRows}` : ''),
			separator: { label: this._configHelper.config.tabs.separator }
		};
		labelTemplate = labelTemplate.trim();
		if (!labelTemplate) {
			return labelType === TerminalLabelType.Title ? (this._instance.processName || '') : '';
		}
		if (!reset && this._instance.staticTitle && labelType === TerminalLabelType.Title) {
			return this._instance.staticTitle.replace(/[\n\r\t]/g, '') || templateProperties.process?.replace(/[\n\r\t]/g, '') || '';
		}
		const detection = this._instance.capabilities.includes(ProcessCapability.CwdDetection);
		const zeroRootWorkspace = this._workspaceContextService.getWorkspace().folders.length === 0 && this.pathsEqual(templateProperties.cwd, this._instance.userHome || this._configHelper.config.cwd);
		const singleRootWorkspace = this._workspaceContextService.getWorkspace().folders.length === 1 && this.pathsEqual(templateProperties.cwd, this._configHelper.config.cwd || this._workspaceContextService.getWorkspace().folders[0]?.uri.fsPath);
		templateProperties.cwdFolder = (!templateProperties.cwd || !detection || zeroRootWorkspace || singleRootWorkspace) ? '' : path.basename(templateProperties.cwd);

		//Remove special characters that could mess with rendering
		let label = template(labelTemplate, (templateProperties as unknown) as { [key: string]: string | ISeparator | undefined | null; }).replace(/[\n\r\t]/g, '').trim();
		return label === '' && labelType === TerminalLabelType.Title ? (this._instance.processName || '') : label;
	}

	pathsEqual(path1?: string | null, path2?: string) {
		if (!path1 && !path2) {
			return true;
		} else if (!path1 || !path2) {
			return false;
		} else if (path1 === path2) {
			return true;
		}
		const split1 = path1.includes('/') ? path1.split('/') : path1.split('\\');
		const split2 = path2.includes('/') ? path2.split('/') : path2.split('\\');
		if (split1.length !== split2.length) {
			return false;
		}
		for (let i = 0; i < split1.length; i++) {
			if (split1[i] !== split2[i]) {
				return false;
			}
		}
		return true;
	}
}

export function parseExitResult(
	exitCodeOrError: ITerminalLaunchError | number | undefined,
	shellLaunchConfig: IShellLaunchConfig,
	processState: ProcessState,
	initialCwd: string | undefined
): { code: number | undefined, message: string | undefined } | undefined {
	// Only return a message if the exit code is non-zero
	if (exitCodeOrError === undefined || exitCodeOrError === 0) {
		return { code: exitCodeOrError, message: undefined };
	}

	const code = typeof exitCodeOrError === 'number' ? exitCodeOrError : exitCodeOrError.code;

	// Create exit code message
	let message: string | undefined = undefined;
	switch (typeof exitCodeOrError) {
		case 'number':
			let commandLine: string | undefined = undefined;
			if (shellLaunchConfig.executable) {
				commandLine = shellLaunchConfig.executable;
				if (typeof shellLaunchConfig.args === 'string') {
					commandLine += ` ${shellLaunchConfig.args}`;
				} else if (shellLaunchConfig.args && shellLaunchConfig.args.length) {
					commandLine += shellLaunchConfig.args.map(a => ` '${a}'`).join();
				}
			}

			if (processState === ProcessState.KilledDuringLaunch) {
				if (commandLine) {
					message = nls.localize('launchFailed.exitCodeAndCommandLine', "The terminal process \"{0}\" failed to launch (exit code: {1}).", commandLine, code);
				} else {
					message = nls.localize('launchFailed.exitCodeOnly', "The terminal process failed to launch (exit code: {0}).", code);
				}
			} else {
				if (commandLine) {
					message = nls.localize('terminated.exitCodeAndCommandLine', "The terminal process \"{0}\" terminated with exit code: {1}.", commandLine, code);
				} else {
					message = nls.localize('terminated.exitCodeOnly', "The terminal process terminated with exit code: {0}.", code);
				}
			}
			break;
		case 'object':
			// Ignore internal errors
			if (exitCodeOrError.message.toString().includes('Could not find pty with id')) {
				break;
			}
			// Convert conpty code-based failures into human friendly messages
			let innerMessage = exitCodeOrError.message;
			const conptyError = exitCodeOrError.message.match(/.*error code:\s*(\d+).*$/);
			if (conptyError) {
				const errorCode = conptyError.length > 1 ? parseInt(conptyError[1]) : undefined;
				switch (errorCode) {
					case 5:
						innerMessage = `Access was denied to the path containing your executable "${shellLaunchConfig.executable}". Manage and change your permissions to get this to work`;
						break;
					case 267:
						innerMessage = `Invalid starting directory "${initialCwd}", review your terminal.integrated.cwd setting`;
						break;
					case 1260:
						innerMessage = `Windows cannot open this program because it has been prevented by a software restriction policy. For more information, open Event Viewer or contact your system Administrator`;
						break;
				}
			}
			message = nls.localize('launchFailed.errorMessage', "The terminal process failed to launch: {0}.", innerMessage);
			break;
	}

	return { code, message };
}

/**
 * Takes a path and returns the properly escaped path to send to a given shell. On Windows, this
 * included trying to prepare the path for WSL if needed.
 *
 * @param originalPath The path to be escaped and formatted.
 * @param executable The executable off the shellLaunchConfig.
 * @param title The terminal's title.
 * @param shellType The type of shell the path is being sent to.
 * @param backend The backend for the terminal.
 * @returns An escaped version of the path to be execuded in the terminal.
 */
async function preparePathForShell(originalPath: string, executable: string | undefined, title: string, shellType: TerminalShellType, backend: ITerminalBackend | undefined): Promise<string> {
	return new Promise<string>(c => {
		if (!executable) {
			c(originalPath);
			return;
		}

		const hasSpace = originalPath.indexOf(' ') !== -1;
		const hasParens = originalPath.indexOf('(') !== -1 || originalPath.indexOf(')') !== -1;

		const pathBasename = path.basename(executable, '.exe');
		const isPowerShell = pathBasename === 'pwsh' ||
			title === 'pwsh' ||
			pathBasename === 'powershell' ||
			title === 'powershell';

		if (isPowerShell && (hasSpace || originalPath.indexOf('\'') !== -1)) {
			c(`& '${originalPath.replace(/'/g, '\'\'')}'`);
			return;
		}

		if (hasParens && isPowerShell) {
			c(`& '${originalPath}'`);
			return;
		}

		// TODO: This should use the process manager's OS, not the local OS
		if (isWindows) {
			// 17063 is the build number where wsl path was introduced.
			// Update Windows uriPath to be executed in WSL.
			if (shellType !== undefined) {
				if (shellType === WindowsShellType.GitBash) {
					c(originalPath.replace(/\\/g, '/'));
				}
				else if (shellType === WindowsShellType.Wsl) {
					c(backend?.getWslPath(originalPath) || originalPath);
				}

				else if (hasSpace) {
					c('"' + originalPath + '"');
				} else {
					c(originalPath);
				}
			} else {
				const lowerExecutable = executable.toLowerCase();
				if (lowerExecutable.indexOf('wsl') !== -1 || (lowerExecutable.indexOf('bash.exe') !== -1 && lowerExecutable.toLowerCase().indexOf('git') === -1)) {
					c(backend?.getWslPath(originalPath) || originalPath);
				} else if (hasSpace) {
					c('"' + originalPath + '"');
				} else {
					c(originalPath);
				}
			}

			return;
		}

		c(escapeNonWindowsPath(originalPath));
	});
}<|MERGE_RESOLUTION|>--- conflicted
+++ resolved
@@ -597,16 +597,7 @@
 			await this._processManager.write(data);
 			this._onDidInputData.fire(this);
 		});
-<<<<<<< HEAD
-		this._xterm.onBinary(data => this._processManager.processBinary(data));
-=======
 		xterm.raw.onBinary(data => this._processManager.processBinary(data));
-		this.processReady.then(async () => {
-			if (this._linkManager) {
-				this._linkManager.processCwd = await this._processManager.getInitialCwd();
-			}
-		});
->>>>>>> 7dfcd74e
 		// Init winpty compat and link handler after process creation as they rely on the
 		// underlying process OS
 		this._processManager.onProcessReady((processTraits) => {
@@ -621,11 +612,7 @@
 			if (this._processManager.os === OperatingSystem.Windows) {
 				xterm.raw.options.windowsMode = processTraits.requiresWindowsMode || false;
 			}
-<<<<<<< HEAD
 			this._linkManager = this._instantiationService.createInstance(TerminalLinkManager, this);
-=======
-			this._linkManager = this._instantiationService.createInstance(TerminalLinkManager, xterm.raw, this._processManager!);
->>>>>>> 7dfcd74e
 			this._areLinksReady = true;
 			this._onLinksReady.fire(this);
 		});
