/*---------------------------------------------------------------------------------------------
 *  Copyright (c) Microsoft Corporation. All rights reserved.
 *  Licensed under the MIT License. See License.txt in the project root for license information.
 *--------------------------------------------------------------------------------------------*/

import { localize } from 'vs/nls';
import { IQuickPickSeparator } from 'vs/platform/quickinput/common/quickInput';
import { IPickerQuickAccessItem, PickerQuickAccessProvider, TriggerAction } from 'vs/platform/quickinput/browser/pickerQuickAccess';
import { matchesFuzzy } from 'vs/base/common/filters';
<<<<<<< HEAD
import { ITerminalEditorService, ITerminalInstance, ITerminalService } from 'vs/workbench/contrib/terminal/browser/terminal';
=======
import { ITerminalGroupService, ITerminalService } from 'vs/workbench/contrib/terminal/browser/terminal';
>>>>>>> fabd4da1
import { ICommandService } from 'vs/platform/commands/common/commands';
import { TerminalCommandId, TerminalLocation } from 'vs/workbench/contrib/terminal/common/terminal';
import { IThemeService, ThemeIcon } from 'vs/platform/theme/common/themeService';
import { killTerminalIcon, renameTerminalIcon } from 'vs/workbench/contrib/terminal/browser/terminalIcons';
import { getColorClass, getIconId, getUriClasses } from 'vs/workbench/contrib/terminal/browser/terminalIcon';
import { terminalStrings } from 'vs/workbench/contrib/terminal/common/terminalStrings';

export class TerminalQuickAccessProvider extends PickerQuickAccessProvider<IPickerQuickAccessItem> {

	static PREFIX = 'term ';

	constructor(
		@ITerminalService private readonly _terminalService: ITerminalService,
<<<<<<< HEAD
		@ITerminalEditorService private readonly _terminalEditorService: ITerminalEditorService,
=======
		@ITerminalGroupService private readonly _terminalGroupService: ITerminalGroupService,
>>>>>>> fabd4da1
		@ICommandService private readonly _commandService: ICommandService,
		@IThemeService private readonly _themeService: IThemeService
	) {
		super(TerminalQuickAccessProvider.PREFIX, { canAcceptInBackground: true });
	}

	protected _getPicks(filter: string): Array<IPickerQuickAccessItem | IQuickPickSeparator> {
		const terminalPicks: Array<IPickerQuickAccessItem | IQuickPickSeparator> = [];

		const terminalGroups = this._terminalGroupService.groups;
		for (let groupIndex = 0; groupIndex < terminalGroups.length; groupIndex++) {
			const terminalGroup = terminalGroups[groupIndex];
			for (let terminalIndex = 0; terminalIndex < terminalGroup.terminalInstances.length; terminalIndex++) {
				const terminal = terminalGroup.terminalInstances[terminalIndex];
				const pick = this._createPick(terminal, terminalIndex, filter, groupIndex);
				if (pick) {
					terminalPicks.push(pick);
				}
			}
		}

		if (terminalPicks.length > 0) {
			terminalPicks.push({ type: 'separator' });
		}

		const terminalEditors = this._terminalEditorService.terminalEditorInstances;
		for (let editorIndex = 0; editorIndex < terminalEditors.length; editorIndex++) {
			const pick = this._createPick(terminalEditors[editorIndex], terminalPicks.length + editorIndex, filter);
			if (pick) {
				terminalPicks.push(pick);
			}
		}

		if (terminalPicks.length > 0) {
			terminalPicks.push({ type: 'separator' });
		}

		const createTerminalLabel = localize("workbench.action.terminal.newplus", "Create New Terminal");
		terminalPicks.push({
			label: `$(plus) ${createTerminalLabel}`,
			ariaLabel: createTerminalLabel,
			accept: () => this._commandService.executeCommand(TerminalCommandId.New)
		});
		const createWithProfileLabel = localize("workbench.action.terminal.newWithProfilePlus", "Create New Terminal With Profile");
		terminalPicks.push({
			label: `$(plus) ${createWithProfileLabel}`,
			ariaLabel: createWithProfileLabel,
			accept: () => this._commandService.executeCommand(TerminalCommandId.NewWithProfile)
		});

		return terminalPicks;

	}

	private _createPick(terminal: ITerminalInstance, terminalIndex: number, filter: string, groupIndex?: number): IPickerQuickAccessItem | undefined {
		const iconId = getIconId(terminal);
		const label = groupIndex ? `$(${iconId}) ${groupIndex + 1}.${terminalIndex + 1}: ${terminal.title}` : `$(${iconId}) .${terminalIndex + 1}: ${terminal.title}`;
		const iconClasses: string[] = [];
		const colorClass = getColorClass(terminal);
		if (colorClass) {
			iconClasses.push(colorClass);
		}
		const uriClasses = getUriClasses(terminal, this._themeService.getColorTheme().type);
		if (uriClasses) {
			iconClasses.push(...uriClasses);
		}
		const highlights = matchesFuzzy(filter, label, true);
		if (highlights) {
			return {
				label,
				highlights: { label: highlights },
				buttons: [
					{
						iconClass: ThemeIcon.asClassName(renameTerminalIcon),
						tooltip: localize('renameTerminal', "Rename Terminal")
					},
					{
						iconClass: ThemeIcon.asClassName(killTerminalIcon),
						tooltip: terminalStrings.kill.value
					}
				],
				iconClasses,
				trigger: buttonIndex => {
					switch (buttonIndex) {
						case 0:
							this._commandService.executeCommand(TerminalCommandId.Rename, terminal);
							return TriggerAction.NO_ACTION;
						case 1:
							terminal.dispose(true);
							return TriggerAction.REMOVE_ITEM;
					}

					return TriggerAction.NO_ACTION;
				},
				accept: (keyMod, event) => {
					if (terminal.target === TerminalLocation.TerminalView) {
						this._terminalService.showPanel(!event.inBackground);
						this._terminalService.setActiveInstance(terminal);
					} else {
						this._terminalEditorService.createEditor(terminal);
					}
				}
			};
		}
		return undefined;
	}
}<|MERGE_RESOLUTION|>--- conflicted
+++ resolved
@@ -7,17 +7,14 @@
 import { IQuickPickSeparator } from 'vs/platform/quickinput/common/quickInput';
 import { IPickerQuickAccessItem, PickerQuickAccessProvider, TriggerAction } from 'vs/platform/quickinput/browser/pickerQuickAccess';
 import { matchesFuzzy } from 'vs/base/common/filters';
-<<<<<<< HEAD
-import { ITerminalEditorService, ITerminalInstance, ITerminalService } from 'vs/workbench/contrib/terminal/browser/terminal';
-=======
-import { ITerminalGroupService, ITerminalService } from 'vs/workbench/contrib/terminal/browser/terminal';
->>>>>>> fabd4da1
+import { ITerminalEditorService, ITerminalGroupService, ITerminalInstance, ITerminalService } from 'vs/workbench/contrib/terminal/browser/terminal';
 import { ICommandService } from 'vs/platform/commands/common/commands';
 import { TerminalCommandId, TerminalLocation } from 'vs/workbench/contrib/terminal/common/terminal';
 import { IThemeService, ThemeIcon } from 'vs/platform/theme/common/themeService';
 import { killTerminalIcon, renameTerminalIcon } from 'vs/workbench/contrib/terminal/browser/terminalIcons';
 import { getColorClass, getIconId, getUriClasses } from 'vs/workbench/contrib/terminal/browser/terminalIcon';
 import { terminalStrings } from 'vs/workbench/contrib/terminal/common/terminalStrings';
+let terminalPicks: Array<IPickerQuickAccessItem | IQuickPickSeparator> = [];
 
 export class TerminalQuickAccessProvider extends PickerQuickAccessProvider<IPickerQuickAccessItem> {
 
@@ -25,20 +22,16 @@
 
 	constructor(
 		@ITerminalService private readonly _terminalService: ITerminalService,
-<<<<<<< HEAD
 		@ITerminalEditorService private readonly _terminalEditorService: ITerminalEditorService,
-=======
 		@ITerminalGroupService private readonly _terminalGroupService: ITerminalGroupService,
->>>>>>> fabd4da1
 		@ICommandService private readonly _commandService: ICommandService,
 		@IThemeService private readonly _themeService: IThemeService
 	) {
 		super(TerminalQuickAccessProvider.PREFIX, { canAcceptInBackground: true });
 	}
-
 	protected _getPicks(filter: string): Array<IPickerQuickAccessItem | IQuickPickSeparator> {
-		const terminalPicks: Array<IPickerQuickAccessItem | IQuickPickSeparator> = [];
-
+		terminalPicks = [];
+		terminalPicks.push({ type: 'separator', label: 'panel' });
 		const terminalGroups = this._terminalGroupService.groups;
 		for (let groupIndex = 0; groupIndex < terminalGroups.length; groupIndex++) {
 			const terminalGroup = terminalGroups[groupIndex];
@@ -52,12 +45,12 @@
 		}
 
 		if (terminalPicks.length > 0) {
-			terminalPicks.push({ type: 'separator' });
+			terminalPicks.push({ type: 'separator', label: 'editor' });
 		}
 
-		const terminalEditors = this._terminalEditorService.terminalEditorInstances;
+		const terminalEditors = this._terminalEditorService.instances;
 		for (let editorIndex = 0; editorIndex < terminalEditors.length; editorIndex++) {
-			const pick = this._createPick(terminalEditors[editorIndex], terminalPicks.length + editorIndex, filter);
+			const pick = this._createPick(terminalEditors[editorIndex], editorIndex, filter);
 			if (pick) {
 				terminalPicks.push(pick);
 			}
@@ -86,7 +79,7 @@
 
 	private _createPick(terminal: ITerminalInstance, terminalIndex: number, filter: string, groupIndex?: number): IPickerQuickAccessItem | undefined {
 		const iconId = getIconId(terminal);
-		const label = groupIndex ? `$(${iconId}) ${groupIndex + 1}.${terminalIndex + 1}: ${terminal.title}` : `$(${iconId}) .${terminalIndex + 1}: ${terminal.title}`;
+		const label = groupIndex ? `$(${iconId}) ${groupIndex + 1}.${terminalIndex + 1}: ${terminal.title}` : `$(${iconId}) ${terminalIndex + 1}: ${terminal.title}`;
 		const iconClasses: string[] = [];
 		const colorClass = getColorClass(terminal);
 		if (colorClass) {
@@ -125,11 +118,12 @@
 					return TriggerAction.NO_ACTION;
 				},
 				accept: (keyMod, event) => {
-					if (terminal.target === TerminalLocation.TerminalView) {
+					if (terminal.target === TerminalLocation.Editor) {
+						this._terminalEditorService.createEditor(terminal);
+						this._terminalEditorService.setActiveInstance(terminal);
+					} else {
 						this._terminalService.showPanel(!event.inBackground);
-						this._terminalService.setActiveInstance(terminal);
-					} else {
-						this._terminalEditorService.createEditor(terminal);
+						this._terminalGroupService.setActiveInstance(terminal);
 					}
 				}
 			};
