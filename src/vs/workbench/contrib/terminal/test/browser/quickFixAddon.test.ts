--- conflicted
+++ resolved
@@ -193,19 +193,11 @@
 				});
 				suite('returns undefined when', () => {
 					test('output does not match', () => {
-<<<<<<< HEAD
-						strictEqual(getQuickFixes(createCommand(portCommand, `invalid output`, FreePortOutputRegex), expectedMap, openerService), undefined);
+						strictEqual(getQuickFixesForCommand(createCommand(portCommand, `invalid output`, FreePortOutputRegex), expectedMap, openerService), undefined);
 					});
 				});
 				test('returns actions', () => {
-					assertMatchOptions(getQuickFixes(createCommand(portCommand, output, FreePortOutputRegex), expectedMap, openerService), actionOptions);
-=======
-						strictEqual(getQuickFixesForCommand(createCommand(portCommand, `invalid output`, FreePortOutputRegex), expected, openerService), undefined);
-					});
-				});
-				test('returns actions', () => {
-					assertMatchOptions(getQuickFixesForCommand(createCommand(portCommand, output, FreePortOutputRegex), expected, openerService)?.fixes, actionOptions);
->>>>>>> 1eeb8b5e
+					assertMatchOptions(getQuickFixesForCommand(createCommand(portCommand, output, FreePortOutputRegex), expectedMap, openerService), actionOptions);
 				});
 			});
 		}
