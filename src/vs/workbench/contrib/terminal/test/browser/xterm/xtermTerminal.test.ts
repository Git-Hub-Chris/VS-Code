/*---------------------------------------------------------------------------------------------
 *  Copyright (c) Microsoft Corporation. All rights reserved.
 *  Licensed under the MIT License. See License.txt in the project root for license information.
 *--------------------------------------------------------------------------------------------*/

import type { WebglAddon } from '@xterm/addon-webgl';
import type { IEvent, Terminal } from '@xterm/xterm';
import { deepStrictEqual, strictEqual } from 'assert';
import { importAMDNodeModule } from '../../../../../../amdX.js';
import { Color, RGBA } from '../../../../../../base/common/color.js';
import { Emitter } from '../../../../../../base/common/event.js';
import { ensureNoDisposablesAreLeakedInTestSuite } from '../../../../../../base/test/common/utils.js';
import { IEditorOptions } from '../../../../../../editor/common/config/editorOptions.js';
import { TestConfigurationService } from '../../../../../../platform/configuration/test/common/testConfigurationService.js';
import { TestInstantiationService } from '../../../../../../platform/instantiation/test/common/instantiationServiceMock.js';
import { TerminalCapabilityStore } from '../../../../../../platform/terminal/common/capabilities/terminalCapabilityStore.js';
import { IThemeService } from '../../../../../../platform/theme/common/themeService.js';
import { TestColorTheme, TestThemeService } from '../../../../../../platform/theme/test/common/testThemeService.js';
import { PANEL_BACKGROUND, SIDE_BAR_BACKGROUND } from '../../../../../common/theme.js';
import { IViewDescriptor, IViewDescriptorService, ViewContainerLocation } from '../../../../../common/views.js';
import { XtermTerminal } from '../../../browser/xterm/xtermTerminal.js';
import { ITerminalConfiguration, TERMINAL_VIEW_ID } from '../../../common/terminal.js';
import { registerColors, TERMINAL_BACKGROUND_COLOR, TERMINAL_CURSOR_BACKGROUND_COLOR, TERMINAL_CURSOR_FOREGROUND_COLOR, TERMINAL_FOREGROUND_COLOR, TERMINAL_INACTIVE_SELECTION_BACKGROUND_COLOR, TERMINAL_SELECTION_BACKGROUND_COLOR, TERMINAL_SELECTION_FOREGROUND_COLOR } from '../../../common/terminalColorRegistry.js';
import { workbenchInstantiationService } from '../../../../../test/browser/workbenchTestServices.js';
import { IXtermAddonNameToCtor, XtermAddonImporter } from '../../../browser/xterm/xtermAddonImporter.js';

registerColors();

class TestWebglAddon implements WebglAddon {
	static shouldThrow = false;
	static isEnabled = false;
	readonly onChangeTextureAtlas = new Emitter().event as IEvent<HTMLCanvasElement>;
	readonly onAddTextureAtlasCanvas = new Emitter().event as IEvent<HTMLCanvasElement>;
	readonly onRemoveTextureAtlasCanvas = new Emitter().event as IEvent<HTMLCanvasElement, void>;
	readonly onContextLoss = new Emitter().event as IEvent<void>;
	activate() {
		TestWebglAddon.isEnabled = !TestWebglAddon.shouldThrow;
		if (TestWebglAddon.shouldThrow) {
			throw new Error('Test webgl set to throw');
		}
	}
	dispose() {
		TestWebglAddon.isEnabled = false;
	}
	clearTextureAtlas() { }
}

class TestXtermAddonImporter extends XtermAddonImporter {
	override async importAddon<T extends keyof IXtermAddonNameToCtor>(name: T): Promise<IXtermAddonNameToCtor[T]> {
		if (name === 'webgl') {
			return Promise.resolve(TestWebglAddon) as any;
		}
		return super.importAddon(name);
	}
}

export class TestViewDescriptorService implements Partial<IViewDescriptorService> {
	private _location = ViewContainerLocation.Panel;
	private _onDidChangeLocation = new Emitter<{ views: IViewDescriptor[]; from: ViewContainerLocation; to: ViewContainerLocation }>();
	onDidChangeLocation = this._onDidChangeLocation.event;
	getViewLocationById(id: string) {
		return this._location;
	}
	moveTerminalToLocation(to: ViewContainerLocation) {
		const oldLocation = this._location;
		this._location = to;
		this._onDidChangeLocation.fire({
			views: [
				{ id: TERMINAL_VIEW_ID } as any
			],
			from: oldLocation,
			to
		});
	}
}

const defaultTerminalConfig: Partial<ITerminalConfiguration> = {
	fontFamily: 'monospace',
	fontWeight: 'normal',
	fontWeightBold: 'normal',
	gpuAcceleration: 'off',
	scrollback: 1000,
	fastScrollSensitivity: 2,
	mouseWheelScrollSensitivity: 1,
	unicodeVersion: '6'
};

suite('XtermTerminal', () => {
	const store = ensureNoDisposablesAreLeakedInTestSuite();

	let instantiationService: TestInstantiationService;
	let configurationService: TestConfigurationService;
	let themeService: TestThemeService;
	let xterm: XtermTerminal;
	let XTermBaseCtor: typeof Terminal;

	setup(async () => {
		configurationService = new TestConfigurationService({
			editor: {
				fastScrollSensitivity: 2,
				mouseWheelScrollSensitivity: 1
			} as Partial<IEditorOptions>,
			files: {},
			terminal: {
				integrated: defaultTerminalConfig
			}
		});

		instantiationService = workbenchInstantiationService({
			configurationService: () => configurationService
		}, store);
		themeService = instantiationService.get(IThemeService) as TestThemeService;

		XTermBaseCtor = (await importAMDNodeModule<typeof import('@xterm/xterm')>('@xterm/xterm', 'lib/xterm.js')).Terminal;

		const capabilityStore = store.add(new TerminalCapabilityStore());
<<<<<<< HEAD
		xterm = store.add(instantiationService.createInstance(XtermTerminal, XTermBaseCtor, 80, 30, new TestXtermAddonImporter(), { getBackgroundColor: () => undefined }, capabilityStore, '', true));
=======
		xterm = store.add(instantiationService.createInstance(XtermTerminal, XTermBaseCtor, {
			cols: 80,
			rows: 30,
			xtermColorProvider: { getBackgroundColor: () => undefined },
			capabilities: capabilityStore,
			disableShellIntegrationReporting: true,
			xtermAddonImpoter: new TestXtermAddonImporter(),
		}));
>>>>>>> aca460e3

		TestWebglAddon.shouldThrow = false;
		TestWebglAddon.isEnabled = false;
	});

	test('should use fallback dimensions of 80x30', () => {
		strictEqual(xterm.raw.cols, 80);
		strictEqual(xterm.raw.rows, 30);
	});

	suite('theme', () => {
		test('should apply correct background color based on getBackgroundColor', () => {
			themeService.setTheme(new TestColorTheme({
				[PANEL_BACKGROUND]: '#ff0000',
				[SIDE_BAR_BACKGROUND]: '#00ff00'
			}));
<<<<<<< HEAD
			xterm = store.add(instantiationService.createInstance(XtermTerminal, XTermBaseCtor, 80, 30, new TestXtermAddonImporter(), { getBackgroundColor: () => new Color(new RGBA(255, 0, 0)) }, store.add(new TerminalCapabilityStore()), '', true));
=======
			xterm = store.add(instantiationService.createInstance(XtermTerminal, XTermBaseCtor, {
				cols: 80,
				rows: 30,
				xtermAddonImpoter: new TestXtermAddonImporter(),
				xtermColorProvider: { getBackgroundColor: () => new Color(new RGBA(255, 0, 0)) },
				capabilities: store.add(new TerminalCapabilityStore()),
				disableShellIntegrationReporting: true,
			}));
>>>>>>> aca460e3
			strictEqual(xterm.raw.options.theme?.background, '#ff0000');
		});
		test('should react to and apply theme changes', () => {
			themeService.setTheme(new TestColorTheme({
				[TERMINAL_BACKGROUND_COLOR]: '#000100',
				[TERMINAL_FOREGROUND_COLOR]: '#000200',
				[TERMINAL_CURSOR_FOREGROUND_COLOR]: '#000300',
				[TERMINAL_CURSOR_BACKGROUND_COLOR]: '#000400',
				[TERMINAL_SELECTION_BACKGROUND_COLOR]: '#000500',
				[TERMINAL_INACTIVE_SELECTION_BACKGROUND_COLOR]: '#000600',
				[TERMINAL_SELECTION_FOREGROUND_COLOR]: undefined,
				'terminal.ansiBlack': '#010000',
				'terminal.ansiRed': '#020000',
				'terminal.ansiGreen': '#030000',
				'terminal.ansiYellow': '#040000',
				'terminal.ansiBlue': '#050000',
				'terminal.ansiMagenta': '#060000',
				'terminal.ansiCyan': '#070000',
				'terminal.ansiWhite': '#080000',
				'terminal.ansiBrightBlack': '#090000',
				'terminal.ansiBrightRed': '#100000',
				'terminal.ansiBrightGreen': '#110000',
				'terminal.ansiBrightYellow': '#120000',
				'terminal.ansiBrightBlue': '#130000',
				'terminal.ansiBrightMagenta': '#140000',
				'terminal.ansiBrightCyan': '#150000',
				'terminal.ansiBrightWhite': '#160000',
			}));
<<<<<<< HEAD
			xterm = store.add(instantiationService.createInstance(XtermTerminal, XTermBaseCtor, 80, 30, new TestXtermAddonImporter(), { getBackgroundColor: () => undefined }, store.add(new TerminalCapabilityStore()), '', true));
=======
			xterm = store.add(instantiationService.createInstance(XtermTerminal, XTermBaseCtor, {
				cols: 80,
				rows: 30,
				xtermAddonImpoter: new TestXtermAddonImporter(),
				xtermColorProvider: { getBackgroundColor: () => undefined },
				capabilities: store.add(new TerminalCapabilityStore()),
				disableShellIntegrationReporting: true
			}));
>>>>>>> aca460e3
			deepStrictEqual(xterm.raw.options.theme, {
				background: undefined,
				foreground: '#000200',
				cursor: '#000300',
				cursorAccent: '#000400',
				selectionBackground: '#000500',
				selectionInactiveBackground: '#000600',
				selectionForeground: undefined,
				overviewRulerBorder: undefined,
				scrollbarSliderActiveBackground: undefined,
				scrollbarSliderBackground: undefined,
				scrollbarSliderHoverBackground: undefined,
				black: '#010000',
				green: '#030000',
				red: '#020000',
				yellow: '#040000',
				blue: '#050000',
				magenta: '#060000',
				cyan: '#070000',
				white: '#080000',
				brightBlack: '#090000',
				brightRed: '#100000',
				brightGreen: '#110000',
				brightYellow: '#120000',
				brightBlue: '#130000',
				brightMagenta: '#140000',
				brightCyan: '#150000',
				brightWhite: '#160000',
			});
			themeService.setTheme(new TestColorTheme({
				[TERMINAL_BACKGROUND_COLOR]: '#00010f',
				[TERMINAL_FOREGROUND_COLOR]: '#00020f',
				[TERMINAL_CURSOR_FOREGROUND_COLOR]: '#00030f',
				[TERMINAL_CURSOR_BACKGROUND_COLOR]: '#00040f',
				[TERMINAL_SELECTION_BACKGROUND_COLOR]: '#00050f',
				[TERMINAL_INACTIVE_SELECTION_BACKGROUND_COLOR]: '#00060f',
				[TERMINAL_SELECTION_FOREGROUND_COLOR]: '#00070f',
				'terminal.ansiBlack': '#01000f',
				'terminal.ansiRed': '#02000f',
				'terminal.ansiGreen': '#03000f',
				'terminal.ansiYellow': '#04000f',
				'terminal.ansiBlue': '#05000f',
				'terminal.ansiMagenta': '#06000f',
				'terminal.ansiCyan': '#07000f',
				'terminal.ansiWhite': '#08000f',
				'terminal.ansiBrightBlack': '#09000f',
				'terminal.ansiBrightRed': '#10000f',
				'terminal.ansiBrightGreen': '#11000f',
				'terminal.ansiBrightYellow': '#12000f',
				'terminal.ansiBrightBlue': '#13000f',
				'terminal.ansiBrightMagenta': '#14000f',
				'terminal.ansiBrightCyan': '#15000f',
				'terminal.ansiBrightWhite': '#16000f',
			}));
			deepStrictEqual(xterm.raw.options.theme, {
				background: undefined,
				foreground: '#00020f',
				cursor: '#00030f',
				cursorAccent: '#00040f',
				selectionBackground: '#00050f',
				selectionInactiveBackground: '#00060f',
				selectionForeground: '#00070f',
				overviewRulerBorder: undefined,
				scrollbarSliderActiveBackground: undefined,
				scrollbarSliderBackground: undefined,
				scrollbarSliderHoverBackground: undefined,
				black: '#01000f',
				green: '#03000f',
				red: '#02000f',
				yellow: '#04000f',
				blue: '#05000f',
				magenta: '#06000f',
				cyan: '#07000f',
				white: '#08000f',
				brightBlack: '#09000f',
				brightRed: '#10000f',
				brightGreen: '#11000f',
				brightYellow: '#12000f',
				brightBlue: '#13000f',
				brightMagenta: '#14000f',
				brightCyan: '#15000f',
				brightWhite: '#16000f',
			});
		});
	});
});<|MERGE_RESOLUTION|>--- conflicted
+++ resolved
@@ -114,9 +114,6 @@
 		XTermBaseCtor = (await importAMDNodeModule<typeof import('@xterm/xterm')>('@xterm/xterm', 'lib/xterm.js')).Terminal;
 
 		const capabilityStore = store.add(new TerminalCapabilityStore());
-<<<<<<< HEAD
-		xterm = store.add(instantiationService.createInstance(XtermTerminal, XTermBaseCtor, 80, 30, new TestXtermAddonImporter(), { getBackgroundColor: () => undefined }, capabilityStore, '', true));
-=======
 		xterm = store.add(instantiationService.createInstance(XtermTerminal, XTermBaseCtor, {
 			cols: 80,
 			rows: 30,
@@ -125,7 +122,6 @@
 			disableShellIntegrationReporting: true,
 			xtermAddonImpoter: new TestXtermAddonImporter(),
 		}));
->>>>>>> aca460e3
 
 		TestWebglAddon.shouldThrow = false;
 		TestWebglAddon.isEnabled = false;
@@ -142,9 +138,6 @@
 				[PANEL_BACKGROUND]: '#ff0000',
 				[SIDE_BAR_BACKGROUND]: '#00ff00'
 			}));
-<<<<<<< HEAD
-			xterm = store.add(instantiationService.createInstance(XtermTerminal, XTermBaseCtor, 80, 30, new TestXtermAddonImporter(), { getBackgroundColor: () => new Color(new RGBA(255, 0, 0)) }, store.add(new TerminalCapabilityStore()), '', true));
-=======
 			xterm = store.add(instantiationService.createInstance(XtermTerminal, XTermBaseCtor, {
 				cols: 80,
 				rows: 30,
@@ -153,7 +146,6 @@
 				capabilities: store.add(new TerminalCapabilityStore()),
 				disableShellIntegrationReporting: true,
 			}));
->>>>>>> aca460e3
 			strictEqual(xterm.raw.options.theme?.background, '#ff0000');
 		});
 		test('should react to and apply theme changes', () => {
@@ -182,9 +174,6 @@
 				'terminal.ansiBrightCyan': '#150000',
 				'terminal.ansiBrightWhite': '#160000',
 			}));
-<<<<<<< HEAD
-			xterm = store.add(instantiationService.createInstance(XtermTerminal, XTermBaseCtor, 80, 30, new TestXtermAddonImporter(), { getBackgroundColor: () => undefined }, store.add(new TerminalCapabilityStore()), '', true));
-=======
 			xterm = store.add(instantiationService.createInstance(XtermTerminal, XTermBaseCtor, {
 				cols: 80,
 				rows: 30,
@@ -193,7 +182,6 @@
 				capabilities: store.add(new TerminalCapabilityStore()),
 				disableShellIntegrationReporting: true
 			}));
->>>>>>> aca460e3
 			deepStrictEqual(xterm.raw.options.theme, {
 				background: undefined,
 				foreground: '#000200',
