--- conflicted
+++ resolved
@@ -180,11 +180,7 @@
 		const viewsRegistry = Registry.as<IViewsRegistry>(Extensions.ViewsRegistry);
 		viewsRegistry.registerViews([<ITreeViewDescriptor>{
 			id,
-<<<<<<< HEAD
 			name: { value: name, original: 'Sync Activity (Developer)' },
-=======
-			name: { value: name, original: name },
->>>>>>> 74bf93d8
 			ctorDescriptor: new SyncDescriptor(TreeViewPane),
 			when: CONTEXT_ENABLE_ACTIVITY_VIEWS,
 			canToggleVisibility: true,
