/*---------------------------------------------------------------------------------------------
 *  Copyright (c) Microsoft Corporation. All rights reserved.
 *  Licensed under the MIT License. See License.txt in the project root for license information.
 *--------------------------------------------------------------------------------------------*/

import { Dimension } from 'vs/base/browser/dom';
import { IMouseWheelEvent } from 'vs/base/browser/mouseEvent';
import { equals } from 'vs/base/common/arrays';
import { Event } from 'vs/base/common/event';
import { IDisposable } from 'vs/base/common/lifecycle';
import { isEqual } from 'vs/base/common/resources';
import { URI } from 'vs/base/common/uri';
import { generateUuid } from 'vs/base/common/uuid';
import { IContextKeyService, RawContextKey } from 'vs/platform/contextkey/common/contextkey';
import { ExtensionIdentifier } from 'vs/platform/extensions/common/extensions';
import { createDecorator } from 'vs/platform/instantiation/common/instantiation';
import { IStorageService, StorageScope, StorageTarget } from 'vs/platform/storage/common/storage';
import { IWebviewPortMapping } from 'vs/platform/webview/common/webviewPortMapping';
import { Memento, MementoObject } from 'vs/workbench/common/memento';

/**
 * Set when the find widget in a webview in a webview is visible.
 */
export const KEYBINDING_CONTEXT_WEBVIEW_FIND_WIDGET_VISIBLE = new RawContextKey<boolean>('webviewFindWidgetVisible', false);

/**
 * Set when the find widget in a webview is focused.
 */
export const KEYBINDING_CONTEXT_WEBVIEW_FIND_WIDGET_FOCUSED = new RawContextKey<boolean>('webviewFindWidgetFocused', false);

/**
 * Set when the find widget in a webview is enabled in a webview
 */
export const KEYBINDING_CONTEXT_WEBVIEW_FIND_WIDGET_ENABLED = new RawContextKey<boolean>('webviewFindWidgetEnabled', false);

export const IWebviewService = createDecorator<IWebviewService>('webviewService');

export interface IWebviewService {
	readonly _serviceBrand: undefined;

	/**
	 * The currently focused webview.
	 */
	readonly activeWebview: IWebview | undefined;

	/**
	 * All webviews.
	 */
	readonly webviews: Iterable<IWebview>;

	/**
	 * Fired when the currently focused webview changes.
	 */
	readonly onDidChangeActiveWebview: Event<IWebview | undefined>;

	/**
	 * Create a basic webview dom element.
	 */
	createWebviewElement(initInfo: WebviewInitInfo): IWebviewElement;

	/**
	 * Create a lazily created webview element that is overlaid on top of another element.
	 *
	 * Allows us to avoid re-parenting the webview (which destroys its contents) when
	 * moving webview around the workbench.
	 */
	createWebviewOverlay(initInfo: WebviewInitInfo): IOverlayWebview;
}

export interface WebviewInitInfo {
	readonly providedViewType?: string;
	readonly origin?: string;

	readonly options: WebviewOptions;
	readonly contentOptions: WebviewContentOptions;

	readonly extension: WebviewExtensionDescription | undefined;
}

export const enum WebviewContentPurpose {
	NotebookRenderer = 'notebookRenderer',
	CustomEditor = 'customEditor',
	WebviewView = 'webviewView',
}

export type WebviewStyles = { readonly [key: string]: string | number };

export interface WebviewOptions {
	/**
	 * The purpose of the webview; this is (currently) only used for filtering in js-debug
	 */
	readonly purpose?: WebviewContentPurpose;
	readonly customClasses?: string;
	readonly enableFindWidget?: boolean;
	readonly tryRestoreScrollPosition?: boolean;
	readonly retainContextWhenHidden?: boolean;
	transformCssVariables?(styles: WebviewStyles): WebviewStyles;
}

export interface WebviewContentOptions {
	/**
	 * Should the webview allow `acquireVsCodeApi` to be called multiple times? Defaults to false.
	 */
	readonly allowMultipleAPIAcquire?: boolean;

	/**
	 * Should scripts be enabled in the webview? Defaults to false.
	 */
	readonly allowScripts?: boolean;

	/**
	 * Should forms be enabled in the webview? Defaults to the value of {@link allowScripts}.
	 */
	readonly allowForms?: boolean;

	/**
	 * Set of root paths from which the webview can load local resources.
	 */
	readonly localResourceRoots?: readonly URI[];

	/**
	 * Set of localhost port mappings to apply inside the webview.
	 */
	readonly portMapping?: readonly IWebviewPortMapping[];

	/**
	 * Are command uris enabled in the webview? Defaults to false.
	 *
	 * TODO: This is only supported by mainThreadWebviews and should be removed from here.
	 */
	readonly enableCommandUris?: boolean | readonly string[];
}

/**
 * Check if two {@link WebviewContentOptions} are equal.
 */
export function areWebviewContentOptionsEqual(a: WebviewContentOptions, b: WebviewContentOptions): boolean {
	return (
		a.allowMultipleAPIAcquire === b.allowMultipleAPIAcquire
		&& a.allowScripts === b.allowScripts
		&& a.allowForms === b.allowForms
		&& equals(a.localResourceRoots, b.localResourceRoots, isEqual)
		&& equals(a.portMapping, b.portMapping, (a, b) => a.extensionHostPort === b.extensionHostPort && a.webviewPort === b.webviewPort)
		&& areEnableCommandUrisEqual(a, b)
	);
}

function areEnableCommandUrisEqual(a: WebviewContentOptions, b: WebviewContentOptions): boolean {
	if (a.enableCommandUris === b.enableCommandUris) {
		return true;
	}

	if (Array.isArray(a.enableCommandUris) && Array.isArray(b.enableCommandUris)) {
		return equals(a.enableCommandUris, b.enableCommandUris);
	}

	return false;
}

export interface WebviewExtensionDescription {
	readonly location?: URI;
	readonly id: ExtensionIdentifier;
}

export interface WebviewMessageReceivedEvent {
	readonly message: any;
	readonly transfer?: readonly ArrayBuffer[];
}

export interface IWebview extends IDisposable {

	/**
<<<<<<< HEAD
	 * The origin this webview itself is loaded from. May not be unique
=======
	 * External identifier of this webview.
	 */
	readonly id: string;

	/**
	 * The original view type of the webview.
>>>>>>> e7a78e0e
	 */
	readonly providedViewType?: string;

	/**
	 * The origin this webview itself is loaded from. May not be unique.
	 */
	readonly origin: string;

	/**
	 * The html content of the webview.
	 */
	html: string;

	/**
	 * Control what content is allowed/blocked inside the webview.
	 */
	contentOptions: WebviewContentOptions;

	/**
	 * List of roots from which local resources can be loaded.
	 *
	 * Requests for local resources not in this list are blocked.
	 */
	localResourcesRoot: readonly URI[];

	/**
	 * The extension that created/owns this webview.
	 */
	extension: WebviewExtensionDescription | undefined;

	initialScrollProgress: number;
	state: string | undefined;

	readonly isFocused: boolean;

	readonly onDidFocus: Event<void>;
	readonly onDidBlur: Event<void>;
	readonly onDidDispose: Event<void>;

	readonly onDidClickLink: Event<string>;
	readonly onDidScroll: Event<{ readonly scrollYPercentage: number }>;
	readonly onDidWheel: Event<IMouseWheelEvent>;
	readonly onDidUpdateState: Event<string | undefined>;
	readonly onDidReload: Event<void>;
	readonly onMessage: Event<WebviewMessageReceivedEvent>;
	readonly onMissingCsp: Event<ExtensionIdentifier>;

	postMessage(message: any, transfer?: readonly ArrayBuffer[]): Promise<boolean>;

	focus(): void;
	reload(): void;

	showFind(animated?: boolean): void;
	hideFind(animated?: boolean): void;
	runFindAction(previous: boolean): void;

	selectAll(): void;
	copy(): void;
	paste(): void;
	cut(): void;
	undo(): void;
	redo(): void;

	windowDidDragStart(): void;
	windowDidDragEnd(): void;

	setContextKeyService(scopedContextKeyService: IContextKeyService): void;
}

/**
 * Basic webview rendered directly in the dom
 */
export interface IWebviewElement extends IWebview {
	/**
	 * Append the webview to a HTML element.
	 *
	 * Note that the webview content will be destroyed if any part of the parent hierarchy
	 * changes. You can avoid this by using a {@link IOverlayWebview} instead.
	 *
	 * @param parent Element to append the webview to.
	 */
	mountTo(parent: HTMLElement): void;
}

/**
 * Lazily created {@link IWebview} that is absolutely positioned over another element.
 *
 * Absolute positioning lets us avoid having the webview be re-parented, which would destroy the
 * webview's content.
 *
 * Note that the underlying webview owned by a `WebviewOverlay` can be dynamically created
 * and destroyed depending on who has {@link IOverlayWebview.claim claimed} or {@link IOverlayWebview.release released} it.
 */
export interface IOverlayWebview extends IWebview {
	/**
	 * The HTML element that holds the webview.
	 */
	readonly container: HTMLElement;

	origin: string;

	options: WebviewOptions;

	/**
	 * Take ownership of the webview.
	 *
	 * This will create the underlying webview element.
	 *
	 * @param claimant Identifier for the object claiming the webview.
	 *   This must match the `claimant` passed to {@link IOverlayWebview.release}.
	 */
	claim(claimant: any, scopedContextKeyService: IContextKeyService | undefined): void;

	/**
	 * Release ownership of the webview.
	 *
	 * If the {@link claimant} is still the current owner of the webview, this will
	 * cause the underlying webview element to be destoryed.
	 *
	 * @param claimant Identifier for the object releasing its claim on the webview.
	 *   This must match the `claimant` passed to {@link IOverlayWebview.claim}.
	 */
	release(claimant: any): void;

	/**
	 * Absolutely position the webview on top of another element in the DOM.
	 *
	 * @param element Element to position the webview on top of. This element should
	 *   be an placeholder for the webview since the webview will entirely cover it.
	 * @param dimension Optional explicit dimensions to use for sizing the webview.
	 * @param clippingContainer Optional container to clip the webview to. This should generally be a parent of `element`.
	 */
	layoutWebviewOverElement(element: HTMLElement, dimension?: Dimension, clippingContainer?: HTMLElement): void;
}

/**
 * Stores the unique origins for a webview.
 *
 * These are randomly generated
 */
export class WebviewOriginStore {

	private readonly _memento: Memento;
	private readonly _state: MementoObject;

	constructor(
		rootStorageKey: string,
		@IStorageService storageService: IStorageService,
	) {
		this._memento = new Memento(rootStorageKey, storageService);
		this._state = this._memento.getMemento(StorageScope.APPLICATION, StorageTarget.MACHINE);
	}

	public getOrigin(viewType: string, additionalKey: string | undefined): string {
		const key = this._getKey(viewType, additionalKey);

		const existing = this._state[key];
		if (existing && typeof existing === 'string') {
			return existing;
		}

		const newOrigin = generateUuid();
		this._state[key] = newOrigin;
		this._memento.saveMemento();
		return newOrigin;
	}

	private _getKey(viewType: string, additionalKey: string | undefined): string {
		return JSON.stringify({ viewType, key: additionalKey });
	}
}

/**
 * Stores the unique origins for a webview.
 *
 * These are randomly generated, but keyed on extension and webview viewType.
 */
export class ExtensionKeyedWebviewOriginStore {

	private readonly _store: WebviewOriginStore;

	constructor(
		rootStorageKey: string,
		@IStorageService storageService: IStorageService,
	) {
		this._store = new WebviewOriginStore(rootStorageKey, storageService);
	}

	public getOrigin(viewType: string, extId: ExtensionIdentifier): string {
		return this._store.getOrigin(viewType, extId.value);
	}
}<|MERGE_RESOLUTION|>--- conflicted
+++ resolved
@@ -170,16 +170,7 @@
 export interface IWebview extends IDisposable {
 
 	/**
-<<<<<<< HEAD
-	 * The origin this webview itself is loaded from. May not be unique
-=======
-	 * External identifier of this webview.
-	 */
-	readonly id: string;
-
-	/**
 	 * The original view type of the webview.
->>>>>>> e7a78e0e
 	 */
 	readonly providedViewType?: string;
 
