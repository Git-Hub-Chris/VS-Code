--- conflicted
+++ resolved
@@ -158,13 +158,6 @@
 			});
 		});
 
-<<<<<<< HEAD
-		// Ensure others can listen to zoom level changes
-		browser.setZoomLevel(webFrame.getZoomLevel());
-		browser.setZoomFactor(webFrame.getZoomFactor());
-
-=======
->>>>>>> f5e1881a
 		// Configuration changes
 		let previousConfiguredZoomLevel: number;
 		this.configurationService.onDidUpdateConfiguration(e => {
