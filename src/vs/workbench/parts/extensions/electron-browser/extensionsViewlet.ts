/*---------------------------------------------------------------------------------------------
 *  Copyright (c) Microsoft Corporation. All rights reserved.
 *  Licensed under the MIT License. See License.txt in the project root for license information.
 *--------------------------------------------------------------------------------------------*/

'use strict';

import 'vs/css!./media/extensionsViewlet';
import uri from 'vs/base/common/uri';
import * as modes from 'vs/editor/common/modes';
import { localize } from 'vs/nls';
import { ThrottledDelayer, always } from 'vs/base/common/async';
import { TPromise } from 'vs/base/common/winjs.base';
import { isPromiseCanceledError, onUnexpectedError, create as createError } from 'vs/base/common/errors';
import { IWorkbenchContribution } from 'vs/workbench/common/contributions';
import { IDisposable, dispose } from 'vs/base/common/lifecycle';
import { Event as EventOf, Emitter, chain } from 'vs/base/common/event';
import { IAction } from 'vs/base/common/actions';
import { Separator } from 'vs/base/browser/ui/actionbar/actionbar';
import { KeyCode } from 'vs/base/common/keyCodes';
import { IViewlet } from 'vs/workbench/common/viewlet';
import { IViewletService } from 'vs/workbench/services/viewlet/browser/viewlet';
import { append, $, addClass, removeClass, toggleClass, Dimension } from 'vs/base/browser/dom';
import { ITelemetryService } from 'vs/platform/telemetry/common/telemetry';
import { IInstantiationService } from 'vs/platform/instantiation/common/instantiation';
import { IExtensionService } from 'vs/workbench/services/extensions/common/extensions';
import { IExtensionsWorkbenchService, IExtensionsViewlet, VIEWLET_ID, ExtensionState, AutoUpdateConfigurationKey, ShowRecommendationsOnlyOnDemandKey, CloseExtensionDetailsOnViewChangeKey, VIEW_CONTAINER } from '../common/extensions';
import {
	ShowEnabledExtensionsAction, ShowInstalledExtensionsAction, ShowRecommendedExtensionsAction, ShowPopularExtensionsAction, ShowDisabledExtensionsAction,
	ShowOutdatedExtensionsAction, ClearExtensionsInputAction, ChangeSortAction, UpdateAllAction, CheckForUpdatesAction, DisableAllAction, EnableAllAction,
	EnableAutoUpdateAction, DisableAutoUpdateAction, ShowBuiltInExtensionsAction, InstallVSIXAction, ChangeGroupAction
} from 'vs/workbench/parts/extensions/electron-browser/extensionsActions';
import { LocalExtensionType, IExtensionManagementService, IExtensionManagementServerService, IExtensionManagementServer } from 'vs/platform/extensionManagement/common/extensionManagement';
import { ExtensionsInput } from 'vs/workbench/parts/extensions/common/extensionsInput';
import { ExtensionsListView, InstalledExtensionsView, EnabledExtensionsView, DisabledExtensionsView, RecommendedExtensionsView, WorkspaceRecommendedExtensionsView, BuiltInExtensionsView, BuiltInThemesExtensionsView, BuiltInBasicsExtensionsView, GroupByServerExtensionsView, DefaultRecommendedExtensionsView } from './extensionsViews';
import { OpenGlobalSettingsAction } from 'vs/workbench/parts/preferences/browser/preferencesActions';
import { IProgressService } from 'vs/platform/progress/common/progress';
import { IEditorGroupsService } from 'vs/workbench/services/group/common/editorGroupsService';
import Severity from 'vs/base/common/severity';
import { IActivityService, ProgressBadge, NumberBadge } from 'vs/workbench/services/activity/common/activity';
import { IThemeService } from 'vs/platform/theme/common/themeService';
import { inputForeground, inputBackground, inputBorder, inputPlaceholderForeground } from 'vs/platform/theme/common/colorRegistry';
import { IConfigurationService } from 'vs/platform/configuration/common/configuration';
import { ViewsRegistry, IViewDescriptor } from 'vs/workbench/common/views';
import { ViewContainerViewlet, IViewletViewOptions } from 'vs/workbench/browser/parts/views/viewsViewlet';
import { IStorageService } from 'vs/platform/storage/common/storage';
import { IWorkspaceContextService, WorkbenchState } from 'vs/platform/workspace/common/workspace';
import { IContextKeyService, ContextKeyExpr, RawContextKey, IContextKey } from 'vs/platform/contextkey/common/contextkey';
import { IContextMenuService } from 'vs/platform/contextview/browser/contextView';
import { getGalleryExtensionIdFromLocal, getMaliciousExtensionsSet } from 'vs/platform/extensionManagement/common/extensionManagementUtil';
import { ILogService } from 'vs/platform/log/common/log';
import { INotificationService } from 'vs/platform/notification/common/notification';
import { IWindowService } from 'vs/platform/windows/common/windows';
import { IPartService } from 'vs/workbench/services/part/common/partService';
import { IAddedViewDescriptorRef } from 'vs/workbench/browser/parts/views/views';
import { ViewletPanel } from 'vs/workbench/browser/parts/views/panelViewlet';
import { ServiceCollection } from 'vs/platform/instantiation/common/serviceCollection';
import { ExtensionsWorkbenchService } from 'vs/workbench/parts/extensions/node/extensionsWorkbenchService';
import { SyncDescriptor } from 'vs/platform/instantiation/common/descriptors';
import { SingleServerExtensionManagementServerService } from 'vs/workbench/services/extensions/node/extensionManagementServerService';
import { Query } from 'vs/workbench/parts/extensions/common/extensionQuery';
import { CodeEditorWidget } from 'vs/editor/browser/widget/codeEditorWidget';
import { IModelService } from 'vs/editor/common/services/modelService';
import { IEditorOptions } from 'vs/editor/common/config/editorOptions';
import { Range } from 'vs/editor/common/core/range';
import { Position } from 'vs/editor/common/core/position';
import { ITextModel } from 'vs/editor/common/model';

interface SearchInputEvent extends Event {
	target: HTMLInputElement;
	immediate?: boolean;
}

const NonEmptyWorkspaceContext = new RawContextKey<boolean>('nonEmptyWorkspace', false);
const SearchExtensionsContext = new RawContextKey<boolean>('searchExtensions', false);
const SearchInstalledExtensionsContext = new RawContextKey<boolean>('searchInstalledExtensions', false);
const SearchBuiltInExtensionsContext = new RawContextKey<boolean>('searchBuiltInExtensions', false);
const RecommendedExtensionsContext = new RawContextKey<boolean>('recommendedExtensions', false);
const DefaultRecommendedExtensionsContext = new RawContextKey<boolean>('defaultRecommendedExtensions', false);
const GroupByServersContext = new RawContextKey<boolean>('groupByServersContext', false);

export class ExtensionsViewletViewsContribution implements IWorkbenchContribution {

	constructor(
		@IExtensionManagementServerService private extensionManagementServerService: IExtensionManagementServerService
	) {
		this.registerViews();
	}

	private registerViews(): void {
		let viewDescriptors = [];
		viewDescriptors.push(this.createMarketPlaceExtensionsListViewDescriptor());
		viewDescriptors.push(this.createEnabledExtensionsListViewDescriptor());
		viewDescriptors.push(this.createDisabledExtensionsListViewDescriptor());
		viewDescriptors.push(this.createSearchInstalledExtensionsListViewDescriptor());
		viewDescriptors.push(this.createSearchBuiltInExtensionsListViewDescriptor());
		viewDescriptors.push(this.createSearchBuiltInBasicsExtensionsListViewDescriptor());
		viewDescriptors.push(this.createSearchBuiltInThemesExtensionsListViewDescriptor());
		viewDescriptors.push(this.createDefaultRecommendedExtensionsListViewDescriptor());
		viewDescriptors.push(this.createOtherRecommendedExtensionsListViewDescriptor());
		viewDescriptors.push(this.createWorkspaceRecommendedExtensionsListViewDescriptor());

		if (this.extensionManagementServerService.extensionManagementServers.length > 1) {
			for (const extensionManagementServer of this.extensionManagementServerService.extensionManagementServers) {
				viewDescriptors.push(...this.createExtensionsViewDescriptorsForServer(extensionManagementServer));
			}
		}

		ViewsRegistry.registerViews(viewDescriptors);
	}

	private createMarketPlaceExtensionsListViewDescriptor(): IViewDescriptor {
		return {
			id: 'extensions.listView',
			name: localize('marketPlace', "Marketplace"),
			container: VIEW_CONTAINER,
			ctor: ExtensionsListView,
			when: ContextKeyExpr.and(ContextKeyExpr.has('searchExtensions'), ContextKeyExpr.not('searchInstalledExtensions'), ContextKeyExpr.not('searchBuiltInExtensions'), ContextKeyExpr.not('recommendedExtensions'), ContextKeyExpr.not('groupByServersContext')),
			weight: 100
		};
	}

	private createEnabledExtensionsListViewDescriptor(): IViewDescriptor {
		return {
			id: 'extensions.enabledExtensionList',
			name: localize('enabledExtensions', "Enabled"),
			container: VIEW_CONTAINER,
			ctor: EnabledExtensionsView,
			when: ContextKeyExpr.not('searchExtensions'),
			weight: 30,
			canToggleVisibility: true,
			order: 1
		};
	}

	private createDisabledExtensionsListViewDescriptor(): IViewDescriptor {
		return {
			id: 'extensions.disabledExtensionList',
			name: localize('disabledExtensions', "Disabled"),
			container: VIEW_CONTAINER,
			ctor: DisabledExtensionsView,
			when: ContextKeyExpr.not('searchExtensions'),
			weight: 10,
			canToggleVisibility: true,
			order: 3,
			collapsed: true
		};
	}

	private createSearchInstalledExtensionsListViewDescriptor(): IViewDescriptor {
		return {
			id: 'extensions.searchInstalledList',
			name: localize('searchInstalledExtensions', "Installed"),
			container: VIEW_CONTAINER,
			ctor: InstalledExtensionsView,
			when: ContextKeyExpr.and(ContextKeyExpr.has('searchInstalledExtensions'), ContextKeyExpr.not('groupByServersContext')),
			weight: 100
		};
	}

	private createExtensionsViewDescriptorsForServer(server: IExtensionManagementServer): IViewDescriptor[] {
		return [{
			id: `server.extensionsList.${server.location.toString()}`,
			name: server.location.authority,
			container: VIEW_CONTAINER,
			ctor: GroupByServerExtensionsView,
			when: ContextKeyExpr.has('groupByServersContext'),
			weight: 100
		}];
	}

	private createDefaultRecommendedExtensionsListViewDescriptor(): IViewDescriptor {
		return {
			id: 'extensions.recommendedList',
			name: localize('recommendedExtensions', "Recommended"),
			container: VIEW_CONTAINER,
			ctor: DefaultRecommendedExtensionsView,
			when: ContextKeyExpr.and(ContextKeyExpr.not('searchExtensions'), ContextKeyExpr.has('defaultRecommendedExtensions')),
			weight: 70,
			order: 2,
			canToggleVisibility: true
		};
	}

	private createOtherRecommendedExtensionsListViewDescriptor(): IViewDescriptor {
		return {
			id: 'extensions.otherrecommendedList',
			name: localize('otherRecommendedExtensions', "Other Recommendations"),
			container: VIEW_CONTAINER,
			ctor: RecommendedExtensionsView,
			when: ContextKeyExpr.has('recommendedExtensions'),
			weight: 50,
			canToggleVisibility: true,
			order: 2
		};
	}

	private createWorkspaceRecommendedExtensionsListViewDescriptor(): IViewDescriptor {
		return {
			id: 'extensions.workspaceRecommendedList',
			name: localize('workspaceRecommendedExtensions', "Workspace Recommendations"),
			container: VIEW_CONTAINER,
			ctor: WorkspaceRecommendedExtensionsView,
			when: ContextKeyExpr.and(ContextKeyExpr.has('recommendedExtensions'), ContextKeyExpr.has('nonEmptyWorkspace')),
			weight: 50,
			canToggleVisibility: true,
			order: 1
		};
	}

	private createSearchBuiltInExtensionsListViewDescriptor(): IViewDescriptor {
		return {
			id: 'extensions.builtInExtensionsList',
			name: localize('builtInExtensions', "Features"),
			container: VIEW_CONTAINER,
			ctor: BuiltInExtensionsView,
			when: ContextKeyExpr.has('searchBuiltInExtensions'),
			weight: 100,
			canToggleVisibility: true
		};
	}

	private createSearchBuiltInThemesExtensionsListViewDescriptor(): IViewDescriptor {
		return {
			id: 'extensions.builtInThemesExtensionsList',
			name: localize('builtInThemesExtensions', "Themes"),
			container: VIEW_CONTAINER,
			ctor: BuiltInThemesExtensionsView,
			when: ContextKeyExpr.has('searchBuiltInExtensions'),
			weight: 100,
			canToggleVisibility: true
		};
	}

	private createSearchBuiltInBasicsExtensionsListViewDescriptor(): IViewDescriptor {
		return {
			id: 'extensions.builtInBasicsExtensionsList',
			name: localize('builtInBasicsExtensions', "Programming Languages"),
			container: VIEW_CONTAINER,
			ctor: BuiltInBasicsExtensionsView,
			when: ContextKeyExpr.has('searchBuiltInExtensions'),
			weight: 100,
			canToggleVisibility: true
		};
	}
}

export class ExtensionsViewlet extends ViewContainerViewlet implements IExtensionsViewlet {

	private onSearchChange: EventOf<string>;
	private nonEmptyWorkspaceContextKey: IContextKey<boolean>;
	private searchExtensionsContextKey: IContextKey<boolean>;
	private searchInstalledExtensionsContextKey: IContextKey<boolean>;
	private searchBuiltInExtensionsContextKey: IContextKey<boolean>;
	private groupByServersContextKey: IContextKey<boolean>;
	private recommendedExtensionsContextKey: IContextKey<boolean>;
	private defaultRecommendedExtensionsContextKey: IContextKey<boolean>;

	private searchDelayer: ThrottledDelayer<any>;
	private root: HTMLElement;

	private searchBox: CodeEditorWidget;
	private extensionsBox: HTMLElement;
	private primaryActions: IAction[];
	private secondaryActions: IAction[];
	private groupByServerAction: IAction;
	private disposables: IDisposable[] = [];
	private monacoStyleContainer: HTMLDivElement;
	private placeholderText: HTMLDivElement;

	constructor(
		@IPartService partService: IPartService,
		@ITelemetryService telemetryService: ITelemetryService,
		@IProgressService private progressService: IProgressService,
		@IInstantiationService instantiationService: IInstantiationService,
		@IEditorGroupsService private editorGroupService: IEditorGroupsService,
		@IExtensionManagementService private extensionManagementService: IExtensionManagementService,
		@INotificationService private notificationService: INotificationService,
		@IViewletService private viewletService: IViewletService,
		@IThemeService themeService: IThemeService,
		@IConfigurationService private configurationService: IConfigurationService,
		@IStorageService storageService: IStorageService,
		@IWorkspaceContextService contextService: IWorkspaceContextService,
		@IContextKeyService contextKeyService: IContextKeyService,
		@IContextMenuService contextMenuService: IContextMenuService,
		@IExtensionService extensionService: IExtensionService,
		@IExtensionManagementServerService private extensionManagementServerService: IExtensionManagementServerService,
		@IModelService private modelService: IModelService,
	) {
		super(VIEWLET_ID, `${VIEWLET_ID}.state`, true, partService, telemetryService, storageService, instantiationService, themeService, contextMenuService, extensionService, contextService);

		this.searchDelayer = new ThrottledDelayer(500);
		this.nonEmptyWorkspaceContextKey = NonEmptyWorkspaceContext.bindTo(contextKeyService);
		this.searchExtensionsContextKey = SearchExtensionsContext.bindTo(contextKeyService);
		this.searchInstalledExtensionsContextKey = SearchInstalledExtensionsContext.bindTo(contextKeyService);
		this.searchBuiltInExtensionsContextKey = SearchBuiltInExtensionsContext.bindTo(contextKeyService);
		this.recommendedExtensionsContextKey = RecommendedExtensionsContext.bindTo(contextKeyService);
		this.groupByServersContextKey = GroupByServersContext.bindTo(contextKeyService);
		this.defaultRecommendedExtensionsContextKey = DefaultRecommendedExtensionsContext.bindTo(contextKeyService);
		this.defaultRecommendedExtensionsContextKey.set(!this.configurationService.getValue<boolean>(ShowRecommendationsOnlyOnDemandKey));
		this.disposables.push(this.viewletService.onDidViewletOpen(this.onViewletOpen, this, this.disposables));

		this.configurationService.onDidChangeConfiguration(e => {
			if (e.affectsConfiguration(AutoUpdateConfigurationKey)) {
				this.secondaryActions = null;
				this.updateTitleArea();
			}
			if (e.affectedKeys.indexOf(ShowRecommendationsOnlyOnDemandKey) > -1) {
				this.defaultRecommendedExtensionsContextKey.set(!this.configurationService.getValue<boolean>(ShowRecommendationsOnlyOnDemandKey));
			}
		}, this, this.disposables);

		modes.SuggestRegistry.register({ scheme: 'extensions', pattern: '**/searchinput', hasAccessToAllModels: true }, {
			triggerCharacters: ['@'],
			provideCompletionItems: (model: ITextModel, position: Position, _context: modes.SuggestContext) => {
				const sortKey = (item: string) => {
					if (item.indexOf(':') === -1) { return 'a'; }
					else if (/ext:/.test(item) || /tag:/.test(item)) { return 'b'; }
					else if (/sort:/.test(item)) { return 'c'; }
					else { return 'd'; }
				};
				return {
					suggestions: this.autoComplete(model.getValue(), position.column).map(item => (
						{
							label: item.fullText,
							insertText: item.fullText,
							overwriteBefore: item.overwrite,
							sortText: sortKey(item.fullText),
							type: <modes.SuggestionType>'keyword'
						}))
				};
			}
		});
	}

	create(parent: HTMLElement): TPromise<void> {
		addClass(parent, 'extensions-viewlet');
		this.root = parent;

		const header = append(this.root, $('.header'));
		this.monacoStyleContainer = append(header, $('.monaco-container'));
		this.searchBox = this.instantiationService.createInstance(CodeEditorWidget, this.monacoStyleContainer, SEARCH_INPUT_OPTIONS, { isSimpleWidget: true });
		this.placeholderText = append(this.monacoStyleContainer, $('.search-placeholder', null, localize('searchExtensions', "Search Extensions in Marketplace")));

		this.extensionsBox = append(this.root, $('.extensions'));

		this.searchBox.setModel(this.modelService.createModel('', null, uri.parse('extensions:searchinput'), true));

		this.disposables.push(this.searchBox.onDidFocusEditorText(() => addClass(this.monacoStyleContainer, 'synthetic-focus')));
		this.disposables.push(this.searchBox.onDidBlurEditorText(() => removeClass(this.monacoStyleContainer, 'synthetic-focus')));

<<<<<<< HEAD
		const onKeyDownMonaco = chain(this.searchBox.onKeyDown);
		onKeyDownMonaco.filter(e => e.keyCode === KeyCode.Enter).on(e => e.preventDefault(), this, this.disposables);
=======
		const onKeyDownForList = onKeyDown.filter(() => this.count() > 0);
		onKeyDownForList.filter(e => e.keyCode === KeyCode.Enter).on(this.onEnter, this, this.disposables);
		onKeyDownForList.filter(e => e.keyCode === KeyCode.DownArrow).on(this.focusListView, this, this.disposables);
>>>>>>> 7db5f960

		const searchChangeEvent = new Emitter<string>();
		this.onSearchChange = searchChangeEvent.event;

		this.disposables.push(this.searchBox.getModel().onDidChangeContent(() => {
			this.triggerSearch();
			const content = this.searchBox.getValue();
			searchChangeEvent.fire(content);
			this.placeholderText.style.visibility = content ? 'hidden' : 'visible';
		}));

		return super.create(this.extensionsBox)
			.then(() => this.extensionManagementService.getInstalled(LocalExtensionType.User))
			.then(installed => {
				if (installed.length === 0) {
					this.searchBox.setValue('@sort:installs');
					this.searchExtensionsContextKey.set(true);
				}
			});
	}

	public updateStyles(): void {
		super.updateStyles();

		this.monacoStyleContainer.style.backgroundColor = this.getColor(inputBackground);
		this.monacoStyleContainer.style.color = this.getColor(inputForeground);
		this.placeholderText.style.color = this.getColor(inputPlaceholderForeground);

		const inputBorderColor = this.getColor(inputBorder);
		this.monacoStyleContainer.style.borderWidth = inputBorderColor ? '1px' : null;
		this.monacoStyleContainer.style.borderStyle = inputBorderColor ? 'solid' : null;
		this.monacoStyleContainer.style.borderColor = inputBorderColor;

		let cursor = this.monacoStyleContainer.getElementsByClassName('cursor')[0] as HTMLDivElement;
		if (cursor) {
			cursor.style.backgroundColor = this.getColor(inputForeground);
		}
	}

	setVisible(visible: boolean): TPromise<void> {
		const isVisibilityChanged = this.isVisible() !== visible;
		return super.setVisible(visible).then(() => {
			if (isVisibilityChanged) {
				if (visible) {
					this.searchBox.focus();
					this.searchBox.setSelection(new Range(1, 1, 1, this.searchBox.getValue().length + 1));
				}
			}
		});
	}

	focus(): void {
		this.searchBox.focus();
	}

	layout(dimension: Dimension): void {
		toggleClass(this.root, 'narrow', dimension.width <= 300);
		this.searchBox.layout({ height: 20, width: dimension.width - 30 });
		this.placeholderText.style.width = '' + (dimension.width - 30) + 'px';

		super.layout(new Dimension(dimension.width, dimension.height - 38));
	}

	getOptimalWidth(): number {
		return 400;
	}

	getActions(): IAction[] {
		if (!this.primaryActions) {
			this.primaryActions = [
				this.instantiationService.createInstance(ClearExtensionsInputAction, ClearExtensionsInputAction.ID, ClearExtensionsInputAction.LABEL, this.onSearchChange)
			];
		}
		return this.primaryActions;
	}

	getSecondaryActions(): IAction[] {
		if (!this.secondaryActions) {
			if (!this.groupByServerAction) {
				this.groupByServerAction = this.instantiationService.createInstance(ChangeGroupAction, 'extensions.group.servers', localize('group by servers', "Group By: Server"), this.onSearchChange, 'server');
				this.disposables.push(this.onSearchChange(value => {
					this.groupByServerAction.enabled = !value || InstalledExtensionsView.isInstalledExtensionsQuery(value) || ExtensionsListView.isBuiltInExtensionsQuery(value);
				}));
			}
			this.secondaryActions = [
				this.instantiationService.createInstance(ShowInstalledExtensionsAction, ShowInstalledExtensionsAction.ID, ShowInstalledExtensionsAction.LABEL),
				this.instantiationService.createInstance(ShowOutdatedExtensionsAction, ShowOutdatedExtensionsAction.ID, ShowOutdatedExtensionsAction.LABEL),
				this.instantiationService.createInstance(ShowEnabledExtensionsAction, ShowEnabledExtensionsAction.ID, ShowEnabledExtensionsAction.LABEL),
				this.instantiationService.createInstance(ShowDisabledExtensionsAction, ShowDisabledExtensionsAction.ID, ShowDisabledExtensionsAction.LABEL),
				this.instantiationService.createInstance(ShowBuiltInExtensionsAction, ShowBuiltInExtensionsAction.ID, ShowBuiltInExtensionsAction.LABEL),
				this.instantiationService.createInstance(ShowRecommendedExtensionsAction, ShowRecommendedExtensionsAction.ID, ShowRecommendedExtensionsAction.LABEL),
				this.instantiationService.createInstance(ShowPopularExtensionsAction, ShowPopularExtensionsAction.ID, ShowPopularExtensionsAction.LABEL),
				new Separator(),
				this.instantiationService.createInstance(ChangeSortAction, 'extensions.sort.install', localize('sort by installs', "Sort By: Install Count"), this.onSearchChange, 'installs'),
				this.instantiationService.createInstance(ChangeSortAction, 'extensions.sort.rating', localize('sort by rating', "Sort By: Rating"), this.onSearchChange, 'rating'),
				this.instantiationService.createInstance(ChangeSortAction, 'extensions.sort.name', localize('sort by name', "Sort By: Name"), this.onSearchChange, 'name'),
				new Separator(),
				...(this.extensionManagementServerService.extensionManagementServers.length > 1 ? [this.groupByServerAction, new Separator()] : []),
				this.instantiationService.createInstance(CheckForUpdatesAction, CheckForUpdatesAction.ID, CheckForUpdatesAction.LABEL),
				...(this.configurationService.getValue(AutoUpdateConfigurationKey) ? [this.instantiationService.createInstance(DisableAutoUpdateAction, DisableAutoUpdateAction.ID, DisableAutoUpdateAction.LABEL)] : [this.instantiationService.createInstance(UpdateAllAction, UpdateAllAction.ID, UpdateAllAction.LABEL), this.instantiationService.createInstance(EnableAutoUpdateAction, EnableAutoUpdateAction.ID, EnableAutoUpdateAction.LABEL)]),
				this.instantiationService.createInstance(InstallVSIXAction, InstallVSIXAction.ID, InstallVSIXAction.LABEL),
				new Separator(),
				this.instantiationService.createInstance(DisableAllAction, DisableAllAction.ID, DisableAllAction.LABEL),
				this.instantiationService.createInstance(EnableAllAction, EnableAllAction.ID, EnableAllAction.LABEL)
			];
		}

		return this.secondaryActions;
	}

	search(value: string): void {
		const event = new Event('input', { bubbles: true }) as SearchInputEvent;
		event.immediate = true;

		this.searchBox.setValue(value);
	}

	private triggerSearch(immediate = false): void {
		this.searchDelayer.trigger(() => this.doSearch(), immediate || !this.searchBox.getValue() ? 0 : 500).done(null, err => this.onError(err));
	}

	private normalizedQuery(): string {
		return (this.searchBox.getValue() || '').replace(/@category/g, 'category').replace(/@tag:/g, 'tag:').replace(/@ext:/g, 'ext:');
	}

	private doSearch(): TPromise<any> {
		const value = this.normalizedQuery();
		this.searchExtensionsContextKey.set(!!value);
		this.searchInstalledExtensionsContextKey.set(InstalledExtensionsView.isInstalledExtensionsQuery(value));
		this.searchBuiltInExtensionsContextKey.set(ExtensionsListView.isBuiltInExtensionsQuery(value));
		this.groupByServersContextKey.set(ExtensionsListView.isGroupByServersExtensionsQuery(value));
		this.recommendedExtensionsContextKey.set(ExtensionsListView.isRecommendedExtensionsQuery(value));
		this.nonEmptyWorkspaceContextKey.set(this.contextService.getWorkbenchState() !== WorkbenchState.EMPTY);

		if (value) {
			return this.progress(TPromise.join(this.panels.map(view => (<ExtensionsListView>view).show(this.normalizedQuery()))));
		}
		return TPromise.as(null);
	}

	protected onDidAddViews(added: IAddedViewDescriptorRef[]): ViewletPanel[] {
		const addedViews = super.onDidAddViews(added);
		this.progress(TPromise.join(addedViews.map(addedView => (<ExtensionsListView>addedView).show(this.normalizedQuery()))));
		return addedViews;
	}

	protected createView(viewDescriptor: IViewDescriptor, options: IViewletViewOptions): ViewletPanel {
		for (const extensionManagementServer of this.extensionManagementServerService.extensionManagementServers) {
			if (viewDescriptor.id === `server.extensionsList.${extensionManagementServer.location.toString()}`) {
				const servicesCollection: ServiceCollection = new ServiceCollection();
				servicesCollection.set(IExtensionManagementServerService, new SingleServerExtensionManagementServerService(extensionManagementServer));
				servicesCollection.set(IExtensionManagementService, extensionManagementServer.extensionManagementService);
				servicesCollection.set(IExtensionsWorkbenchService, new SyncDescriptor(ExtensionsWorkbenchService));
				const instantiationService = this.instantiationService.createChild(servicesCollection);
				return instantiationService.createInstance(viewDescriptor.ctor, options, [extensionManagementServer]) as ViewletPanel;
			}
		}
		return this.instantiationService.createInstance(viewDescriptor.ctor, options) as ViewletPanel;
	}

	private autoComplete(query: string, position: number): { fullText: string, overwrite: number }[] {
		if (query.lastIndexOf('@', position - 1) !== query.lastIndexOf(' ', position - 1) + 1) { return []; }

		let wordStart = query.lastIndexOf('@', position - 1) + 1;
		let alreadyTypedCount = position - wordStart - 1;

		return Query.autocompletions().map(replacement => ({ fullText: replacement, overwrite: alreadyTypedCount }));
	}

	private focusListView(): void {
		this.panels[0].focus();
	}

	private onViewletOpen(viewlet: IViewlet): void {
		if (!viewlet || viewlet.getId() === VIEWLET_ID) {
			return;
		}

		if (this.configurationService.getValue<boolean>(CloseExtensionDetailsOnViewChangeKey)) {
			const promises = this.editorGroupService.groups.map(group => {
				const editors = group.editors.filter(input => input instanceof ExtensionsInput);
				const promises = editors.map(editor => group.closeEditor(editor));

				return TPromise.join(promises);
			});

			TPromise.join(promises).done(null, onUnexpectedError);
		}
	}

	private progress<T>(promise: TPromise<T>): TPromise<T> {
		const progressRunner = this.progressService.show(true);
		return always(promise, () => progressRunner.done());
	}

	private onError(err: any): void {
		if (isPromiseCanceledError(err)) {
			return;
		}

		const message = err && err.message || '';

		if (/ECONNREFUSED/.test(message)) {
			const error = createError(localize('suggestProxyError', "Marketplace returned 'ECONNREFUSED'. Please check the 'http.proxy' setting."), {
				actions: [
					this.instantiationService.createInstance(OpenGlobalSettingsAction, OpenGlobalSettingsAction.ID, OpenGlobalSettingsAction.LABEL)
				]
			});

			this.notificationService.error(error);
			return;
		}

		this.notificationService.error(err);
	}

	dispose(): void {
		this.disposables = dispose(this.disposables);
		super.dispose();
	}
}

export class StatusUpdater implements IWorkbenchContribution {

	private disposables: IDisposable[];
	private badgeHandle: IDisposable;

	constructor(
		@IActivityService private activityService: IActivityService,
		@IExtensionsWorkbenchService private extensionsWorkbenchService: IExtensionsWorkbenchService
	) {
		extensionsWorkbenchService.onChange(this.onServiceChange, this, this.disposables);
	}

	private onServiceChange(): void {

		dispose(this.badgeHandle);

		if (this.extensionsWorkbenchService.local.some(e => e.state === ExtensionState.Installing)) {
			this.badgeHandle = this.activityService.showActivity(VIEWLET_ID, new ProgressBadge(() => localize('extensions', "Extensions")), 'extensions-badge progress-badge');
			return;
		}

		const outdated = this.extensionsWorkbenchService.local.reduce((r, e) => r + (e.outdated ? 1 : 0), 0);
		if (outdated > 0) {
			const badge = new NumberBadge(outdated, n => localize('outdatedExtensions', '{0} Outdated Extensions', n));
			this.badgeHandle = this.activityService.showActivity(VIEWLET_ID, badge, 'extensions-badge count-badge');
		}
	}

	dispose(): void {
		this.disposables = dispose(this.disposables);
		dispose(this.badgeHandle);
	}
}

export class MaliciousExtensionChecker implements IWorkbenchContribution {

	private disposables: IDisposable[];

	constructor(
		@IExtensionManagementService private extensionsManagementService: IExtensionManagementService,
		@IWindowService private windowService: IWindowService,
		@ILogService private logService: ILogService,
		@INotificationService private notificationService: INotificationService
	) {
		this.loopCheckForMaliciousExtensions();
	}

	private loopCheckForMaliciousExtensions(): void {
		this.checkForMaliciousExtensions()
			.then(() => TPromise.timeout(1000 * 60 * 5)) // every five minutes
			.then(() => this.loopCheckForMaliciousExtensions());
	}

	private checkForMaliciousExtensions(): TPromise<any> {
		return this.extensionsManagementService.getExtensionsReport().then(report => {
			const maliciousSet = getMaliciousExtensionsSet(report);

			return this.extensionsManagementService.getInstalled(LocalExtensionType.User).then(installed => {
				const maliciousExtensions = installed
					.filter(e => maliciousSet.has(getGalleryExtensionIdFromLocal(e)));

				if (maliciousExtensions.length) {
					return TPromise.join(maliciousExtensions.map(e => this.extensionsManagementService.uninstall(e, true).then(() => {
						this.notificationService.prompt(
							Severity.Warning,
							localize('malicious warning', "We have uninstalled '{0}' which was reported to be problematic.", getGalleryExtensionIdFromLocal(e)),
							[{
								label: localize('reloadNow', "Reload Now"),
								run: () => this.windowService.reloadWindow()
							}]
						);
					})));
				} else {
					return TPromise.as(null);
				}
			});
		}, err => this.logService.error(err));
	}

	dispose(): void {
		this.disposables = dispose(this.disposables);
	}
}

let SEARCH_INPUT_OPTIONS: IEditorOptions =
{
	fontSize: 13,
	lineHeight: 22,
	wordWrap: 'off',
	overviewRulerLanes: 0,
	glyphMargin: false,
	lineNumbers: 'off',
	folding: false,
	selectOnLineNumbers: false,
	hideCursorInOverviewRuler: true,
	selectionHighlight: false,
	scrollbar: {
		horizontal: 'hidden',
		vertical: 'hidden'
	},
	ariaLabel: localize('searchExtensions', "Search Extensions in Marketplace"),
	cursorWidth: 1,
	lineDecorationsWidth: 0,
	overviewRulerBorder: false,
	scrollBeyondLastLine: false,
	renderLineHighlight: 'none',
	fixedOverflowWidgets: true,
	acceptSuggestionOnEnter: 'smart',
	minimap: {
		enabled: false
	},
	fontFamily: ' -apple-system, BlinkMacSystemFont, "Segoe WPC", "Segoe UI", "HelveticaNeue-Light", "Ubuntu", "Droid Sans", sans-serif'
};<|MERGE_RESOLUTION|>--- conflicted
+++ resolved
@@ -349,14 +349,9 @@
 		this.disposables.push(this.searchBox.onDidFocusEditorText(() => addClass(this.monacoStyleContainer, 'synthetic-focus')));
 		this.disposables.push(this.searchBox.onDidBlurEditorText(() => removeClass(this.monacoStyleContainer, 'synthetic-focus')));
 
-<<<<<<< HEAD
 		const onKeyDownMonaco = chain(this.searchBox.onKeyDown);
 		onKeyDownMonaco.filter(e => e.keyCode === KeyCode.Enter).on(e => e.preventDefault(), this, this.disposables);
-=======
-		const onKeyDownForList = onKeyDown.filter(() => this.count() > 0);
-		onKeyDownForList.filter(e => e.keyCode === KeyCode.Enter).on(this.onEnter, this, this.disposables);
-		onKeyDownForList.filter(e => e.keyCode === KeyCode.DownArrow).on(this.focusListView, this, this.disposables);
->>>>>>> 7db5f960
+		onKeyDownMonaco.filter(e => e.keyCode === KeyCode.DownArrow).on(() => this.focusListView(), this, this.disposables);
 
 		const searchChangeEvent = new Emitter<string>();
 		this.onSearchChange = searchChangeEvent.event;
@@ -526,8 +521,14 @@
 		return Query.autocompletions().map(replacement => ({ fullText: replacement, overwrite: alreadyTypedCount }));
 	}
 
+	private count(): number {
+		return this.panels.reduce((count, view) => (<ExtensionsListView>view).count() + count, 0);
+	}
+
 	private focusListView(): void {
-		this.panels[0].focus();
+		if (this.count() > 0) {
+			this.panels[0].focus();
+		}
 	}
 
 	private onViewletOpen(viewlet: IViewlet): void {
