--- conflicted
+++ resolved
@@ -60,11 +60,7 @@
 		var defaultStyles = document.getElementById('_defaultStyles');
 		defaultStyles.innerHTML = initData.styles;
 
-		var target = getTarget()
-		if (!target) {
-			return;
-		}
-		var body = target.contentDocument.getElementsByTagName('body');
+		var body = getTarget().contentDocument.getElementsByTagName('body');
 		styleBody(body[0]);
 
 		// iframe
@@ -126,19 +122,11 @@
 		const newFrame = document.createElement('iframe');
 		newFrame.setAttribute('id', '_target');
 		newFrame.setAttribute('frameborder', '0');
-		newFrame.setAttribute('sandbox', 'allow-scripts allow-forms allow-same-origin');
 		newFrame.style.cssText = "margin: 0; overflow: hidden; position: absolute; width: 100%; height: 100%; display: none";
 		document.body.appendChild(newFrame);
 
 		// write new content onto iframe
 		newFrame.contentDocument.open('text/html', 'replace');
-<<<<<<< HEAD
-		newFrame.contentWindow.onbeforeunload = function (e) {
-			console.log('prevented webview navigation');
-			return false;
-		};
-=======
->>>>>>> 376986b1
 
 		// workaround for https://github.com/Microsoft/vscode/issues/12865
 		// check new scrollTop and reset if neccessary
@@ -155,10 +143,7 @@
 			if (frame) {
 				document.body.removeChild(frame);
 			}
-<<<<<<< HEAD
-=======
 
->>>>>>> 376986b1
 			newFrame.style.display = 'block';
 		});
 
@@ -167,10 +152,7 @@
 		newFrame.contentDocument.write('<!DOCTYPE html>');
 		newFrame.contentDocument.write(newDocument.documentElement.innerHTML);
 		newFrame.contentDocument.close();
-<<<<<<< HEAD
-=======
 
->>>>>>> 376986b1
 
 		ipcRenderer.sendToHost('did-set-content', stats);
 	});
@@ -179,7 +161,7 @@
 	ipcRenderer.on('message', function (event, data) {
 		const target = getTarget();
 		if (target) {
-			target.contentWindow.postMessage(data, document.location.origin);
+			target.contentWindow.postMessage(data, 'file://');
 		}
 	});
 
