--- conflicted
+++ resolved
@@ -87,12 +87,8 @@
 		@IEditorWorkerService private editorWorkerService: IEditorWorkerService,
 		@IWorkbenchEditorService private editorService: IWorkbenchEditorService,
 		@IWorkspaceContextService private contextService: IWorkspaceContextService,
-<<<<<<< HEAD
-		@ITextModelResolverService private textModelResolverService: ITextModelResolverService,
-		@IConfigurationService configurationService: IConfigurationService
-=======
+    @IConfigurationService configurationService: IConfigurationService
 		@ITextModelService private textModelResolverService: ITextModelService
->>>>>>> c2d0d459
 	) {
 		this.decorations = [];
 		this.diffDelayer = new ThrottledDelayer<common.IChange[]>(200);
@@ -343,7 +339,7 @@
 		`);
 	}
 
-	// TODO: Cleanup
+	// TODO: Find a better location for this rule
 	collector.addRule(`
 			.monaco-editor .dirty-diff-hidden-glyph {
 				display: none;
