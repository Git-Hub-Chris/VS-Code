/*---------------------------------------------------------------------------------------------
 *  Copyright (c) Microsoft Corporation. All rights reserved.
 *  Licensed under the MIT License. See License.txt in the project root for license information.
 *--------------------------------------------------------------------------------------------*/

import { localize } from '../../../../nls.js';
import { isFalsyOrWhitespace } from '../../../../base/common/strings.js';
import * as resources from '../../../../base/common/resources.js';
import { IJSONSchema } from '../../../../base/common/jsonSchema.js';
import { IExtensionPointUser, ExtensionMessageCollector, ExtensionsRegistry } from '../../extensions/common/extensionsRegistry.js';
import { ContextKeyExpr } from '../../../../platform/contextkey/common/contextkey.js';
import { MenuId, MenuRegistry, IMenuItem, ISubmenuItem } from '../../../../platform/actions/common/actions.js';
import { URI } from '../../../../base/common/uri.js';
import { Disposable, DisposableStore } from '../../../../base/common/lifecycle.js';
import { ThemeIcon } from '../../../../base/common/themables.js';
import { index } from '../../../../base/common/arrays.js';
import { isProposedApiEnabled } from '../../extensions/common/extensions.js';
import { ILocalizedString } from '../../../../platform/action/common/action.js';
import { IExtensionFeatureTableRenderer, IExtensionFeaturesRegistry, IRenderedData, IRowData, ITableData, Extensions as ExtensionFeaturesExtensions } from '../../extensionManagement/common/extensionFeatures.js';
import { IExtensionManifest, IKeyBinding } from '../../../../platform/extensions/common/extensions.js';
import { Registry } from '../../../../platform/registry/common/platform.js';
import { SyncDescriptor } from '../../../../platform/instantiation/common/descriptors.js';
import { platform } from '../../../../base/common/process.js';
import { MarkdownString } from '../../../../base/common/htmlContent.js';
import { ResolvedKeybinding } from '../../../../base/common/keybindings.js';
import { IKeybindingService } from '../../../../platform/keybinding/common/keybinding.js';
import { ApiProposalName } from '../../../../platform/extensions/common/extensionsApiProposals.js';

interface IAPIMenu {
	readonly key: string;
	readonly id: MenuId;
	readonly description: string;
	readonly proposed?: ApiProposalName;
	readonly supportsSubmenus?: boolean; // defaults to true
}

const apiMenus: IAPIMenu[] = [
	{
		key: 'commandPalette',
		id: MenuId.CommandPalette,
		description: localize('menus.commandPalette', "The Command Palette"),
		supportsSubmenus: false
	},
	{
		key: 'touchBar',
		id: MenuId.TouchBarContext,
		description: localize('menus.touchBar', "The touch bar (macOS only)"),
		supportsSubmenus: false
	},
	{
		key: 'editor/title',
		id: MenuId.EditorTitle,
		description: localize('menus.editorTitle', "The editor title menu")
	},
	{
		key: 'editor/title/run',
		id: MenuId.EditorTitleRun,
		description: localize('menus.editorTitleRun', "Run submenu inside the editor title menu")
	},
	{
		key: 'editor/context',
		id: MenuId.EditorContext,
		description: localize('menus.editorContext', "The editor context menu")
	},
	{
		key: 'editor/context/copy',
		id: MenuId.EditorContextCopy,
		description: localize('menus.editorContextCopyAs', "'Copy as' submenu in the editor context menu")
	},
	{
		key: 'editor/context/share',
		id: MenuId.EditorContextShare,
		description: localize('menus.editorContextShare', "'Share' submenu in the editor context menu"),
		proposed: 'contribShareMenu'
	},
	{
		key: 'explorer/context',
		id: MenuId.ExplorerContext,
		description: localize('menus.explorerContext', "The file explorer context menu")
	},
	{
		key: 'explorer/context/share',
		id: MenuId.ExplorerContextShare,
		description: localize('menus.explorerContextShare', "'Share' submenu in the file explorer context menu"),
		proposed: 'contribShareMenu'
	},
	{
		key: 'editor/title/context',
		id: MenuId.EditorTitleContext,
		description: localize('menus.editorTabContext', "The editor tabs context menu")
	},
	{
		key: 'editor/title/context/share',
		id: MenuId.EditorTitleContextShare,
		description: localize('menus.editorTitleContextShare', "'Share' submenu inside the editor title context menu"),
		proposed: 'contribShareMenu'
	},
	{
		key: 'debug/callstack/context',
		id: MenuId.DebugCallStackContext,
		description: localize('menus.debugCallstackContext', "The debug callstack view context menu")
	},
	{
		key: 'debug/variables/context',
		id: MenuId.DebugVariablesContext,
		description: localize('menus.debugVariablesContext', "The debug variables view context menu")
	},
	{
		key: 'debug/toolBar',
		id: MenuId.DebugToolBar,
		description: localize('menus.debugToolBar', "The debug toolbar menu")
	},
	{
<<<<<<< HEAD
		key: 'debug/disassembly/context',
		id: MenuId.DebugDisassemblyContext,
		description: localize('menus.debugDisassemblyContext', "The debug disassembly context menu"),
		proposed: 'debugContext'
	},
	{
		key: 'debug/watch/context',
		id: MenuId.DebugWatchContext,
		description: localize('menus.debugWatchContext', "The debug watch context menu"),
		proposed: 'debugContext'
	},
	{
		key: 'debug/breakpoints/context',
		id: MenuId.DebugBreakpointsContext,
		description: localize('menus.debugBreakpointsContext', "The debug breakpoints context menu"),
		proposed: 'debugContext'
=======
		key: 'debug/createConfiguration',
		id: MenuId.DebugCreateConfiguration,
		proposed: 'contribDebugCreateConfiguration',
		description: localize('menus.debugCreateConfiguation', "The debug create configuration menu")
>>>>>>> 4fa5611d
	},
	{
		key: 'notebook/variables/context',
		id: MenuId.NotebookVariablesContext,
		description: localize('menus.notebookVariablesContext', "The notebook variables view context menu")
	},
	{
		key: 'menuBar/home',
		id: MenuId.MenubarHomeMenu,
		description: localize('menus.home', "The home indicator context menu (web only)"),
		proposed: 'contribMenuBarHome',
		supportsSubmenus: false
	},
	{
		key: 'menuBar/edit/copy',
		id: MenuId.MenubarCopy,
		description: localize('menus.opy', "'Copy as' submenu in the top level Edit menu")
	},
	{
		key: 'scm/title',
		id: MenuId.SCMTitle,
		description: localize('menus.scmTitle', "The Source Control title menu")
	},
	{
		key: 'scm/sourceControl',
		id: MenuId.SCMSourceControl,
		description: localize('menus.scmSourceControl', "The Source Control menu")
	},
	{
		key: 'scm/sourceControl/title',
		id: MenuId.SCMSourceControlTitle,
		description: localize('menus.scmSourceControlTitle', "The Source Control title menu"),
		proposed: 'contribSourceControlTitleMenu'
	},
	{
		key: 'scm/resourceState/context',
		id: MenuId.SCMResourceContext,
		description: localize('menus.resourceStateContext', "The Source Control resource state context menu")
	},
	{
		key: 'scm/resourceFolder/context',
		id: MenuId.SCMResourceFolderContext,
		description: localize('menus.resourceFolderContext', "The Source Control resource folder context menu")
	},
	{
		key: 'scm/resourceGroup/context',
		id: MenuId.SCMResourceGroupContext,
		description: localize('menus.resourceGroupContext', "The Source Control resource group context menu")
	},
	{
		key: 'scm/change/title',
		id: MenuId.SCMChangeContext,
		description: localize('menus.changeTitle', "The Source Control inline change menu")
	},
	{
		key: 'scm/inputBox',
		id: MenuId.SCMInputBox,
		description: localize('menus.input', "The Source Control input box menu"),
		proposed: 'contribSourceControlInputBoxMenu'
	},
	{
		key: 'scm/history/title',
		id: MenuId.SCMHistoryTitle,
		description: localize('menus.scmHistoryTitle', "The Source Control History title menu"),
		proposed: 'contribSourceControlHistoryTitleMenu'
	},
	{
		key: 'scm/historyItem/context',
		id: MenuId.SCMChangesContext,
		description: localize('menus.historyItemContext', "The Source Control history item context menu"),
		proposed: 'contribSourceControlHistoryItemMenu'
	},
	{
		key: 'scm/historyItemRef/context',
		id: MenuId.SCMHistoryItemRefContext,
		description: localize('menus.historyItemRefContext', "The Source Control history item reference context menu"),
		proposed: 'contribSourceControlHistoryItemMenu'
	},
	{
		key: 'statusBar/remoteIndicator',
		id: MenuId.StatusBarRemoteIndicatorMenu,
		description: localize('menus.statusBarRemoteIndicator', "The remote indicator menu in the status bar"),
		supportsSubmenus: false
	},
	{
		key: 'terminal/context',
		id: MenuId.TerminalInstanceContext,
		description: localize('menus.terminalContext', "The terminal context menu")
	},
	{
		key: 'terminal/title/context',
		id: MenuId.TerminalTabContext,
		description: localize('menus.terminalTabContext', "The terminal tabs context menu")
	},
	{
		key: 'view/title',
		id: MenuId.ViewTitle,
		description: localize('view.viewTitle', "The contributed view title menu")
	},
	{
		key: 'viewContainer/title',
		id: MenuId.ViewContainerTitle,
		description: localize('view.containerTitle', "The contributed view container title menu"),
		proposed: 'contribViewContainerTitle'
	},
	{
		key: 'view/item/context',
		id: MenuId.ViewItemContext,
		description: localize('view.itemContext', "The contributed view item context menu")
	},
	{
		key: 'comments/comment/editorActions',
		id: MenuId.CommentEditorActions,
		description: localize('commentThread.editorActions', "The contributed comment editor actions"),
		proposed: 'contribCommentEditorActionsMenu'
	},
	{
		key: 'comments/commentThread/title',
		id: MenuId.CommentThreadTitle,
		description: localize('commentThread.title', "The contributed comment thread title menu")
	},
	{
		key: 'comments/commentThread/context',
		id: MenuId.CommentThreadActions,
		description: localize('commentThread.actions', "The contributed comment thread context menu, rendered as buttons below the comment editor"),
		supportsSubmenus: false
	},
	{
		key: 'comments/commentThread/additionalActions',
		id: MenuId.CommentThreadAdditionalActions,
		description: localize('commentThread.actions', "The contributed comment thread context menu, rendered as buttons below the comment editor"),
		supportsSubmenus: true,
		proposed: 'contribCommentThreadAdditionalMenu'
	},
	{
		key: 'comments/commentThread/title/context',
		id: MenuId.CommentThreadTitleContext,
		description: localize('commentThread.titleContext', "The contributed comment thread title's peek context menu, rendered as a right click menu on the comment thread's peek title."),
		proposed: 'contribCommentPeekContext'
	},
	{
		key: 'comments/comment/title',
		id: MenuId.CommentTitle,
		description: localize('comment.title', "The contributed comment title menu")
	},
	{
		key: 'comments/comment/context',
		id: MenuId.CommentActions,
		description: localize('comment.actions', "The contributed comment context menu, rendered as buttons below the comment editor"),
		supportsSubmenus: false
	},
	{
		key: 'comments/commentThread/comment/context',
		id: MenuId.CommentThreadCommentContext,
		description: localize('comment.commentContext', "The contributed comment context menu, rendered as a right click menu on the an individual comment in the comment thread's peek view."),
		proposed: 'contribCommentPeekContext'
	},
	{
		key: 'commentsView/commentThread/context',
		id: MenuId.CommentsViewThreadActions,
		description: localize('commentsView.threadActions', "The contributed comment thread context menu in the comments view"),
		proposed: 'contribCommentsViewThreadMenus'
	},
	{
		key: 'notebook/toolbar',
		id: MenuId.NotebookToolbar,
		description: localize('notebook.toolbar', "The contributed notebook toolbar menu")
	},
	{
		key: 'notebook/kernelSource',
		id: MenuId.NotebookKernelSource,
		description: localize('notebook.kernelSource', "The contributed notebook kernel sources menu"),
		proposed: 'notebookKernelSource'
	},
	{
		key: 'notebook/cell/title',
		id: MenuId.NotebookCellTitle,
		description: localize('notebook.cell.title', "The contributed notebook cell title menu")
	},
	{
		key: 'notebook/cell/execute',
		id: MenuId.NotebookCellExecute,
		description: localize('notebook.cell.execute', "The contributed notebook cell execution menu")
	},
	{
		key: 'interactive/toolbar',
		id: MenuId.InteractiveToolbar,
		description: localize('interactive.toolbar', "The contributed interactive toolbar menu"),
	},
	{
		key: 'interactive/cell/title',
		id: MenuId.InteractiveCellTitle,
		description: localize('interactive.cell.title', "The contributed interactive cell title menu"),
	},
	{
		key: 'issue/reporter',
		id: MenuId.IssueReporter,
		description: localize('issue.reporter', "The contributed issue reporter menu")
	},
	{
		key: 'testing/item/context',
		id: MenuId.TestItem,
		description: localize('testing.item.context', "The contributed test item menu"),
	},
	{
		key: 'testing/item/gutter',
		id: MenuId.TestItemGutter,
		description: localize('testing.item.gutter.title', "The menu for a gutter decoration for a test item"),
	},
	{
		key: 'testing/profiles/context',
		id: MenuId.TestProfilesContext,
		description: localize('testing.profiles.context.title', "The menu for configuring testing profiles."),
	},
	{
		key: 'testing/item/result',
		id: MenuId.TestPeekElement,
		description: localize('testing.item.result.title', "The menu for an item in the Test Results view or peek."),
	},
	{
		key: 'testing/message/context',
		id: MenuId.TestMessageContext,
		description: localize('testing.message.context.title', "A prominent button overlaying editor content where the message is displayed"),
	},
	{
		key: 'testing/message/content',
		id: MenuId.TestMessageContent,
		description: localize('testing.message.content.title', "Context menu for the message in the results tree"),
	},
	{
		key: 'extension/context',
		id: MenuId.ExtensionContext,
		description: localize('menus.extensionContext', "The extension context menu")
	},
	{
		key: 'timeline/title',
		id: MenuId.TimelineTitle,
		description: localize('view.timelineTitle', "The Timeline view title menu")
	},
	{
		key: 'timeline/item/context',
		id: MenuId.TimelineItemContext,
		description: localize('view.timelineContext', "The Timeline view item context menu")
	},
	{
		key: 'ports/item/context',
		id: MenuId.TunnelContext,
		description: localize('view.tunnelContext', "The Ports view item context menu")
	},
	{
		key: 'ports/item/origin/inline',
		id: MenuId.TunnelOriginInline,
		description: localize('view.tunnelOriginInline', "The Ports view item origin inline menu")
	},
	{
		key: 'ports/item/port/inline',
		id: MenuId.TunnelPortInline,
		description: localize('view.tunnelPortInline', "The Ports view item port inline menu")
	},
	{
		key: 'file/newFile',
		id: MenuId.NewFile,
		description: localize('file.newFile', "The 'New File...' quick pick, shown on welcome page and File menu."),
		supportsSubmenus: false,
	},
	{
		key: 'webview/context',
		id: MenuId.WebviewContext,
		description: localize('webview.context', "The webview context menu")
	},
	{
		key: 'file/share',
		id: MenuId.MenubarShare,
		description: localize('menus.share', "Share submenu shown in the top level File menu."),
		proposed: 'contribShareMenu'
	},
	{
		key: 'editor/inlineCompletions/actions',
		id: MenuId.InlineCompletionsActions,
		description: localize('inlineCompletions.actions', "The actions shown when hovering on an inline completion"),
		supportsSubmenus: false,
		proposed: 'inlineCompletionsAdditions'
	},
	{
		key: 'editor/content',
		id: MenuId.EditorContent,
		description: localize('merge.toolbar', "The prominent button in an editor, overlays its content"),
		proposed: 'contribEditorContentMenu'
	},
	{
		key: 'editor/lineNumber/context',
		id: MenuId.EditorLineNumberContext,
		description: localize('editorLineNumberContext', "The contributed editor line number context menu")
	},
	{
		key: 'mergeEditor/result/title',
		id: MenuId.MergeInputResultToolbar,
		description: localize('menus.mergeEditorResult', "The result toolbar of the merge editor"),
		proposed: 'contribMergeEditorMenus'
	},
	{
		key: 'multiDiffEditor/resource/title',
		id: MenuId.MultiDiffEditorFileToolbar,
		description: localize('menus.multiDiffEditorResource', "The resource toolbar in the multi diff editor"),
		proposed: 'contribMultiDiffEditorMenus'
	},
	{
		key: 'diffEditor/gutter/hunk',
		id: MenuId.DiffEditorHunkToolbar,
		description: localize('menus.diffEditorGutterToolBarMenus', "The gutter toolbar in the diff editor"),
		proposed: 'contribDiffEditorGutterToolBarMenus'
	},
	{
		key: 'diffEditor/gutter/selection',
		id: MenuId.DiffEditorSelectionToolbar,
		description: localize('menus.diffEditorGutterToolBarMenus', "The gutter toolbar in the diff editor"),
		proposed: 'contribDiffEditorGutterToolBarMenus'
	}
];

namespace schema {

	// --- menus, submenus contribution point

	export interface IUserFriendlyMenuItem {
		command: string;
		alt?: string;
		when?: string;
		group?: string;
	}

	export interface IUserFriendlySubmenuItem {
		submenu: string;
		when?: string;
		group?: string;
	}

	export interface IUserFriendlySubmenu {
		id: string;
		label: string;
		icon?: IUserFriendlyIcon;
	}

	export function isMenuItem(item: IUserFriendlyMenuItem | IUserFriendlySubmenuItem): item is IUserFriendlyMenuItem {
		return typeof (item as IUserFriendlyMenuItem).command === 'string';
	}

	export function isValidMenuItem(item: IUserFriendlyMenuItem, collector: ExtensionMessageCollector): boolean {
		if (typeof item.command !== 'string') {
			collector.error(localize('requirestring', "property `{0}` is mandatory and must be of type `string`", 'command'));
			return false;
		}
		if (item.alt && typeof item.alt !== 'string') {
			collector.error(localize('optstring', "property `{0}` can be omitted or must be of type `string`", 'alt'));
			return false;
		}
		if (item.when && typeof item.when !== 'string') {
			collector.error(localize('optstring', "property `{0}` can be omitted or must be of type `string`", 'when'));
			return false;
		}
		if (item.group && typeof item.group !== 'string') {
			collector.error(localize('optstring', "property `{0}` can be omitted or must be of type `string`", 'group'));
			return false;
		}

		return true;
	}

	export function isValidSubmenuItem(item: IUserFriendlySubmenuItem, collector: ExtensionMessageCollector): boolean {
		if (typeof item.submenu !== 'string') {
			collector.error(localize('requirestring', "property `{0}` is mandatory and must be of type `string`", 'submenu'));
			return false;
		}
		if (item.when && typeof item.when !== 'string') {
			collector.error(localize('optstring', "property `{0}` can be omitted or must be of type `string`", 'when'));
			return false;
		}
		if (item.group && typeof item.group !== 'string') {
			collector.error(localize('optstring', "property `{0}` can be omitted or must be of type `string`", 'group'));
			return false;
		}

		return true;
	}

	export function isValidItems(items: (IUserFriendlyMenuItem | IUserFriendlySubmenuItem)[], collector: ExtensionMessageCollector): boolean {
		if (!Array.isArray(items)) {
			collector.error(localize('requirearray', "submenu items must be an array"));
			return false;
		}

		for (const item of items) {
			if (isMenuItem(item)) {
				if (!isValidMenuItem(item, collector)) {
					return false;
				}
			} else {
				if (!isValidSubmenuItem(item, collector)) {
					return false;
				}
			}
		}

		return true;
	}

	export function isValidSubmenu(submenu: IUserFriendlySubmenu, collector: ExtensionMessageCollector): boolean {
		if (typeof submenu !== 'object') {
			collector.error(localize('require', "submenu items must be an object"));
			return false;
		}

		if (typeof submenu.id !== 'string') {
			collector.error(localize('requirestring', "property `{0}` is mandatory and must be of type `string`", 'id'));
			return false;
		}
		if (typeof submenu.label !== 'string') {
			collector.error(localize('requirestring', "property `{0}` is mandatory and must be of type `string`", 'label'));
			return false;
		}

		return true;
	}

	const menuItem: IJSONSchema = {
		type: 'object',
		required: ['command'],
		properties: {
			command: {
				description: localize('vscode.extension.contributes.menuItem.command', 'Identifier of the command to execute. The command must be declared in the \'commands\'-section'),
				type: 'string'
			},
			alt: {
				description: localize('vscode.extension.contributes.menuItem.alt', 'Identifier of an alternative command to execute. The command must be declared in the \'commands\'-section'),
				type: 'string'
			},
			when: {
				description: localize('vscode.extension.contributes.menuItem.when', 'Condition which must be true to show this item'),
				type: 'string'
			},
			group: {
				description: localize('vscode.extension.contributes.menuItem.group', 'Group into which this item belongs'),
				type: 'string'
			}
		}
	};

	const submenuItem: IJSONSchema = {
		type: 'object',
		required: ['submenu'],
		properties: {
			submenu: {
				description: localize('vscode.extension.contributes.menuItem.submenu', 'Identifier of the submenu to display in this item.'),
				type: 'string'
			},
			when: {
				description: localize('vscode.extension.contributes.menuItem.when', 'Condition which must be true to show this item'),
				type: 'string'
			},
			group: {
				description: localize('vscode.extension.contributes.menuItem.group', 'Group into which this item belongs'),
				type: 'string'
			}
		}
	};

	const submenu: IJSONSchema = {
		type: 'object',
		required: ['id', 'label'],
		properties: {
			id: {
				description: localize('vscode.extension.contributes.submenu.id', 'Identifier of the menu to display as a submenu.'),
				type: 'string'
			},
			label: {
				description: localize('vscode.extension.contributes.submenu.label', 'The label of the menu item which leads to this submenu.'),
				type: 'string'
			},
			icon: {
				description: localize({ key: 'vscode.extension.contributes.submenu.icon', comment: ['do not translate or change `\\$(zap)`, \\ in front of $ is important.'] }, '(Optional) Icon which is used to represent the submenu in the UI. Either a file path, an object with file paths for dark and light themes, or a theme icon references, like `\\$(zap)`'),
				anyOf: [{
					type: 'string'
				},
				{
					type: 'object',
					properties: {
						light: {
							description: localize('vscode.extension.contributes.submenu.icon.light', 'Icon path when a light theme is used'),
							type: 'string'
						},
						dark: {
							description: localize('vscode.extension.contributes.submenu.icon.dark', 'Icon path when a dark theme is used'),
							type: 'string'
						}
					}
				}]
			}
		}
	};

	export const menusContribution: IJSONSchema = {
		description: localize('vscode.extension.contributes.menus', "Contributes menu items to the editor"),
		type: 'object',
		properties: index(apiMenus, menu => menu.key, menu => ({
			markdownDescription: menu.proposed ? localize('proposed', "Proposed API, requires `enabledApiProposal: [\"{0}\"]` - {1}", menu.proposed, menu.description) : menu.description,
			type: 'array',
			items: menu.supportsSubmenus === false ? menuItem : { oneOf: [menuItem, submenuItem] }
		})),
		additionalProperties: {
			description: 'Submenu',
			type: 'array',
			items: { oneOf: [menuItem, submenuItem] }
		}
	};

	export const submenusContribution: IJSONSchema = {
		description: localize('vscode.extension.contributes.submenus', "Contributes submenu items to the editor"),
		type: 'array',
		items: submenu
	};

	// --- commands contribution point

	export interface IUserFriendlyCommand {
		command: string;
		title: string | ILocalizedString;
		shortTitle?: string | ILocalizedString;
		enablement?: string;
		category?: string | ILocalizedString;
		icon?: IUserFriendlyIcon;
	}

	export type IUserFriendlyIcon = string | { light: string; dark: string };

	export function isValidCommand(command: IUserFriendlyCommand, collector: ExtensionMessageCollector): boolean {
		if (!command) {
			collector.error(localize('nonempty', "expected non-empty value."));
			return false;
		}
		if (isFalsyOrWhitespace(command.command)) {
			collector.error(localize('requirestring', "property `{0}` is mandatory and must be of type `string`", 'command'));
			return false;
		}
		if (!isValidLocalizedString(command.title, collector, 'title')) {
			return false;
		}
		if (command.shortTitle && !isValidLocalizedString(command.shortTitle, collector, 'shortTitle')) {
			return false;
		}
		if (command.enablement && typeof command.enablement !== 'string') {
			collector.error(localize('optstring', "property `{0}` can be omitted or must be of type `string`", 'precondition'));
			return false;
		}
		if (command.category && !isValidLocalizedString(command.category, collector, 'category')) {
			return false;
		}
		if (!isValidIcon(command.icon, collector)) {
			return false;
		}
		return true;
	}

	function isValidIcon(icon: IUserFriendlyIcon | undefined, collector: ExtensionMessageCollector): boolean {
		if (typeof icon === 'undefined') {
			return true;
		}
		if (typeof icon === 'string') {
			return true;
		} else if (typeof icon.dark === 'string' && typeof icon.light === 'string') {
			return true;
		}
		collector.error(localize('opticon', "property `icon` can be omitted or must be either a string or a literal like `{dark, light}`"));
		return false;
	}

	function isValidLocalizedString(localized: string | ILocalizedString, collector: ExtensionMessageCollector, propertyName: string): boolean {
		if (typeof localized === 'undefined') {
			collector.error(localize('requireStringOrObject', "property `{0}` is mandatory and must be of type `string` or `object`", propertyName));
			return false;
		} else if (typeof localized === 'string' && isFalsyOrWhitespace(localized)) {
			collector.error(localize('requirestring', "property `{0}` is mandatory and must be of type `string`", propertyName));
			return false;
		} else if (typeof localized !== 'string' && (isFalsyOrWhitespace(localized.original) || isFalsyOrWhitespace(localized.value))) {
			collector.error(localize('requirestrings', "properties `{0}` and `{1}` are mandatory and must be of type `string`", `${propertyName}.value`, `${propertyName}.original`));
			return false;
		}

		return true;
	}

	const commandType: IJSONSchema = {
		type: 'object',
		required: ['command', 'title'],
		properties: {
			command: {
				description: localize('vscode.extension.contributes.commandType.command', 'Identifier of the command to execute'),
				type: 'string'
			},
			title: {
				description: localize('vscode.extension.contributes.commandType.title', 'Title by which the command is represented in the UI'),
				type: 'string'
			},
			shortTitle: {
				markdownDescription: localize('vscode.extension.contributes.commandType.shortTitle', '(Optional) Short title by which the command is represented in the UI. Menus pick either `title` or `shortTitle` depending on the context in which they show commands.'),
				type: 'string'
			},
			category: {
				description: localize('vscode.extension.contributes.commandType.category', '(Optional) Category string by which the command is grouped in the UI'),
				type: 'string'
			},
			enablement: {
				description: localize('vscode.extension.contributes.commandType.precondition', '(Optional) Condition which must be true to enable the command in the UI (menu and keybindings). Does not prevent executing the command by other means, like the `executeCommand`-api.'),
				type: 'string'
			},
			icon: {
				description: localize({ key: 'vscode.extension.contributes.commandType.icon', comment: ['do not translate or change `\\$(zap)`, \\ in front of $ is important.'] }, '(Optional) Icon which is used to represent the command in the UI. Either a file path, an object with file paths for dark and light themes, or a theme icon references, like `\\$(zap)`'),
				anyOf: [{
					type: 'string'
				},
				{
					type: 'object',
					properties: {
						light: {
							description: localize('vscode.extension.contributes.commandType.icon.light', 'Icon path when a light theme is used'),
							type: 'string'
						},
						dark: {
							description: localize('vscode.extension.contributes.commandType.icon.dark', 'Icon path when a dark theme is used'),
							type: 'string'
						}
					}
				}]
			}
		}
	};

	export const commandsContribution: IJSONSchema = {
		description: localize('vscode.extension.contributes.commands', "Contributes commands to the command palette."),
		oneOf: [
			commandType,
			{
				type: 'array',
				items: commandType
			}
		]
	};
}

const _commandRegistrations = new DisposableStore();

export const commandsExtensionPoint = ExtensionsRegistry.registerExtensionPoint<schema.IUserFriendlyCommand | schema.IUserFriendlyCommand[]>({
	extensionPoint: 'commands',
	jsonSchema: schema.commandsContribution,
	activationEventsGenerator: (contribs: schema.IUserFriendlyCommand[], result: { push(item: string): void }) => {
		for (const contrib of contribs) {
			if (contrib.command) {
				result.push(`onCommand:${contrib.command}`);
			}
		}
	}
});

commandsExtensionPoint.setHandler(extensions => {

	function handleCommand(userFriendlyCommand: schema.IUserFriendlyCommand, extension: IExtensionPointUser<any>) {

		if (!schema.isValidCommand(userFriendlyCommand, extension.collector)) {
			return;
		}

		const { icon, enablement, category, title, shortTitle, command } = userFriendlyCommand;

		let absoluteIcon: { dark: URI; light?: URI } | ThemeIcon | undefined;
		if (icon) {
			if (typeof icon === 'string') {
				absoluteIcon = ThemeIcon.fromString(icon) ?? { dark: resources.joinPath(extension.description.extensionLocation, icon), light: resources.joinPath(extension.description.extensionLocation, icon) };

			} else {
				absoluteIcon = {
					dark: resources.joinPath(extension.description.extensionLocation, icon.dark),
					light: resources.joinPath(extension.description.extensionLocation, icon.light)
				};
			}
		}

		const existingCmd = MenuRegistry.getCommand(command);
		if (existingCmd) {
			if (existingCmd.source) {
				extension.collector.info(localize('dup1', "Command `{0}` already registered by {1} ({2})", userFriendlyCommand.command, existingCmd.source.title, existingCmd.source.id));
			} else {
				extension.collector.info(localize('dup0', "Command `{0}` already registered", userFriendlyCommand.command));
			}
		}
		_commandRegistrations.add(MenuRegistry.addCommand({
			id: command,
			title,
			source: { id: extension.description.identifier.value, title: extension.description.displayName ?? extension.description.name },
			shortTitle,
			tooltip: title,
			category,
			precondition: ContextKeyExpr.deserialize(enablement),
			icon: absoluteIcon
		}));
	}

	// remove all previous command registrations
	_commandRegistrations.clear();

	for (const extension of extensions) {
		const { value } = extension;
		if (Array.isArray(value)) {
			for (const command of value) {
				handleCommand(command, extension);
			}
		} else {
			handleCommand(value, extension);
		}
	}
});

interface IRegisteredSubmenu {
	readonly id: MenuId;
	readonly label: string;
	readonly icon?: { dark: URI; light?: URI } | ThemeIcon;
}

const _submenus = new Map<string, IRegisteredSubmenu>();

const submenusExtensionPoint = ExtensionsRegistry.registerExtensionPoint<schema.IUserFriendlySubmenu[]>({
	extensionPoint: 'submenus',
	jsonSchema: schema.submenusContribution
});

submenusExtensionPoint.setHandler(extensions => {

	_submenus.clear();

	for (const extension of extensions) {
		const { value, collector } = extension;

		for (const [, submenuInfo] of Object.entries(value)) {

			if (!schema.isValidSubmenu(submenuInfo, collector)) {
				continue;
			}

			if (!submenuInfo.id) {
				collector.warn(localize('submenuId.invalid.id', "`{0}` is not a valid submenu identifier", submenuInfo.id));
				continue;
			}
			if (_submenus.has(submenuInfo.id)) {
				collector.info(localize('submenuId.duplicate.id', "The `{0}` submenu was already previously registered.", submenuInfo.id));
				continue;
			}
			if (!submenuInfo.label) {
				collector.warn(localize('submenuId.invalid.label', "`{0}` is not a valid submenu label", submenuInfo.label));
				continue;
			}

			let absoluteIcon: { dark: URI; light?: URI } | ThemeIcon | undefined;
			if (submenuInfo.icon) {
				if (typeof submenuInfo.icon === 'string') {
					absoluteIcon = ThemeIcon.fromString(submenuInfo.icon) || { dark: resources.joinPath(extension.description.extensionLocation, submenuInfo.icon) };
				} else {
					absoluteIcon = {
						dark: resources.joinPath(extension.description.extensionLocation, submenuInfo.icon.dark),
						light: resources.joinPath(extension.description.extensionLocation, submenuInfo.icon.light)
					};
				}
			}

			const item: IRegisteredSubmenu = {
				id: MenuId.for(`api:${submenuInfo.id}`),
				label: submenuInfo.label,
				icon: absoluteIcon
			};

			_submenus.set(submenuInfo.id, item);
		}
	}
});

const _apiMenusByKey = new Map(apiMenus.map(menu => ([menu.key, menu])));
const _menuRegistrations = new DisposableStore();
const _submenuMenuItems = new Map<string /* menu id */, Set<string /* submenu id */>>();

const menusExtensionPoint = ExtensionsRegistry.registerExtensionPoint<{ [loc: string]: (schema.IUserFriendlyMenuItem | schema.IUserFriendlySubmenuItem)[] }>({
	extensionPoint: 'menus',
	jsonSchema: schema.menusContribution,
	deps: [submenusExtensionPoint]
});

menusExtensionPoint.setHandler(extensions => {

	// remove all previous menu registrations
	_menuRegistrations.clear();
	_submenuMenuItems.clear();

	for (const extension of extensions) {
		const { value, collector } = extension;

		for (const entry of Object.entries(value)) {
			if (!schema.isValidItems(entry[1], collector)) {
				continue;
			}

			let menu = _apiMenusByKey.get(entry[0]);

			if (!menu) {
				const submenu = _submenus.get(entry[0]);

				if (submenu) {
					menu = {
						key: entry[0],
						id: submenu.id,
						description: ''
					};
				}
			}

			if (!menu) {
				continue;
			}

			if (menu.proposed && !isProposedApiEnabled(extension.description, menu.proposed)) {
				collector.error(localize('proposedAPI.invalid', "{0} is a proposed menu identifier. It requires 'package.json#enabledApiProposals: [\"{1}\"]' and is only available when running out of dev or with the following command line switch: --enable-proposed-api {2}", entry[0], menu.proposed, extension.description.identifier.value));
				continue;
			}

			for (const menuItem of entry[1]) {
				let item: IMenuItem | ISubmenuItem;

				if (schema.isMenuItem(menuItem)) {
					const command = MenuRegistry.getCommand(menuItem.command);
					const alt = menuItem.alt && MenuRegistry.getCommand(menuItem.alt) || undefined;

					if (!command) {
						collector.error(localize('missing.command', "Menu item references a command `{0}` which is not defined in the 'commands' section.", menuItem.command));
						continue;
					}
					if (menuItem.alt && !alt) {
						collector.warn(localize('missing.altCommand', "Menu item references an alt-command `{0}` which is not defined in the 'commands' section.", menuItem.alt));
					}
					if (menuItem.command === menuItem.alt) {
						collector.info(localize('dupe.command', "Menu item references the same command as default and alt-command"));
					}

					item = { command, alt, group: undefined, order: undefined, when: undefined };
				} else {
					if (menu.supportsSubmenus === false) {
						collector.error(localize('unsupported.submenureference', "Menu item references a submenu for a menu which doesn't have submenu support."));
						continue;
					}

					const submenu = _submenus.get(menuItem.submenu);

					if (!submenu) {
						collector.error(localize('missing.submenu', "Menu item references a submenu `{0}` which is not defined in the 'submenus' section.", menuItem.submenu));
						continue;
					}

					let submenuRegistrations = _submenuMenuItems.get(menu.id.id);

					if (!submenuRegistrations) {
						submenuRegistrations = new Set();
						_submenuMenuItems.set(menu.id.id, submenuRegistrations);
					}

					if (submenuRegistrations.has(submenu.id.id)) {
						collector.warn(localize('submenuItem.duplicate', "The `{0}` submenu was already contributed to the `{1}` menu.", menuItem.submenu, entry[0]));
						continue;
					}

					submenuRegistrations.add(submenu.id.id);

					item = { submenu: submenu.id, icon: submenu.icon, title: submenu.label, group: undefined, order: undefined, when: undefined };
				}

				if (menuItem.group) {
					const idx = menuItem.group.lastIndexOf('@');
					if (idx > 0) {
						item.group = menuItem.group.substr(0, idx);
						item.order = Number(menuItem.group.substr(idx + 1)) || undefined;
					} else {
						item.group = menuItem.group;
					}
				}

				if (menu.id === MenuId.ViewContainerTitle && !menuItem.when?.includes('viewContainer == workbench.view.debug')) {
					// Not a perfect check but enough to communicate that this proposed extension point is currently only for the debug view container
					collector.error(localize('viewContainerTitle.when', "The {0} menu contribution must check {1} in its {2} clause.", '`viewContainer/title`', '`viewContainer == workbench.view.debug`', '"when"'));
					continue;
				}

				item.when = ContextKeyExpr.deserialize(menuItem.when);
				_menuRegistrations.add(MenuRegistry.appendMenuItem(menu.id, item));
			}
		}
	}
});

class CommandsTableRenderer extends Disposable implements IExtensionFeatureTableRenderer {

	readonly type = 'table';

	constructor(
		@IKeybindingService private readonly _keybindingService: IKeybindingService
	) { super(); }

	shouldRender(manifest: IExtensionManifest): boolean {
		return !!manifest.contributes?.commands;
	}

	render(manifest: IExtensionManifest): IRenderedData<ITableData> {
		const rawCommands = manifest.contributes?.commands || [];
		const commands = rawCommands.map(c => ({
			id: c.command,
			title: c.title,
			keybindings: [] as ResolvedKeybinding[],
			menus: [] as string[]
		}));

		const byId = index(commands, c => c.id);

		const menus = manifest.contributes?.menus || {};

		// Add to commandPalette array any commands not explicitly contributed to it
		const implicitlyOnCommandPalette = index(commands, c => c.id);
		if (menus['commandPalette']) {
			for (const command of menus['commandPalette']) {
				delete implicitlyOnCommandPalette[command.command];
			}
		}

		if (Object.keys(implicitlyOnCommandPalette).length) {
			if (!menus['commandPalette']) {
				menus['commandPalette'] = [];
			}
			for (const command in implicitlyOnCommandPalette) {
				menus['commandPalette'].push({ command });
			}
		}

		for (const context in menus) {
			for (const menu of menus[context]) {

				// This typically happens for the commandPalette context
				if (menu.when === 'false') {
					continue;
				}
				if (menu.command) {
					let command = byId[menu.command];
					if (command) {
						if (!command.menus.includes(context)) {
							command.menus.push(context);
						}
					} else {
						command = { id: menu.command, title: '', keybindings: [], menus: [context] };
						byId[command.id] = command;
						commands.push(command);
					}
				}
			}
		}

		const rawKeybindings = manifest.contributes?.keybindings ? (Array.isArray(manifest.contributes.keybindings) ? manifest.contributes.keybindings : [manifest.contributes.keybindings]) : [];

		rawKeybindings.forEach(rawKeybinding => {
			const keybinding = this.resolveKeybinding(rawKeybinding);

			if (!keybinding) {
				return;
			}

			let command = byId[rawKeybinding.command];

			if (command) {
				command.keybindings.push(keybinding);
			} else {
				command = { id: rawKeybinding.command, title: '', keybindings: [keybinding], menus: [] };
				byId[command.id] = command;
				commands.push(command);
			}
		});

		if (!commands.length) {
			return { data: { headers: [], rows: [] }, dispose: () => { } };
		}

		const headers = [
			localize('command name', "ID"),
			localize('command title', "Title"),
			localize('keyboard shortcuts', "Keyboard Shortcuts"),
			localize('menuContexts', "Menu Contexts")
		];

		const rows: IRowData[][] = commands.sort((a, b) => a.id.localeCompare(b.id))
			.map(command => {
				return [
					new MarkdownString().appendMarkdown(`\`${command.id}\``),
					typeof command.title === 'string' ? command.title : command.title.value,
					command.keybindings,
					new MarkdownString().appendMarkdown(`${command.menus.sort((a, b) => a.localeCompare(b)).map(menu => `\`${menu}\``).join('&nbsp;')}`),
				];
			});

		return {
			data: {
				headers,
				rows
			},
			dispose: () => { }
		};
	}

	private resolveKeybinding(rawKeyBinding: IKeyBinding): ResolvedKeybinding | undefined {
		let key: string | undefined;

		switch (platform) {
			case 'win32': key = rawKeyBinding.win; break;
			case 'linux': key = rawKeyBinding.linux; break;
			case 'darwin': key = rawKeyBinding.mac; break;
		}

		return this._keybindingService.resolveUserBinding(key ?? rawKeyBinding.key)[0];
	}

}

Registry.as<IExtensionFeaturesRegistry>(ExtensionFeaturesExtensions.ExtensionFeaturesRegistry).registerExtensionFeature({
	id: 'commands',
	label: localize('commands', "Commands"),
	access: {
		canToggle: false,
	},
	renderer: new SyncDescriptor(CommandsTableRenderer),
});<|MERGE_RESOLUTION|>--- conflicted
+++ resolved
@@ -111,7 +111,12 @@
 		description: localize('menus.debugToolBar', "The debug toolbar menu")
 	},
 	{
-<<<<<<< HEAD
+		key: 'debug/createConfiguration',
+		id: MenuId.DebugCreateConfiguration,
+		proposed: 'contribDebugCreateConfiguration',
+		description: localize('menus.debugCreateConfiguation', "The debug create configuration menu")
+	},
+	{
 		key: 'debug/disassembly/context',
 		id: MenuId.DebugDisassemblyContext,
 		description: localize('menus.debugDisassemblyContext', "The debug disassembly context menu"),
@@ -128,12 +133,6 @@
 		id: MenuId.DebugBreakpointsContext,
 		description: localize('menus.debugBreakpointsContext', "The debug breakpoints context menu"),
 		proposed: 'debugContext'
-=======
-		key: 'debug/createConfiguration',
-		id: MenuId.DebugCreateConfiguration,
-		proposed: 'contribDebugCreateConfiguration',
-		description: localize('menus.debugCreateConfiguation', "The debug create configuration menu")
->>>>>>> 4fa5611d
 	},
 	{
 		key: 'notebook/variables/context',
