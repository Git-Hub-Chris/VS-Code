/*---------------------------------------------------------------------------------------------
 *  Copyright (c) Microsoft Corporation. All rights reserved.
 *  Licensed under the MIT License. See License.txt in the project root for license information.
 *--------------------------------------------------------------------------------------------*/

import { IConfigurationService } from 'vs/platform/configuration/common/configuration';
import { ICommandService } from 'vs/platform/commands/common/commands';
import { IWorkspaceContextService } from 'vs/platform/workspace/common/workspace';
import { IEditorService } from 'vs/workbench/services/editor/common/editorService';
import { IQuickInputService } from 'vs/platform/quickinput/common/quickInput';
import { IConfigurationResolverService } from 'vs/workbench/services/configurationResolver/common/configurationResolver';
import { ILabelService } from 'vs/platform/label/common/label';
import { IPathService } from 'vs/workbench/services/path/common/pathService';
<<<<<<< HEAD
import { IExtensionService } from 'vs/workbench/services/extensions/common/extensions';

export abstract class BaseConfigurationResolverService extends AbstractVariableResolverService {

	static readonly INPUT_OR_COMMAND_VARIABLES_PATTERN = /\${((input|command):(.*?))}/g;

	constructor(
		context: {
			getAppRoot: () => string | undefined;
			getExecPath: () => string | undefined;
		},
		envVariablesPromise: Promise<IProcessEnvironment>,
		editorService: IEditorService,
		private readonly configurationService: IConfigurationService,
		private readonly commandService: ICommandService,
		private readonly workspaceContextService: IWorkspaceContextService,
		private readonly quickInputService: IQuickInputService,
		private readonly labelService: ILabelService,
		private readonly pathService: IPathService,
		extensionService: IExtensionService,
	) {
		super({
			getFolderUri: (folderName: string): uri | undefined => {
				const folder = workspaceContextService.getWorkspace().folders.filter(f => f.name === folderName).pop();
				return folder ? folder.uri : undefined;
			},
			getWorkspaceFolderCount: (): number => {
				return workspaceContextService.getWorkspace().folders.length;
			},
			getConfigurationValue: (folderUri: uri | undefined, suffix: string): string | undefined => {
				return configurationService.getValue<string>(suffix, folderUri ? { resource: folderUri } : {});
			},
			getAppRoot: (): string | undefined => {
				return context.getAppRoot();
			},
			getExecPath: (): string | undefined => {
				return context.getExecPath();
			},
			getFilePath: (): string | undefined => {
				const fileResource = EditorResourceAccessor.getOriginalUri(editorService.activeEditor, {
					supportSideBySide: SideBySideEditor.PRIMARY,
					filterByScheme: [Schemas.file, Schemas.vscodeUserData, this.pathService.defaultUriScheme]
				});
				if (!fileResource) {
					return undefined;
				}
				return this.labelService.getUriLabel(fileResource, { noPrefix: true });
			},
			getWorkspaceFolderPathForFile: (): string | undefined => {
				const fileResource = EditorResourceAccessor.getOriginalUri(editorService.activeEditor, {
					supportSideBySide: SideBySideEditor.PRIMARY,
					filterByScheme: [Schemas.file, Schemas.vscodeUserData, this.pathService.defaultUriScheme]
				});
				if (!fileResource) {
					return undefined;
				}
				const wsFolder = workspaceContextService.getWorkspaceFolder(fileResource);
				if (!wsFolder) {
					return undefined;
				}
				return this.labelService.getUriLabel(wsFolder.uri, { noPrefix: true });
			},
			getSelectedText: (): string | undefined => {
				const activeTextEditorControl = editorService.activeTextEditorControl;

				let activeControl: ICodeEditor | null = null;

				if (isCodeEditor(activeTextEditorControl)) {
					activeControl = activeTextEditorControl;
				} else if (isDiffEditor(activeTextEditorControl)) {
					const original = activeTextEditorControl.getOriginalEditor();
					const modified = activeTextEditorControl.getModifiedEditor();
					activeControl = original.hasWidgetFocus() ? original : modified;
				}

				const activeModel = activeControl?.getModel();
				const activeSelection = activeControl?.getSelection();
				if (activeModel && activeSelection) {
					return activeModel.getValueInRange(activeSelection);
				}
				return undefined;
			},
			getLineNumber: (): string | undefined => {
				const activeTextEditorControl = editorService.activeTextEditorControl;
				if (isCodeEditor(activeTextEditorControl)) {
					const selection = activeTextEditorControl.getSelection();
					if (selection) {
						const lineNumber = selection.positionLineNumber;
						return String(lineNumber);
					}
				}
				return undefined;
			},
			getExtension: id => {
				return extensionService.getExtension(id);
			},
		}, labelService, pathService.userHome().then(home => home.path), envVariablesPromise);
	}

	public override async resolveWithInteractionReplace(folder: IWorkspaceFolder | undefined, config: any, section?: string, variables?: IStringDictionary<string>, target?: ConfigurationTarget): Promise<any> {
		// resolve any non-interactive variables and any contributed variables
		config = await this.resolveAnyAsync(folder, config);

		// resolve input variables in the order in which they are encountered
		return this.resolveWithInteraction(folder, config, section, variables, target).then(mapping => {
			// finally substitute evaluated command variables (if there are any)
			if (!mapping) {
				return null;
			} else if (mapping.size > 0) {
				return this.resolveAnyAsync(folder, config, fromMap(mapping));
			} else {
				return config;
			}
		});
	}

	public override async resolveWithInteraction(folder: IWorkspaceFolder | undefined, config: any, section?: string, variables?: IStringDictionary<string>, target?: ConfigurationTarget): Promise<Map<string, string> | undefined> {
		// resolve any non-interactive variables and any contributed variables
		const resolved = await this.resolveAnyMap(folder, config);
		config = resolved.newConfig;
		const allVariableMapping: Map<string, string> = resolved.resolvedVariables;

		// resolve input and command variables in the order in which they are encountered
		return this.resolveWithInputAndCommands(folder, config, variables, section, target).then(inputOrCommandMapping => {
			if (this.updateMapping(inputOrCommandMapping, allVariableMapping)) {
				return allVariableMapping;
			}
			return undefined;
		});
	}

	/**
	 * Add all items from newMapping to fullMapping. Returns false if newMapping is undefined.
	 */
	private updateMapping(newMapping: IStringDictionary<string> | undefined, fullMapping: Map<string, string>): boolean {
		if (!newMapping) {
			return false;
		}
		forEach(newMapping, (entry) => {
			fullMapping.set(entry.key, entry.value);
		});
		return true;
	}

	/**
	 * Finds and executes all input and command variables in the given configuration and returns their values as a dictionary.
	 * Please note: this method does not substitute the input or command variables (so the configuration is not modified).
	 * The returned dictionary can be passed to "resolvePlatform" for the actual substitution.
	 * See #6569.
	 *
	 * @param variableToCommandMap Aliases for commands
	 */
	private async resolveWithInputAndCommands(folder: IWorkspaceFolder | undefined, configuration: any, variableToCommandMap?: IStringDictionary<string>, section?: string, target?: ConfigurationTarget): Promise<IStringDictionary<string> | undefined> {

		if (!configuration) {
			return Promise.resolve(undefined);
		}

		// get all "inputs"
		let inputs: ConfiguredInput[] = [];
		if (this.workspaceContextService.getWorkbenchState() !== WorkbenchState.EMPTY && section) {
			const overrides: IConfigurationOverrides = folder ? { resource: folder.uri } : {};
			let result = this.configurationService.inspect(section, overrides);
			if (result && (result.userValue || result.workspaceValue || result.workspaceFolderValue)) {
				switch (target) {
					case ConfigurationTarget.USER: inputs = (<any>result.userValue)?.inputs; break;
					case ConfigurationTarget.WORKSPACE: inputs = (<any>result.workspaceValue)?.inputs; break;
					default: inputs = (<any>result.workspaceFolderValue)?.inputs;
				}
			} else {
				const valueResult = this.configurationService.getValue<any>(section, overrides);
				if (valueResult) {
					inputs = valueResult.inputs;
				}
			}
		}

		// extract and dedupe all "input" and "command" variables and preserve their order in an array
		const variables: string[] = [];
		this.findVariables(configuration, variables);

		const variableValues: IStringDictionary<string> = Object.create(null);

		for (const variable of variables) {

			const [type, name] = variable.split(':', 2);

			let result: string | undefined;

			switch (type) {

				case 'input':
					result = await this.showUserInput(name, inputs);
					break;

				case 'command': {
					// use the name as a command ID #12735
					const commandId = (variableToCommandMap ? variableToCommandMap[name] : undefined) || name;
					result = await this.commandService.executeCommand(commandId, configuration);
					if (typeof result !== 'string' && !Types.isUndefinedOrNull(result)) {
						throw new Error(nls.localize('commandVariable.noStringType', "Cannot substitute command variable '{0}' because command did not return a result of type string.", commandId));
					}
					break;
				}
				default:
					// Try to resolve it as a contributed variable
					if (this._contributedVariables.has(variable)) {
						result = await this._contributedVariables.get(variable)!();
					}
			}

			if (typeof result === 'string') {
				variableValues[variable] = result;
			} else {
				return undefined;
			}
		}

		return variableValues;
	}

	/**
	 * Recursively finds all command or input variables in object and pushes them into variables.
	 * @param object object is searched for variables.
	 * @param variables All found variables are returned in variables.
	 */
	private findVariables(object: any, variables: string[]) {
		if (typeof object === 'string') {
			let matches;
			while ((matches = BaseConfigurationResolverService.INPUT_OR_COMMAND_VARIABLES_PATTERN.exec(object)) !== null) {
				if (matches.length === 4) {
					const command = matches[1];
					if (variables.indexOf(command) < 0) {
						variables.push(command);
					}
				}
			}
			this._contributedVariables.forEach((value, contributed: string) => {
				if ((variables.indexOf(contributed) < 0) && (object.indexOf('${' + contributed + '}') >= 0)) {
					variables.push(contributed);
				}
			});
		} else if (Types.isArray(object)) {
			object.forEach(value => {
				this.findVariables(value, variables);
			});
		} else if (object) {
			Object.keys(object).forEach(key => {
				const value = object[key];
				this.findVariables(value, variables);
			});
		}
	}

	/**
	 * Takes the provided input info and shows the quick pick so the user can provide the value for the input
	 * @param variable Name of the input variable.
	 * @param inputInfos Information about each possible input variable.
	 */
	private showUserInput(variable: string, inputInfos: ConfiguredInput[]): Promise<string | undefined> {

		if (!inputInfos) {
			return Promise.reject(new Error(nls.localize('inputVariable.noInputSection', "Variable '{0}' must be defined in an '{1}' section of the debug or task configuration.", variable, 'input')));
		}

		// find info for the given input variable
		const info = inputInfos.filter(item => item.id === variable).pop();
		if (info) {

			const missingAttribute = (attrName: string) => {
				throw new Error(nls.localize('inputVariable.missingAttribute', "Input variable '{0}' is of type '{1}' and must include '{2}'.", variable, info.type, attrName));
			};

			switch (info.type) {

				case 'promptString': {
					if (!Types.isString(info.description)) {
						missingAttribute('description');
					}
					const inputOptions: IInputOptions = { prompt: info.description, ignoreFocusLost: true };
					if (info.default) {
						inputOptions.value = info.default;
					}
					if (info.password) {
						inputOptions.password = info.password;
					}
					return this.quickInputService.input(inputOptions).then(resolvedInput => {
						return resolvedInput;
					});
				}

				case 'pickString': {
					if (!Types.isString(info.description)) {
						missingAttribute('description');
					}
					if (Types.isArray(info.options)) {
						info.options.forEach(pickOption => {
							if (!Types.isString(pickOption) && !Types.isString(pickOption.value)) {
								missingAttribute('value');
							}
						});
					} else {
						missingAttribute('options');
					}
					interface PickStringItem extends IQuickPickItem {
						value: string;
					}
					const picks = new Array<PickStringItem>();
					info.options.forEach(pickOption => {
						const value = Types.isString(pickOption) ? pickOption : pickOption.value;
						const label = Types.isString(pickOption) ? undefined : pickOption.label;

						// If there is no label defined, use value as label
						const item: PickStringItem = {
							label: label ? `${label}: ${value}` : value,
							value: value
						};

						if (value === info.default) {
							item.description = nls.localize('inputVariable.defaultInputValue', "(Default)");
							picks.unshift(item);
						} else {
							picks.push(item);
						}
					});
					const pickOptions: IPickOptions<PickStringItem> = { placeHolder: info.description, matchOnDetail: true, ignoreFocusLost: true };
					return this.quickInputService.pick(picks, pickOptions, undefined).then(resolvedInput => {
						if (resolvedInput) {
							return resolvedInput.value;
						}
						return undefined;
					});
				}

				case 'command': {
					if (!Types.isString(info.command)) {
						missingAttribute('command');
					}
					return this.commandService.executeCommand<string>(info.command, info.args).then(result => {
						if (typeof result === 'string' || Types.isUndefinedOrNull(result)) {
							return result;
						}
						throw new Error(nls.localize('inputVariable.command.noStringType', "Cannot substitute input variable '{0}' because command '{1}' did not return a result of type string.", variable, info.command));
					});
				}

				default:
					throw new Error(nls.localize('inputVariable.unknownType', "Input variable '{0}' can only be of type 'promptString', 'pickString', or 'command'.", variable));
			}
		}
		return Promise.reject(new Error(nls.localize('inputVariable.undefinedVariable', "Undefined input variable '{0}' encountered. Remove or define '{0}' to continue.", variable)));
	}
}
=======
import { registerSingleton } from 'vs/platform/instantiation/common/extensions';
import { BaseConfigurationResolverService } from 'vs/workbench/services/configurationResolver/browser/baseConfigurationResolverService';
>>>>>>> c6b42be3

export class ConfigurationResolverService extends BaseConfigurationResolverService {

	constructor(
		@IEditorService editorService: IEditorService,
		@IConfigurationService configurationService: IConfigurationService,
		@ICommandService commandService: ICommandService,
		@IWorkspaceContextService workspaceContextService: IWorkspaceContextService,
		@IQuickInputService quickInputService: IQuickInputService,
		@ILabelService labelService: ILabelService,
		@IPathService pathService: IPathService,
		@IExtensionService extensionService: IExtensionService,
	) {
		super({ getAppRoot: () => undefined, getExecPath: () => undefined },
			Promise.resolve(Object.create(null)), editorService, configurationService,
			commandService, workspaceContextService, quickInputService, labelService, pathService, extensionService);
	}
}

registerSingleton(IConfigurationResolverService, ConfigurationResolverService, true);<|MERGE_RESOLUTION|>--- conflicted
+++ resolved
@@ -3,372 +3,17 @@
  *  Licensed under the MIT License. See License.txt in the project root for license information.
  *--------------------------------------------------------------------------------------------*/
 
+import { ICommandService } from 'vs/platform/commands/common/commands';
 import { IConfigurationService } from 'vs/platform/configuration/common/configuration';
-import { ICommandService } from 'vs/platform/commands/common/commands';
+import { registerSingleton } from 'vs/platform/instantiation/common/extensions';
+import { ILabelService } from 'vs/platform/label/common/label';
+import { IQuickInputService } from 'vs/platform/quickinput/common/quickInput';
 import { IWorkspaceContextService } from 'vs/platform/workspace/common/workspace';
+import { BaseConfigurationResolverService } from 'vs/workbench/services/configurationResolver/browser/baseConfigurationResolverService';
+import { IConfigurationResolverService } from 'vs/workbench/services/configurationResolver/common/configurationResolver';
 import { IEditorService } from 'vs/workbench/services/editor/common/editorService';
-import { IQuickInputService } from 'vs/platform/quickinput/common/quickInput';
-import { IConfigurationResolverService } from 'vs/workbench/services/configurationResolver/common/configurationResolver';
-import { ILabelService } from 'vs/platform/label/common/label';
+import { IExtensionService } from 'vs/workbench/services/extensions/common/extensions';
 import { IPathService } from 'vs/workbench/services/path/common/pathService';
-<<<<<<< HEAD
-import { IExtensionService } from 'vs/workbench/services/extensions/common/extensions';
-
-export abstract class BaseConfigurationResolverService extends AbstractVariableResolverService {
-
-	static readonly INPUT_OR_COMMAND_VARIABLES_PATTERN = /\${((input|command):(.*?))}/g;
-
-	constructor(
-		context: {
-			getAppRoot: () => string | undefined;
-			getExecPath: () => string | undefined;
-		},
-		envVariablesPromise: Promise<IProcessEnvironment>,
-		editorService: IEditorService,
-		private readonly configurationService: IConfigurationService,
-		private readonly commandService: ICommandService,
-		private readonly workspaceContextService: IWorkspaceContextService,
-		private readonly quickInputService: IQuickInputService,
-		private readonly labelService: ILabelService,
-		private readonly pathService: IPathService,
-		extensionService: IExtensionService,
-	) {
-		super({
-			getFolderUri: (folderName: string): uri | undefined => {
-				const folder = workspaceContextService.getWorkspace().folders.filter(f => f.name === folderName).pop();
-				return folder ? folder.uri : undefined;
-			},
-			getWorkspaceFolderCount: (): number => {
-				return workspaceContextService.getWorkspace().folders.length;
-			},
-			getConfigurationValue: (folderUri: uri | undefined, suffix: string): string | undefined => {
-				return configurationService.getValue<string>(suffix, folderUri ? { resource: folderUri } : {});
-			},
-			getAppRoot: (): string | undefined => {
-				return context.getAppRoot();
-			},
-			getExecPath: (): string | undefined => {
-				return context.getExecPath();
-			},
-			getFilePath: (): string | undefined => {
-				const fileResource = EditorResourceAccessor.getOriginalUri(editorService.activeEditor, {
-					supportSideBySide: SideBySideEditor.PRIMARY,
-					filterByScheme: [Schemas.file, Schemas.vscodeUserData, this.pathService.defaultUriScheme]
-				});
-				if (!fileResource) {
-					return undefined;
-				}
-				return this.labelService.getUriLabel(fileResource, { noPrefix: true });
-			},
-			getWorkspaceFolderPathForFile: (): string | undefined => {
-				const fileResource = EditorResourceAccessor.getOriginalUri(editorService.activeEditor, {
-					supportSideBySide: SideBySideEditor.PRIMARY,
-					filterByScheme: [Schemas.file, Schemas.vscodeUserData, this.pathService.defaultUriScheme]
-				});
-				if (!fileResource) {
-					return undefined;
-				}
-				const wsFolder = workspaceContextService.getWorkspaceFolder(fileResource);
-				if (!wsFolder) {
-					return undefined;
-				}
-				return this.labelService.getUriLabel(wsFolder.uri, { noPrefix: true });
-			},
-			getSelectedText: (): string | undefined => {
-				const activeTextEditorControl = editorService.activeTextEditorControl;
-
-				let activeControl: ICodeEditor | null = null;
-
-				if (isCodeEditor(activeTextEditorControl)) {
-					activeControl = activeTextEditorControl;
-				} else if (isDiffEditor(activeTextEditorControl)) {
-					const original = activeTextEditorControl.getOriginalEditor();
-					const modified = activeTextEditorControl.getModifiedEditor();
-					activeControl = original.hasWidgetFocus() ? original : modified;
-				}
-
-				const activeModel = activeControl?.getModel();
-				const activeSelection = activeControl?.getSelection();
-				if (activeModel && activeSelection) {
-					return activeModel.getValueInRange(activeSelection);
-				}
-				return undefined;
-			},
-			getLineNumber: (): string | undefined => {
-				const activeTextEditorControl = editorService.activeTextEditorControl;
-				if (isCodeEditor(activeTextEditorControl)) {
-					const selection = activeTextEditorControl.getSelection();
-					if (selection) {
-						const lineNumber = selection.positionLineNumber;
-						return String(lineNumber);
-					}
-				}
-				return undefined;
-			},
-			getExtension: id => {
-				return extensionService.getExtension(id);
-			},
-		}, labelService, pathService.userHome().then(home => home.path), envVariablesPromise);
-	}
-
-	public override async resolveWithInteractionReplace(folder: IWorkspaceFolder | undefined, config: any, section?: string, variables?: IStringDictionary<string>, target?: ConfigurationTarget): Promise<any> {
-		// resolve any non-interactive variables and any contributed variables
-		config = await this.resolveAnyAsync(folder, config);
-
-		// resolve input variables in the order in which they are encountered
-		return this.resolveWithInteraction(folder, config, section, variables, target).then(mapping => {
-			// finally substitute evaluated command variables (if there are any)
-			if (!mapping) {
-				return null;
-			} else if (mapping.size > 0) {
-				return this.resolveAnyAsync(folder, config, fromMap(mapping));
-			} else {
-				return config;
-			}
-		});
-	}
-
-	public override async resolveWithInteraction(folder: IWorkspaceFolder | undefined, config: any, section?: string, variables?: IStringDictionary<string>, target?: ConfigurationTarget): Promise<Map<string, string> | undefined> {
-		// resolve any non-interactive variables and any contributed variables
-		const resolved = await this.resolveAnyMap(folder, config);
-		config = resolved.newConfig;
-		const allVariableMapping: Map<string, string> = resolved.resolvedVariables;
-
-		// resolve input and command variables in the order in which they are encountered
-		return this.resolveWithInputAndCommands(folder, config, variables, section, target).then(inputOrCommandMapping => {
-			if (this.updateMapping(inputOrCommandMapping, allVariableMapping)) {
-				return allVariableMapping;
-			}
-			return undefined;
-		});
-	}
-
-	/**
-	 * Add all items from newMapping to fullMapping. Returns false if newMapping is undefined.
-	 */
-	private updateMapping(newMapping: IStringDictionary<string> | undefined, fullMapping: Map<string, string>): boolean {
-		if (!newMapping) {
-			return false;
-		}
-		forEach(newMapping, (entry) => {
-			fullMapping.set(entry.key, entry.value);
-		});
-		return true;
-	}
-
-	/**
-	 * Finds and executes all input and command variables in the given configuration and returns their values as a dictionary.
-	 * Please note: this method does not substitute the input or command variables (so the configuration is not modified).
-	 * The returned dictionary can be passed to "resolvePlatform" for the actual substitution.
-	 * See #6569.
-	 *
-	 * @param variableToCommandMap Aliases for commands
-	 */
-	private async resolveWithInputAndCommands(folder: IWorkspaceFolder | undefined, configuration: any, variableToCommandMap?: IStringDictionary<string>, section?: string, target?: ConfigurationTarget): Promise<IStringDictionary<string> | undefined> {
-
-		if (!configuration) {
-			return Promise.resolve(undefined);
-		}
-
-		// get all "inputs"
-		let inputs: ConfiguredInput[] = [];
-		if (this.workspaceContextService.getWorkbenchState() !== WorkbenchState.EMPTY && section) {
-			const overrides: IConfigurationOverrides = folder ? { resource: folder.uri } : {};
-			let result = this.configurationService.inspect(section, overrides);
-			if (result && (result.userValue || result.workspaceValue || result.workspaceFolderValue)) {
-				switch (target) {
-					case ConfigurationTarget.USER: inputs = (<any>result.userValue)?.inputs; break;
-					case ConfigurationTarget.WORKSPACE: inputs = (<any>result.workspaceValue)?.inputs; break;
-					default: inputs = (<any>result.workspaceFolderValue)?.inputs;
-				}
-			} else {
-				const valueResult = this.configurationService.getValue<any>(section, overrides);
-				if (valueResult) {
-					inputs = valueResult.inputs;
-				}
-			}
-		}
-
-		// extract and dedupe all "input" and "command" variables and preserve their order in an array
-		const variables: string[] = [];
-		this.findVariables(configuration, variables);
-
-		const variableValues: IStringDictionary<string> = Object.create(null);
-
-		for (const variable of variables) {
-
-			const [type, name] = variable.split(':', 2);
-
-			let result: string | undefined;
-
-			switch (type) {
-
-				case 'input':
-					result = await this.showUserInput(name, inputs);
-					break;
-
-				case 'command': {
-					// use the name as a command ID #12735
-					const commandId = (variableToCommandMap ? variableToCommandMap[name] : undefined) || name;
-					result = await this.commandService.executeCommand(commandId, configuration);
-					if (typeof result !== 'string' && !Types.isUndefinedOrNull(result)) {
-						throw new Error(nls.localize('commandVariable.noStringType', "Cannot substitute command variable '{0}' because command did not return a result of type string.", commandId));
-					}
-					break;
-				}
-				default:
-					// Try to resolve it as a contributed variable
-					if (this._contributedVariables.has(variable)) {
-						result = await this._contributedVariables.get(variable)!();
-					}
-			}
-
-			if (typeof result === 'string') {
-				variableValues[variable] = result;
-			} else {
-				return undefined;
-			}
-		}
-
-		return variableValues;
-	}
-
-	/**
-	 * Recursively finds all command or input variables in object and pushes them into variables.
-	 * @param object object is searched for variables.
-	 * @param variables All found variables are returned in variables.
-	 */
-	private findVariables(object: any, variables: string[]) {
-		if (typeof object === 'string') {
-			let matches;
-			while ((matches = BaseConfigurationResolverService.INPUT_OR_COMMAND_VARIABLES_PATTERN.exec(object)) !== null) {
-				if (matches.length === 4) {
-					const command = matches[1];
-					if (variables.indexOf(command) < 0) {
-						variables.push(command);
-					}
-				}
-			}
-			this._contributedVariables.forEach((value, contributed: string) => {
-				if ((variables.indexOf(contributed) < 0) && (object.indexOf('${' + contributed + '}') >= 0)) {
-					variables.push(contributed);
-				}
-			});
-		} else if (Types.isArray(object)) {
-			object.forEach(value => {
-				this.findVariables(value, variables);
-			});
-		} else if (object) {
-			Object.keys(object).forEach(key => {
-				const value = object[key];
-				this.findVariables(value, variables);
-			});
-		}
-	}
-
-	/**
-	 * Takes the provided input info and shows the quick pick so the user can provide the value for the input
-	 * @param variable Name of the input variable.
-	 * @param inputInfos Information about each possible input variable.
-	 */
-	private showUserInput(variable: string, inputInfos: ConfiguredInput[]): Promise<string | undefined> {
-
-		if (!inputInfos) {
-			return Promise.reject(new Error(nls.localize('inputVariable.noInputSection', "Variable '{0}' must be defined in an '{1}' section of the debug or task configuration.", variable, 'input')));
-		}
-
-		// find info for the given input variable
-		const info = inputInfos.filter(item => item.id === variable).pop();
-		if (info) {
-
-			const missingAttribute = (attrName: string) => {
-				throw new Error(nls.localize('inputVariable.missingAttribute', "Input variable '{0}' is of type '{1}' and must include '{2}'.", variable, info.type, attrName));
-			};
-
-			switch (info.type) {
-
-				case 'promptString': {
-					if (!Types.isString(info.description)) {
-						missingAttribute('description');
-					}
-					const inputOptions: IInputOptions = { prompt: info.description, ignoreFocusLost: true };
-					if (info.default) {
-						inputOptions.value = info.default;
-					}
-					if (info.password) {
-						inputOptions.password = info.password;
-					}
-					return this.quickInputService.input(inputOptions).then(resolvedInput => {
-						return resolvedInput;
-					});
-				}
-
-				case 'pickString': {
-					if (!Types.isString(info.description)) {
-						missingAttribute('description');
-					}
-					if (Types.isArray(info.options)) {
-						info.options.forEach(pickOption => {
-							if (!Types.isString(pickOption) && !Types.isString(pickOption.value)) {
-								missingAttribute('value');
-							}
-						});
-					} else {
-						missingAttribute('options');
-					}
-					interface PickStringItem extends IQuickPickItem {
-						value: string;
-					}
-					const picks = new Array<PickStringItem>();
-					info.options.forEach(pickOption => {
-						const value = Types.isString(pickOption) ? pickOption : pickOption.value;
-						const label = Types.isString(pickOption) ? undefined : pickOption.label;
-
-						// If there is no label defined, use value as label
-						const item: PickStringItem = {
-							label: label ? `${label}: ${value}` : value,
-							value: value
-						};
-
-						if (value === info.default) {
-							item.description = nls.localize('inputVariable.defaultInputValue', "(Default)");
-							picks.unshift(item);
-						} else {
-							picks.push(item);
-						}
-					});
-					const pickOptions: IPickOptions<PickStringItem> = { placeHolder: info.description, matchOnDetail: true, ignoreFocusLost: true };
-					return this.quickInputService.pick(picks, pickOptions, undefined).then(resolvedInput => {
-						if (resolvedInput) {
-							return resolvedInput.value;
-						}
-						return undefined;
-					});
-				}
-
-				case 'command': {
-					if (!Types.isString(info.command)) {
-						missingAttribute('command');
-					}
-					return this.commandService.executeCommand<string>(info.command, info.args).then(result => {
-						if (typeof result === 'string' || Types.isUndefinedOrNull(result)) {
-							return result;
-						}
-						throw new Error(nls.localize('inputVariable.command.noStringType', "Cannot substitute input variable '{0}' because command '{1}' did not return a result of type string.", variable, info.command));
-					});
-				}
-
-				default:
-					throw new Error(nls.localize('inputVariable.unknownType', "Input variable '{0}' can only be of type 'promptString', 'pickString', or 'command'.", variable));
-			}
-		}
-		return Promise.reject(new Error(nls.localize('inputVariable.undefinedVariable', "Undefined input variable '{0}' encountered. Remove or define '{0}' to continue.", variable)));
-	}
-}
-=======
-import { registerSingleton } from 'vs/platform/instantiation/common/extensions';
-import { BaseConfigurationResolverService } from 'vs/workbench/services/configurationResolver/browser/baseConfigurationResolverService';
->>>>>>> c6b42be3
 
 export class ConfigurationResolverService extends BaseConfigurationResolverService {
 
