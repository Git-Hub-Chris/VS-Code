--- conflicted
+++ resolved
@@ -35,6 +35,8 @@
 
 	static readonly INPUT_OR_COMMAND_VARIABLES_PATTERN = /\${((input|command):(.*?))}/g;
 
+	static readonly CONTRIBUTEDVARIABLE_TYPE = 'contributed';
+
 	constructor(
 		envVariables: IProcessEnvironment,
 		editorService: IEditorService,
@@ -198,10 +200,10 @@
 						throw new Error(nls.localize('commandVariable.noStringType', "Cannot substitute command variable '{0}' because command did not return a result of type string.", commandId));
 					}
 					break;
-				default:
+				case BaseConfigurationResolverService.CONTRIBUTEDVARIABLE_TYPE:
 					// Try to resolve it as a contributed variable
-					if (this._contributedVariables.has(variable)) {
-						result = await this._contributedVariables.get(variable)!();
+					if (this._contributedVariables.has(variable.content)) {
+						result = await this._contributedVariables.get(variable.content)!();
 					}
 			}
 
@@ -226,6 +228,7 @@
 	private findVariables(object: any): Variable[] {
 
 		const variables: Variable[] = [];
+		let contributedVariables = this._contributedVariables;
 
 		function findAndAdd(object: any) {
 			if (typeof object === 'string') {
@@ -245,6 +248,19 @@
 						}
 					}
 				}
+				contributedVariables.forEach((value, contributed: string) => {
+
+					const variable: Variable = {
+						command: '',
+						type: BaseConfigurationResolverService.CONTRIBUTEDVARIABLE_TYPE,
+						original: '${' + contributed + '}',
+						content: contributed
+					};
+
+					if (variables.filter(item => item.content === contributed).length === 0 && (object.indexOf('${' + contributed + '}') >= 0)) {
+						variables.push(variable);
+					}
+				});
 			} else if (Types.isArray(object)) {
 				object.forEach(value => {
 					findAndAdd(value);
@@ -255,23 +271,6 @@
 					findAndAdd(value);
 				});
 			}
-<<<<<<< HEAD
-=======
-			this._contributedVariables.forEach((value, contributed: string) => {
-				if ((variables.indexOf(contributed) < 0) && (object.indexOf('${' + contributed + '}') >= 0)) {
-					variables.push(contributed);
-				}
-			});
-		} else if (Types.isArray(object)) {
-			object.forEach(value => {
-				this.findVariables(value, variables);
-			});
-		} else if (object) {
-			Object.keys(object).forEach(key => {
-				const value = object[key];
-				this.findVariables(value, variables);
-			});
->>>>>>> ecefeb8d
 		}
 
 		findAndAdd(object);
