--- conflicted
+++ resolved
@@ -508,20 +508,13 @@
 
 	//#region openEditor()
 
-<<<<<<< HEAD
 	openEditor(editor: IEditorInput, options?: IEditorOptions, group?: PreferredGroup): Promise<IEditorPane | undefined>;
+	openEditor(editor: IUntypedEditorInput, options?: IEditorOptions, group?: PreferredGroup): Promise<IEditorPane | undefined>;
 	openEditor(editor: IResourceEditorInput, group?: PreferredGroup): Promise<IEditorPane | undefined>;
 	openEditor(editor: ITextResourceEditorInput | IUntitledTextResourceEditorInput, group?: PreferredGroup): Promise<ITextEditorPane | undefined>;
 	openEditor(editor: IResourceDiffEditorInput, group?: PreferredGroup): Promise<ITextDiffEditorPane | undefined>;
+	openEditor(editor: IEditorInput | IUntypedEditorInput, optionsOrPreferredGroup?: IEditorOptions | PreferredGroup, preferredGroup?: PreferredGroup): Promise<IEditorPane | undefined>;
 	async openEditor(editor: IEditorInput | IUntypedEditorInput, optionsOrPreferredGroup?: IEditorOptions | PreferredGroup, preferredGroup?: PreferredGroup): Promise<IEditorPane | undefined> {
-=======
-	openEditor(editor: IEditorInput, options?: IEditorOptions, group?: OpenInEditorGroup): Promise<IEditorPane | undefined>;
-	openEditor(editor: IUntypedEditorInput, group?: OpenInEditorGroup): Promise<IEditorPane | undefined>;
-	openEditor(editor: IResourceEditorInput, group?: OpenInEditorGroup): Promise<IEditorPane | undefined>;
-	openEditor(editor: ITextResourceEditorInput | IUntitledTextResourceEditorInput, group?: OpenInEditorGroup): Promise<ITextEditorPane | undefined>;
-	openEditor(editor: IResourceDiffEditorInput, group?: OpenInEditorGroup): Promise<ITextDiffEditorPane | undefined>;
-	async openEditor(editor: IEditorInput | IUntypedEditorInput, optionsOrPreferredGroup?: IEditorOptions | OpenInEditorGroup, preferredGroup?: OpenInEditorGroup): Promise<IEditorPane | undefined> {
->>>>>>> 3c0324ec
 		let typedEditor: IEditorInput | undefined = undefined;
 		let options = isEditorInput(editor) ? optionsOrPreferredGroup as IEditorOptions : editor.options;
 		let group: IEditorGroup | undefined = undefined;
@@ -566,183 +559,14 @@
 		return group.openEditor(typedEditor, options);
 	}
 
-<<<<<<< HEAD
-=======
-	private async doResolveEditor(editor: IEditorInputWithOptions | IUntypedEditorInput, preferredGroup: OpenInEditorGroup | undefined): Promise<[ReturnedOverride, IEditorGroup | undefined, EditorActivation | undefined]> {
-		let untypedEditor: IUntypedEditorInput | undefined = undefined;
-
-		// Typed: convert to untyped to be able to resolve the override
-		if (isEditorInputWithOptions(editor)) {
-			untypedEditor = editor.editor.toUntyped(undefined, UntypedEditorContext.Default);
-
-			if (untypedEditor) {
-				// Preserve original options: specifically it is
-				// possible that a `override` was defined from
-				// the outside and we do not want to loose it.
-				untypedEditor.options = { ...untypedEditor.options, ...editor.options };
-			}
-		}
-
-		// Untyped: take as is
-		else {
-			untypedEditor = editor;
-		}
-
-		// Typed editors that cannot convert to untyped will be taken
-		// as is without override.
-		if (!untypedEditor) {
-			return [OverrideStatus.NONE, undefined, undefined];
-		}
-
-		// We need a `override` for the untyped editor if it is
-		// not there so we call into the editor override service
-		let hasConflictingDefaults = false;
-		if (typeof untypedEditor.options?.override !== 'string') {
-			const populatedInfo = await this.editorOverrideService.populateEditorId(untypedEditor);
-			if (!populatedInfo) {
-				return [OverrideStatus.ABORT, undefined, undefined]; // we could not resolve the editor id
-			}
-
-			hasConflictingDefaults = populatedInfo.conflictingDefault;
-		}
-
-		// If we didn't get an override just return as none and let the editor continue as normal
-		if (!untypedEditor.options?.override) {
-			return [OverrideStatus.NONE, undefined, undefined];
-		}
-
-		// Find the target group for the editor
-		const [group, activation] = this.findTargetGroup(untypedEditor, preferredGroup);
-
-		return [await this.editorOverrideService.resolveEditorInput(untypedEditor, group, hasConflictingDefaults), group, activation];
-	}
-
-	private findTargetGroup(editor: IEditorInputWithOptions, preferredGroup: OpenInEditorGroup | undefined): [IEditorGroup, EditorActivation | undefined];
-	private findTargetGroup(editor: IUntypedEditorInput, preferredGroup: OpenInEditorGroup | undefined): [IEditorGroup, EditorActivation | undefined];
-	private findTargetGroup(editor: IEditorInputWithOptions | IUntypedEditorInput, preferredGroup: OpenInEditorGroup | undefined): [IEditorGroup, EditorActivation | undefined] {
-		const group = this.doFindTargetGroup(editor, preferredGroup);
-
-		// Resolve editor activation strategy
-		let activation: EditorActivation | undefined = undefined;
-		if (
-			this.editorGroupService.activeGroup !== group && 	// only if target group is not already active
-			editor.options && !editor.options.inactive &&		// never for inactive editors
-			editor.options.preserveFocus &&						// only if preserveFocus
-			typeof editor.options.activation !== 'number' &&	// only if activation is not already defined (either true or false)
-			preferredGroup !== SIDE_GROUP						// never for the SIDE_GROUP
-		) {
-			// If the resolved group is not the active one, we typically
-			// want the group to become active. There are a few cases
-			// where we stay away from encorcing this, e.g. if the caller
-			// is already providing `activation`.
-			//
-			// Specifically for historic reasons we do not activate a
-			// group is it is opened as `SIDE_GROUP` with `preserveFocus:true`.
-			// repeated Alt-clicking of files in the explorer always open
-			// into the same side group and not cause a group to be created each time.
-			activation = EditorActivation.ACTIVATE;
-		}
-
-		return [group, activation];
-	}
-
-	private doFindTargetGroup(input: IEditorInputWithOptions | IUntypedEditorInput, preferredGroup: OpenInEditorGroup | undefined): IEditorGroup {
-		let group: IEditorGroup | undefined;
-		let editor = isEditorInputWithOptions(input) ? input.editor : input;
-		let options = input.options;
-
-		// Group: Instance of Group
-		if (preferredGroup && typeof preferredGroup !== 'number') {
-			group = preferredGroup;
-		}
-
-		// Group: Side by Side
-		else if (preferredGroup === SIDE_GROUP) {
-			group = this.findSideBySideGroup();
-		}
-
-		// Group: Specific Group
-		else if (typeof preferredGroup === 'number' && preferredGroup >= 0) {
-			group = this.editorGroupService.getGroup(preferredGroup);
-		}
-
-		// Group: Unspecified without a specific index to open
-		else if (!options || typeof options.index !== 'number') {
-			const groupsByLastActive = this.editorGroupService.getGroups(GroupsOrder.MOST_RECENTLY_ACTIVE);
-
-			// Respect option to reveal an editor if it is already visible in any group
-			if (options?.revealIfVisible) {
-				for (const lastActiveGroup of groupsByLastActive) {
-					if (lastActiveGroup.isActive(editor)) {
-						group = lastActiveGroup;
-						break;
-					}
-				}
-			}
-
-			// Respect option to reveal an editor if it is open (not necessarily visible)
-			// Still prefer to reveal an editor in a group where the editor is active though.
-			if (!group) {
-				if (options?.revealIfOpened || this.configurationService.getValue<boolean>('workbench.editor.revealIfOpen')) {
-					let groupWithInputActive: IEditorGroup | undefined = undefined;
-					let groupWithInputOpened: IEditorGroup | undefined = undefined;
-
-					for (const group of groupsByLastActive) {
-						if (group.contains(editor)) {
-							if (!groupWithInputOpened) {
-								groupWithInputOpened = group;
-							}
-
-							if (!groupWithInputActive && group.isActive(editor)) {
-								groupWithInputActive = group;
-							}
-						}
-
-						if (groupWithInputOpened && groupWithInputActive) {
-							break; // we found all groups we wanted
-						}
-					}
-
-					// Prefer a target group where the input is visible
-					group = groupWithInputActive || groupWithInputOpened;
-				}
-			}
-		}
-
-		// Fallback to active group if target not valid
-		if (!group) {
-			group = this.editorGroupService.activeGroup;
-		}
-
-		return group;
-	}
-
-	private findSideBySideGroup(): IEditorGroup {
-		const direction = preferredSideBySideGroupDirection(this.configurationService);
-
-		let neighbourGroup = this.editorGroupService.findGroup({ direction });
-		if (!neighbourGroup) {
-			neighbourGroup = this.editorGroupService.addGroup(this.editorGroupService.activeGroup, direction);
-		}
-
-		return neighbourGroup;
-	}
-
->>>>>>> 3c0324ec
 	//#endregion
 
 	//#region openEditors()
 
-<<<<<<< HEAD
 	openEditors(editors: IEditorInputWithOptions[], group?: PreferredGroup, options?: IOpenEditorsOptions): Promise<IEditorPane[]>;
 	openEditors(editors: IUntypedEditorInput[], group?: PreferredGroup, options?: IOpenEditorsOptions): Promise<IEditorPane[]>;
+	openEditors(editors: Array<IEditorInputWithOptions | IUntypedEditorInput>, group?: PreferredGroup, options?: IOpenEditorsOptions): Promise<IEditorPane[]>;
 	async openEditors(editors: Array<IEditorInputWithOptions | IUntypedEditorInput>, preferredGroup?: PreferredGroup, options?: IOpenEditorsOptions): Promise<IEditorPane[]> {
-=======
-	openEditors(editors: IEditorInputWithOptions[], group?: OpenInEditorGroup, options?: IOpenEditorsOptions): Promise<IEditorPane[]>;
-	openEditors(editors: IUntypedEditorInput[], group?: OpenInEditorGroup, options?: IOpenEditorsOptions): Promise<IEditorPane[]>;
-	openEditors(editors: Array<IEditorInputWithOptions | IUntypedEditorInput>, group?: OpenInEditorGroup, options?: IOpenEditorsOptions): Promise<IEditorPane[]>;
-	async openEditors(editors: Array<IEditorInputWithOptions | IUntypedEditorInput>, preferredGroup?: OpenInEditorGroup, options?: IOpenEditorsOptions): Promise<IEditorPane[]> {
->>>>>>> 3c0324ec
 
 		// Pass all editors to trust service to determine if
 		// we should proceed with opening the editors if we
