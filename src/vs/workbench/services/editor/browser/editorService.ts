/*---------------------------------------------------------------------------------------------
 *  Copyright (c) Microsoft Corporation. All rights reserved.
 *  Licensed under the MIT License. See License.txt in the project root for license information.
 *--------------------------------------------------------------------------------------------*/

import { IInstantiationService } from 'vs/platform/instantiation/common/instantiation';
import { IResourceEditorInput, IEditorOptions, EditorActivation, EditorOverride, IResourceEditorInputIdentifier, ITextEditorOptions, ITextResourceEditorInput } from 'vs/platform/editor/common/editor';
import { SideBySideEditor, IEditorInput, IEditorPane, GroupIdentifier, IFileEditorInput, IUntitledTextResourceEditorInput, IResourceDiffEditorInput, IEditorInputFactoryRegistry, EditorExtensions, IEditorInputWithOptions, isEditorInputWithOptions, IEditorIdentifier, IEditorCloseEvent, ITextEditorPane, ITextDiffEditorPane, IRevertOptions, SaveReason, EditorsOrder, isTextEditorPane, IWorkbenchEditorConfiguration, EditorResourceAccessor, IVisibleEditorPane, EditorInputCapabilities, isResourceDiffEditorInput, IUntypedEditorInput, DEFAULT_EDITOR_ASSOCIATION, UntypedEditorContext, isResourceEditorInput, isEditorInput } from 'vs/workbench/common/editor';
import { EditorInput } from 'vs/workbench/common/editor/editorInput';
import { SideBySideEditorInput } from 'vs/workbench/common/editor/sideBySideEditorInput';
import { TextResourceEditorInput } from 'vs/workbench/common/editor/textResourceEditorInput';
import { Registry } from 'vs/platform/registry/common/platform';
import { ResourceMap } from 'vs/base/common/map';
import { IUntitledTextEditorService } from 'vs/workbench/services/untitled/common/untitledTextEditorService';
import { IFileService, FileOperationEvent, FileOperation, FileChangesEvent, FileChangeType } from 'vs/platform/files/common/files';
import { Schemas } from 'vs/base/common/network';
import { Event, Emitter } from 'vs/base/common/event';
import { URI } from 'vs/base/common/uri';
import { basename, joinPath } from 'vs/base/common/resources';
import { DiffEditorInput } from 'vs/workbench/common/editor/diffEditorInput';
import { IEditorGroupsService, IEditorGroup, GroupsOrder, IEditorReplacement, GroupChangeKind, isEditorReplacement } from 'vs/workbench/services/editor/common/editorGroupsService';
import { IUntypedEditorReplacement, IEditorService, ISaveEditorsOptions, ISaveAllEditorsOptions, IRevertAllEditorsOptions, IBaseSaveRevertAllEditorOptions, IOpenEditorsOptions } from 'vs/workbench/services/editor/common/editorService';
import { IConfigurationService } from 'vs/platform/configuration/common/configuration';
import { Disposable, IDisposable, dispose, DisposableStore } from 'vs/base/common/lifecycle';
import { coalesce, distinct } from 'vs/base/common/arrays';
import { isCodeEditor, isDiffEditor, ICodeEditor, IDiffEditor, isCompositeEditor } from 'vs/editor/browser/editorBrowser';
import { IEditorGroupView, EditorServiceImpl } from 'vs/workbench/browser/parts/editor/editor';
import { registerSingleton } from 'vs/platform/instantiation/common/extensions';
import { isUndefined, withNullAsUndefined } from 'vs/base/common/types';
import { EditorsObserver } from 'vs/workbench/browser/parts/editor/editorsObserver';
import { IUntitledTextEditorModel } from 'vs/workbench/services/untitled/common/untitledTextEditorModel';
import { UntitledTextEditorInput } from 'vs/workbench/services/untitled/common/untitledTextEditorInput';
import { Promises, timeout } from 'vs/base/common/async';
import { IWorkspaceContextService } from 'vs/platform/workspace/common/workspace';
import { indexOfPath } from 'vs/base/common/extpath';
import { IUriIdentityService } from 'vs/workbench/services/uriIdentity/common/uriIdentity';
import { RegisteredEditorPriority, IEditorOverrideService, OverrideStatus, ReturnedOverride } from 'vs/workbench/services/editor/common/editorOverrideService';
import { IWorkingCopyService } from 'vs/workbench/services/workingCopy/common/workingCopyService';
import { IWorkspaceTrustRequestService, WorkspaceTrustUriResponse } from 'vs/platform/workspace/common/workspaceTrust';
import { IHostService } from 'vs/workbench/services/host/browser/host';
import { findGroup, isPreferredGroup, PreferredGroup } from 'vs/workbench/services/editor/browser/editorGroupFinder';

type CachedEditorInput = TextResourceEditorInput | IFileEditorInput | UntitledTextEditorInput;

export class EditorService extends Disposable implements EditorServiceImpl {

	declare readonly _serviceBrand: undefined;

	//#region events

	private readonly _onDidActiveEditorChange = this._register(new Emitter<void>());
	readonly onDidActiveEditorChange = this._onDidActiveEditorChange.event;

	private readonly _onDidVisibleEditorsChange = this._register(new Emitter<void>());
	readonly onDidVisibleEditorsChange = this._onDidVisibleEditorsChange.event;

	private readonly _onDidCloseEditor = this._register(new Emitter<IEditorCloseEvent>());
	readonly onDidCloseEditor = this._onDidCloseEditor.event;

	private readonly _onDidOpenEditorFail = this._register(new Emitter<IEditorIdentifier>());
	readonly onDidOpenEditorFail = this._onDidOpenEditorFail.event;

	private readonly _onDidMostRecentlyActiveEditorsChange = this._register(new Emitter<void>());
	readonly onDidMostRecentlyActiveEditorsChange = this._onDidMostRecentlyActiveEditorsChange.event;

	//#endregion

	private readonly fileEditorInputFactory = Registry.as<IEditorInputFactoryRegistry>(EditorExtensions.EditorInputFactories).getFileEditorInputFactory();

	constructor(
		@IEditorGroupsService private readonly editorGroupService: IEditorGroupsService,
		@IUntitledTextEditorService private readonly untitledTextEditorService: IUntitledTextEditorService,
		@IInstantiationService private readonly instantiationService: IInstantiationService,
		@IFileService private readonly fileService: IFileService,
		@IConfigurationService private readonly configurationService: IConfigurationService,
		@IWorkspaceContextService private readonly contextService: IWorkspaceContextService,
		@IUriIdentityService private readonly uriIdentityService: IUriIdentityService,
		@IEditorOverrideService private readonly editorOverrideService: IEditorOverrideService,
		@IWorkingCopyService private readonly workingCopyService: IWorkingCopyService,
		@IWorkspaceTrustRequestService private readonly workspaceTrustRequestService: IWorkspaceTrustRequestService,
		@IHostService private readonly hostService: IHostService,
	) {
		super();

		this.onConfigurationUpdated(configurationService.getValue<IWorkbenchEditorConfiguration>());

		this.registerListeners();

		// Register the default editor to the override service
		// so that it shows up in the editors picker
		this.registerDefaultOverride();
	}

	private registerListeners(): void {

		// Editor & group changes
		this.editorGroupService.whenReady.then(() => this.onEditorGroupsReady());
		this.editorGroupService.onDidChangeActiveGroup(group => this.handleActiveEditorChange(group));
		this.editorGroupService.onDidAddGroup(group => this.registerGroupListeners(group as IEditorGroupView));
		this.editorsObserver.onDidMostRecentlyActiveEditorsChange(() => this._onDidMostRecentlyActiveEditorsChange.fire());

		// Out of workspace file watchers
		this._register(this.onDidVisibleEditorsChange(() => this.handleVisibleEditorsChange()));

		// File changes & operations
		// Note: there is some duplication with the two file event handlers- Since we cannot always rely on the disk events
		// carrying all necessary data in all environments, we also use the file operation events to make sure operations are handled.
		// In any case there is no guarantee if the local event is fired first or the disk one. Thus, code must handle the case
		// that the event ordering is random as well as might not carry all information needed.
		this._register(this.fileService.onDidRunOperation(e => this.onDidRunFileOperation(e)));
		this._register(this.fileService.onDidFilesChange(e => this.onDidFilesChange(e)));

		// Configuration
		this._register(this.configurationService.onDidChangeConfiguration(e => this.onConfigurationUpdated(this.configurationService.getValue<IWorkbenchEditorConfiguration>())));
	}

	private registerDefaultOverride(): void {
		this._register(this.editorOverrideService.registerEditor(
			'*',
			{
				id: DEFAULT_EDITOR_ASSOCIATION.id,
				label: DEFAULT_EDITOR_ASSOCIATION.displayName,
				detail: DEFAULT_EDITOR_ASSOCIATION.providerDisplayName,
				priority: RegisteredEditorPriority.builtin
			},
			{},
			editor => ({ editor: this.createEditorInput(editor) }),
			untitledEditor => ({ editor: this.createEditorInput(untitledEditor) }),
			diffEditor => ({ editor: this.createEditorInput(diffEditor) })
		));
	}

	//#region Editor & group event handlers

	private lastActiveEditor: IEditorInput | undefined = undefined;

	private onEditorGroupsReady(): void {

		// Register listeners to each opened group
		for (const group of this.editorGroupService.groups) {
			this.registerGroupListeners(group as IEditorGroupView);
		}

		// Fire initial set of editor events if there is an active editor
		if (this.activeEditor) {
			this.doHandleActiveEditorChangeEvent();
			this._onDidVisibleEditorsChange.fire();
		}
	}

	private handleActiveEditorChange(group: IEditorGroup): void {
		if (group !== this.editorGroupService.activeGroup) {
			return; // ignore if not the active group
		}

		if (!this.lastActiveEditor && !group.activeEditor) {
			return; // ignore if we still have no active editor
		}

		this.doHandleActiveEditorChangeEvent();
	}

	private doHandleActiveEditorChangeEvent(): void {

		// Remember as last active
		const activeGroup = this.editorGroupService.activeGroup;
		this.lastActiveEditor = withNullAsUndefined(activeGroup.activeEditor);

		// Fire event to outside parties
		this._onDidActiveEditorChange.fire();
	}

	private registerGroupListeners(group: IEditorGroupView): void {
		const groupDisposables = new DisposableStore();

		groupDisposables.add(group.onDidGroupChange(e => {
			if (e.kind === GroupChangeKind.EDITOR_ACTIVE) {
				this.handleActiveEditorChange(group);
				this._onDidVisibleEditorsChange.fire();
			}
		}));

		groupDisposables.add(group.onDidCloseEditor(event => {
			this._onDidCloseEditor.fire(event);
		}));

		groupDisposables.add(group.onDidOpenEditorFail(editor => {
			this._onDidOpenEditorFail.fire({ editor, groupId: group.id });
		}));

		Event.once(group.onWillDispose)(() => {
			dispose(groupDisposables);
		});
	}

	//#endregion

	//#region Visible Editors Change: Install file watchers for out of workspace resources that became visible

	private readonly activeOutOfWorkspaceWatchers = new ResourceMap<IDisposable>();

	private handleVisibleEditorsChange(): void {
		const visibleOutOfWorkspaceResources = new ResourceMap<URI>();

		for (const editor of this.visibleEditors) {
			const resources = distinct(coalesce([
				EditorResourceAccessor.getCanonicalUri(editor, { supportSideBySide: SideBySideEditor.PRIMARY }),
				EditorResourceAccessor.getCanonicalUri(editor, { supportSideBySide: SideBySideEditor.SECONDARY })
			]), resource => resource.toString());

			for (const resource of resources) {
				if (this.fileService.canHandleResource(resource) && !this.contextService.isInsideWorkspace(resource)) {
					visibleOutOfWorkspaceResources.set(resource, resource);
				}
			}
		}

		// Handle no longer visible out of workspace resources
		for (const resource of this.activeOutOfWorkspaceWatchers.keys()) {
			if (!visibleOutOfWorkspaceResources.get(resource)) {
				dispose(this.activeOutOfWorkspaceWatchers.get(resource));
				this.activeOutOfWorkspaceWatchers.delete(resource);
			}
		}

		// Handle newly visible out of workspace resources
		for (const resource of visibleOutOfWorkspaceResources.keys()) {
			if (!this.activeOutOfWorkspaceWatchers.get(resource)) {
				const disposable = this.fileService.watch(resource);
				this.activeOutOfWorkspaceWatchers.set(resource, disposable);
			}
		}
	}

	//#endregion

	//#region File Changes: Move & Deletes to move or close opend editors

	private onDidRunFileOperation(e: FileOperationEvent): void {

		// Handle moves specially when file is opened
		if (e.isOperation(FileOperation.MOVE)) {
			this.handleMovedFile(e.resource, e.target.resource);
		}

		// Handle deletes
		if (e.isOperation(FileOperation.DELETE) || e.isOperation(FileOperation.MOVE)) {
			this.handleDeletedFile(e.resource, false, e.target ? e.target.resource : undefined);
		}
	}

	private onDidFilesChange(e: FileChangesEvent): void {
		if (e.gotDeleted()) {
			this.handleDeletedFile(e, true);
		}
	}

	private handleMovedFile(source: URI, target: URI): void {
		for (const group of this.editorGroupService.groups) {
			let replacements: (IUntypedEditorReplacement | IEditorReplacement)[] = [];

			for (const editor of group.editors) {
				const resource = editor.resource;
				if (!resource || !this.uriIdentityService.extUri.isEqualOrParent(resource, source)) {
					continue; // not matching our resource
				}

				// Determine new resulting target resource
				let targetResource: URI;
				if (this.uriIdentityService.extUri.isEqual(source, resource)) {
					targetResource = target; // file got moved
				} else {
					const index = indexOfPath(resource.path, source.path, this.uriIdentityService.extUri.ignorePathCasing(resource));
					targetResource = joinPath(target, resource.path.substr(index + source.path.length + 1)); // parent folder got moved
				}

				// Delegate rename() to editor instance
				const moveResult = editor.rename(group.id, targetResource);
				if (!moveResult) {
					return; // not target - ignore
				}

				const optionOverrides = {
					preserveFocus: true,
					pinned: group.isPinned(editor),
					sticky: group.isSticky(editor),
					index: group.getIndexOfEditor(editor),
					inactive: !group.isActive(editor)
				};

				// Construct a replacement with our extra options mixed in
				if (isEditorInput(moveResult.editor)) {
					replacements.push({
						editor,
						replacement: moveResult.editor,
						options: {
							...moveResult.options,
							...optionOverrides
						}
					});
				} else {
					replacements.push({
						editor,
						replacement: {
							...moveResult.editor,
							options: {
								...moveResult.editor.options,
								...optionOverrides
							}
						}
					});
				}
			}

			// Apply replacements
			if (replacements.length) {
				this.replaceEditors(replacements, group);
			}
		}
	}

	private closeOnFileDelete: boolean = false;

	private onConfigurationUpdated(configuration: IWorkbenchEditorConfiguration): void {
		if (typeof configuration.workbench?.editor?.closeOnFileDelete === 'boolean') {
			this.closeOnFileDelete = configuration.workbench.editor.closeOnFileDelete;
		} else {
			this.closeOnFileDelete = false; // default
		}
	}

	private handleDeletedFile(arg1: URI | FileChangesEvent, isExternal: boolean, movedTo?: URI): void {
		for (const editor of this.getAllNonDirtyEditors({ includeUntitled: false, supportSideBySide: true })) {
			(async () => {
				const resource = editor.resource;
				if (!resource) {
					return;
				}

				// Handle deletes in opened editors depending on:
				// - we close any editor when `closeOnFileDelete: true`
				// - we close any editor when the delete occurred from within VSCode
				// - we close any editor without resolved working copy assuming that
				//   this editor could not be opened after the file is gone
				if (this.closeOnFileDelete || !isExternal || !this.workingCopyService.has(resource)) {

					// Do NOT close any opened editor that matches the resource path (either equal or being parent) of the
					// resource we move to (movedTo). Otherwise we would close a resource that has been renamed to the same
					// path but different casing.
					if (movedTo && this.uriIdentityService.extUri.isEqualOrParent(resource, movedTo)) {
						return;
					}

					let matches = false;
					if (arg1 instanceof FileChangesEvent) {
						matches = arg1.contains(resource, FileChangeType.DELETED);
					} else {
						matches = this.uriIdentityService.extUri.isEqualOrParent(resource, arg1);
					}

					if (!matches) {
						return;
					}

					// We have received reports of users seeing delete events even though the file still
					// exists (network shares issue: https://github.com/microsoft/vscode/issues/13665).
					// Since we do not want to close an editor without reason, we have to check if the
					// file is really gone and not just a faulty file event.
					// This only applies to external file events, so we need to check for the isExternal
					// flag.
					let exists = false;
					if (isExternal && this.fileService.canHandleResource(resource)) {
						await timeout(100);
						exists = await this.fileService.exists(resource);
					}

					if (!exists && !editor.isDisposed()) {
						editor.dispose();
					}
				}
			})();
		}
	}

	private getAllNonDirtyEditors(options: { includeUntitled: boolean, supportSideBySide: boolean }): IEditorInput[] {
		const editors: IEditorInput[] = [];

		function conditionallyAddEditor(editor: IEditorInput): void {
			if (editor.hasCapability(EditorInputCapabilities.Untitled) && !options.includeUntitled) {
				return;
			}

			if (editor.isDirty()) {
				return;
			}

			editors.push(editor);
		}

		for (const editor of this.editors) {
			if (options.supportSideBySide && editor instanceof SideBySideEditorInput) {
				conditionallyAddEditor(editor.primary);
				conditionallyAddEditor(editor.secondary);
			} else {
				conditionallyAddEditor(editor);
			}
		}

		return editors;
	}

	//#endregion

	//#region Editor accessors

	private readonly editorsObserver = this._register(this.instantiationService.createInstance(EditorsObserver));

	get activeEditorPane(): IVisibleEditorPane | undefined {
		return this.editorGroupService.activeGroup?.activeEditorPane;
	}

	get activeTextEditorControl(): ICodeEditor | IDiffEditor | undefined {
		const activeEditorPane = this.activeEditorPane;
		if (activeEditorPane) {
			const activeControl = activeEditorPane.getControl();
			if (isCodeEditor(activeControl) || isDiffEditor(activeControl)) {
				return activeControl;
			}
			if (isCompositeEditor(activeControl) && isCodeEditor(activeControl.activeCodeEditor)) {
				return activeControl.activeCodeEditor;
			}
		}

		return undefined;
	}

	get activeTextEditorMode(): string | undefined {
		let activeCodeEditor: ICodeEditor | undefined = undefined;

		const activeTextEditorControl = this.activeTextEditorControl;
		if (isDiffEditor(activeTextEditorControl)) {
			activeCodeEditor = activeTextEditorControl.getModifiedEditor();
		} else {
			activeCodeEditor = activeTextEditorControl;
		}

		return activeCodeEditor?.getModel()?.getLanguageIdentifier().language;
	}

	get count(): number {
		return this.editorsObserver.count;
	}

	get editors(): IEditorInput[] {
		return this.getEditors(EditorsOrder.SEQUENTIAL).map(({ editor }) => editor);
	}

	getEditors(order: EditorsOrder, options?: { excludeSticky?: boolean }): readonly IEditorIdentifier[] {
		switch (order) {

			// MRU
			case EditorsOrder.MOST_RECENTLY_ACTIVE:
				if (options?.excludeSticky) {
					return this.editorsObserver.editors.filter(({ groupId, editor }) => !this.editorGroupService.getGroup(groupId)?.isSticky(editor));
				}

				return this.editorsObserver.editors;

			// Sequential
			case EditorsOrder.SEQUENTIAL:
				const editors: IEditorIdentifier[] = [];

				for (const group of this.editorGroupService.getGroups(GroupsOrder.GRID_APPEARANCE)) {
					editors.push(...group.getEditors(EditorsOrder.SEQUENTIAL, options).map(editor => ({ editor, groupId: group.id })));
				}

				return editors;
		}
	}

	get activeEditor(): IEditorInput | undefined {
		const activeGroup = this.editorGroupService.activeGroup;

		return activeGroup ? withNullAsUndefined(activeGroup.activeEditor) : undefined;
	}

	get visibleEditorPanes(): IVisibleEditorPane[] {
		return coalesce(this.editorGroupService.groups.map(group => group.activeEditorPane));
	}

	get visibleTextEditorControls(): Array<ICodeEditor | IDiffEditor> {
		const visibleTextEditorControls: Array<ICodeEditor | IDiffEditor> = [];
		for (const visibleEditorPane of this.visibleEditorPanes) {
			const control = visibleEditorPane.getControl();
			if (isCodeEditor(control) || isDiffEditor(control)) {
				visibleTextEditorControls.push(control);
			}
		}

		return visibleTextEditorControls;
	}

	get visibleEditors(): IEditorInput[] {
		return coalesce(this.editorGroupService.groups.map(group => group.activeEditor));
	}

	//#endregion

	//#region openEditor()

	openEditor(editor: IEditorInput, options?: IEditorOptions, group?: PreferredGroup): Promise<IEditorPane | undefined>;
	openEditor(editor: IResourceEditorInput, group?: PreferredGroup): Promise<IEditorPane | undefined>;
	openEditor(editor: ITextResourceEditorInput | IUntitledTextResourceEditorInput, group?: PreferredGroup): Promise<ITextEditorPane | undefined>;
	openEditor(editor: IResourceDiffEditorInput, group?: PreferredGroup): Promise<ITextDiffEditorPane | undefined>;
	async openEditor(editor: IEditorInput | IUntypedEditorInput, optionsOrPreferredGroup?: IEditorOptions | PreferredGroup, preferredGroup?: PreferredGroup): Promise<IEditorPane | undefined> {
		let typedEditor: IEditorInput | undefined = undefined;
		let options = isEditorInput(editor) ? optionsOrPreferredGroup as IEditorOptions : editor.options;
		let group: IEditorGroup | undefined = undefined;
		let activation: EditorActivation | undefined = undefined;

		if (isPreferredGroup(optionsOrPreferredGroup)) {
			preferredGroup = optionsOrPreferredGroup;
		}

		// Resolve override unless disabled
		if (options?.override !== EditorOverride.DISABLED) {
			const [resolvedEditor, resolvedGroup, resolvedActivation] = await this.doResolveEditor(isEditorInput(editor) ? { editor, options } : editor, preferredGroup);

			if (resolvedEditor === OverrideStatus.ABORT) {
				return; // skip editor if override is aborted
			}

			group = resolvedGroup;
			activation = resolvedActivation;

			// We resolved an editor to use
			if (isEditorInputWithOptions(resolvedEditor)) {
				typedEditor = resolvedEditor.editor;
				options = resolvedEditor.options;
			}
		}

		// Override is disabled or did not apply
		if (!typedEditor) {
			typedEditor = isEditorInput(editor) ? editor : this.createEditorInput(editor);
		}

		// If group still isn't defined because of a disabled override we resolve it
		if (!group) {
			const typedEditorWithOptions: IEditorInputWithOptions = { editor: typedEditor, options };
			([group, activation] = this.instantiationService.invokeFunction(findGroup, typedEditorWithOptions, preferredGroup));
		}

		// Mixin editor group activation if any
		if (activation) {
			options = { ...options, activation };
		}

		return group.openEditor(typedEditor, options);
	}

	private async doResolveEditor(editor: IEditorInputWithOptions | IUntypedEditorInput, preferredGroup: PreferredGroup | undefined): Promise<[ReturnedOverride, IEditorGroup | undefined, EditorActivation | undefined]> {
		let untypedEditor: IUntypedEditorInput | undefined = undefined;

		// Typed: convert to untyped to be able to resolve the override
		if (isEditorInputWithOptions(editor)) {
			untypedEditor = editor.editor.toUntyped(undefined, UntypedEditorContext.Default);

			if (untypedEditor) {
				// Preserve original options: specifically it is
				// possible that a `override` was defined from
				// the outside and we do not want to loose it.
				untypedEditor.options = { ...untypedEditor.options, ...editor.options };
			}
		}

		// Untyped: take as is
		else {
			untypedEditor = editor;
		}

		// Typed editors that cannot convert to untyped will be taken
		// as is without override.
		if (!untypedEditor) {
<<<<<<< HEAD
			const [group, activation] = this.instantiationService.invokeFunction(findGroup, editor, preferredGroup);

			return [OverrideStatus.NONE, group, activation];
=======
			return [OverrideStatus.NONE, undefined, undefined];
>>>>>>> ae52915f
		}

		// We need a `override` for the untyped editor if it is
		// not there so we call into the editor override service
		let hasConflictingDefaults = false;
		if (typeof untypedEditor.options?.override !== 'string') {
			const populatedInfo = await this.editorOverrideService.populateEditorId(untypedEditor);
			if (!populatedInfo) {
				return [OverrideStatus.ABORT, undefined, undefined]; // we could not resolve the editor id
			}

			hasConflictingDefaults = populatedInfo.conflictingDefault;
		}

		// If we didn't get an override just return as none and let the editor continue as normal
		if (!untypedEditor.options?.override) {
			return [OverrideStatus.NONE, undefined, undefined];
		}

		// Find the target group for the editor
		const [group, activation] = this.instantiationService.invokeFunction(findGroup, untypedEditor, preferredGroup);

		return [await this.editorOverrideService.resolveEditorInput(untypedEditor, group, hasConflictingDefaults), group, activation];
	}

	//#endregion

	//#region openEditors()

	openEditors(editors: IEditorInputWithOptions[], group?: PreferredGroup, options?: IOpenEditorsOptions): Promise<IEditorPane[]>;
	openEditors(editors: IUntypedEditorInput[], group?: PreferredGroup, options?: IOpenEditorsOptions): Promise<IEditorPane[]>;
	async openEditors(editors: Array<IEditorInputWithOptions | IUntypedEditorInput>, preferredGroup?: PreferredGroup, options?: IOpenEditorsOptions): Promise<IEditorPane[]> {

		// Pass all editors to trust service to determine if
		// we should proceed with opening the editors if we
		// are asked to validate trust.
		if (options?.validateTrust) {
			const editorsTrusted = await this.handleWorkspaceTrust(editors);
			if (!editorsTrusted) {
				return [];
			}
		}

		// Find target groups for editors to open
		const mapGroupToTypedEditors = new Map<IEditorGroup, Array<IEditorInputWithOptions>>();
		for (const editor of editors) {
			let typedEditor: IEditorInputWithOptions | undefined = undefined;
			let group: IEditorGroup | undefined = undefined;

			// Resolve override unless disabled
			if (editor.options?.override !== EditorOverride.DISABLED) {
				const [resolvedEditor, resolvedGroup] = await this.doResolveEditor(editor, preferredGroup);

				if (resolvedEditor === OverrideStatus.ABORT) {
					continue; // skip editor if override is aborted
				}

				group = resolvedGroup;

				// We resolved an editor to use
				if (isEditorInputWithOptions(resolvedEditor)) {
					typedEditor = resolvedEditor;
				}
			}

			// Override is disabled or did not apply
			if (!typedEditor) {
				typedEditor = isEditorInputWithOptions(editor) ? editor : { editor: this.createEditorInput(editor), options: editor.options };
			}

			// If group still isn't defined because of a disabled override we resolve it
			if (!group) {
				[group] = this.instantiationService.invokeFunction(findGroup, typedEditor, preferredGroup);
			}

			// Update map of groups to editors
			let targetGroupEditors = mapGroupToTypedEditors.get(group);
			if (!targetGroupEditors) {
				targetGroupEditors = [];
				mapGroupToTypedEditors.set(group, targetGroupEditors);
			}

			targetGroupEditors.push(typedEditor);
		}

		// Open in target groups
		const result: Promise<IEditorPane | null>[] = [];
		for (const [group, editors] of mapGroupToTypedEditors) {
			result.push(group.openEditors(editors));
		}

		return coalesce(await Promises.settled(result));
	}

	private async handleWorkspaceTrust(editors: Array<IEditorInputWithOptions | IUntypedEditorInput>): Promise<boolean> {
		const { resources, diffMode } = this.extractEditorResources(editors);

		const trustResult = await this.workspaceTrustRequestService.requestOpenFilesTrust(resources);
		switch (trustResult) {
			case WorkspaceTrustUriResponse.Open:
				return true;
			case WorkspaceTrustUriResponse.OpenInNewWindow:
				await this.hostService.openWindow(resources.map(resource => ({ fileUri: resource })), { forceNewWindow: true, diffMode });
				return false;
			case WorkspaceTrustUriResponse.Cancel:
				return false;
		}
	}

	private extractEditorResources(editors: Array<IEditorInputWithOptions | IUntypedEditorInput>): { resources: URI[], diffMode?: boolean } {
		const resources = new ResourceMap<boolean>();
		let diffMode = false;

		for (const editor of editors) {

			// Typed Editor
			if (isEditorInputWithOptions(editor)) {
				const resource = EditorResourceAccessor.getOriginalUri(editor.editor, { supportSideBySide: SideBySideEditor.BOTH });
				if (URI.isUri(resource)) {
					resources.set(resource, true);
				} else if (resource) {
					if (resource.primary) {
						resources.set(resource.primary, true);
					}

					if (resource.secondary) {
						resources.set(resource.secondary, true);
					}

					diffMode = editor.editor instanceof DiffEditorInput;
				}
			}

			// Untyped editor
			else {
				if (isResourceDiffEditorInput(editor)) {
					const originalResourceEditor = editor.original;
					if (URI.isUri(originalResourceEditor.resource)) {
						resources.set(originalResourceEditor.resource, true);
					}

					const modifiedResourceEditor = editor.modified;
					if (URI.isUri(modifiedResourceEditor.resource)) {
						resources.set(modifiedResourceEditor.resource, true);
					}

					diffMode = true;
				} else if (isResourceEditorInput(editor)) {
					resources.set(editor.resource, true);
				}
			}
		}

		return {
			resources: Array.from(resources.keys()),
			diffMode
		};
	}

	//#endregion

	//#region isOpened()

	isOpened(editor: IResourceEditorInputIdentifier): boolean {
		return this.editorsObserver.hasEditor({
			resource: this.uriIdentityService.asCanonicalUri(editor.resource),
			typeId: editor.typeId,
			editorId: editor.editorId
		});
	}

	//#endregion

	//#region isOpened()

	isVisible(editor: IEditorInput): boolean {
		for (const group of this.editorGroupService.groups) {
			if (group.activeEditor?.matches(editor)) {
				return true;
			}
		}

		return false;
	}

	//#endregion

	//#region findEditors()

	findEditors(resource: URI): readonly IEditorIdentifier[];
	findEditors(editor: IResourceEditorInputIdentifier): readonly IEditorIdentifier[];
	findEditors(resource: URI, group: IEditorGroup | GroupIdentifier): readonly IEditorInput[];
	findEditors(editor: IResourceEditorInputIdentifier, group: IEditorGroup | GroupIdentifier): IEditorInput | undefined;
	findEditors(arg1: URI | IResourceEditorInputIdentifier, arg2?: IEditorGroup | GroupIdentifier): readonly IEditorIdentifier[] | readonly IEditorInput[] | IEditorInput | undefined;
	findEditors(arg1: URI | IResourceEditorInputIdentifier, arg2?: IEditorGroup | GroupIdentifier): readonly IEditorIdentifier[] | readonly IEditorInput[] | IEditorInput | undefined {
		const resource = URI.isUri(arg1) ? arg1 : arg1.resource;
		const typeId = URI.isUri(arg1) ? undefined : arg1.typeId;

		// Do a quick check for the resource via the editor observer
		// which is a very efficient way to find an editor by resource
		if (!this.editorsObserver.hasEditors(resource)) {
			if (URI.isUri(arg1) || isUndefined(arg2)) {
				return [];
			}

			return undefined;
		}

		// Search only in specific group
		if (!isUndefined(arg2)) {
			const targetGroup = typeof arg2 === 'number' ? this.editorGroupService.getGroup(arg2) : arg2;

			// Resource provided: result is an array
			if (URI.isUri(arg1)) {
				if (!targetGroup) {
					return [];
				}

				return targetGroup.findEditors(resource);
			}

			// Editor identifier provided, result is single
			else {
				if (!targetGroup) {
					return undefined;
				}

				const editors = targetGroup.findEditors(resource);
				for (const editor of editors) {
					if (editor.typeId === typeId) {
						return editor;
					}
				}

				return undefined;
			}
		}

		// Search across all groups in MRU order
		else {
			const result: IEditorIdentifier[] = [];

			for (const group of this.editorGroupService.getGroups(GroupsOrder.MOST_RECENTLY_ACTIVE)) {
				const editors: IEditorInput[] = [];

				// Resource provided: result is an array
				if (URI.isUri(arg1)) {
					editors.push(...this.findEditors(arg1, group));
				}

				// Editor identifier provided, result is single
				else {
					const editor = this.findEditors(arg1, group);
					if (editor) {
						editors.push(editor);
					}
				}

				result.push(...editors.map(editor => ({ editor, groupId: group.id })));
			}

			return result;
		}
	}

	//#endregion

	//#region replaceEditors()

	async replaceEditors(replacements: IUntypedEditorReplacement[], group: IEditorGroup | GroupIdentifier): Promise<void>;
	async replaceEditors(replacements: IEditorReplacement[], group: IEditorGroup | GroupIdentifier): Promise<void>;
	async replaceEditors(replacements: Array<IEditorReplacement | IUntypedEditorReplacement>, group: IEditorGroup | GroupIdentifier): Promise<void> {
		const targetGroup = typeof group === 'number' ? this.editorGroupService.getGroup(group) : group;

		// Convert all replacements to typed editors unless already
		// typed and handle overrides properly.
		const typedReplacements: IEditorReplacement[] = [];
		for (const replacement of replacements) {
			let typedReplacement: IEditorReplacement | undefined = undefined;

			// Figure out the override rule based on options
			let override: string | EditorOverride | undefined;
			if (isEditorReplacement(replacement)) {
				override = replacement.options?.override;
			} else {
				override = replacement.replacement.options?.override;
			}

			// Resolve override unless disabled
			if (override !== EditorOverride.DISABLED) {
				const [resolvedEditor] = await this.doResolveEditor(
					isEditorReplacement(replacement) ? { editor: replacement.replacement, options: replacement.options } : replacement.replacement,
					targetGroup
				);

				if (resolvedEditor === OverrideStatus.ABORT) {
					continue; // skip editor if override is aborted
				}

				// We resolved an editor to use
				if (isEditorInputWithOptions(resolvedEditor)) {
					typedReplacement = {
						editor: replacement.editor,
						replacement: resolvedEditor.editor,
						options: resolvedEditor.options,
						forceReplaceDirty: replacement.forceReplaceDirty
					};
				}
			}

			// Override is disabled or did not apply
			if (!typedReplacement) {
				typedReplacement = {
					editor: replacement.editor,
					replacement: isEditorReplacement(replacement) ? replacement.replacement : this.createEditorInput(replacement.replacement),
					options: isEditorReplacement(replacement) ? replacement.options : replacement.replacement.options,
					forceReplaceDirty: replacement.forceReplaceDirty
				};
			}

			typedReplacements.push(typedReplacement);
		}

		return targetGroup?.replaceEditors(typedReplacements);
	}

	//#endregion

	//#region createEditorInput()

	private readonly editorInputCache = new ResourceMap<CachedEditorInput>();

	createEditorInput(input: IEditorInput | IUntypedEditorInput): EditorInput {

		// Typed Editor Input Support (EditorInput)
		if (input instanceof EditorInput) {
			return input;
		}

		// Diff Editor Support
		if (isResourceDiffEditorInput(input)) {
			const original = this.createEditorInput({ ...input.original, forceFile: input.forceFile });
			const modified = this.createEditorInput({ ...input.modified, forceFile: input.forceFile });

			return this.instantiationService.createInstance(DiffEditorInput,
				input.label,
				input.description,
				original,
				modified,
				undefined
			);
		}

		// Untitled file support
		const untitledInput = input as IUntitledTextResourceEditorInput;
		if (untitledInput.forceUntitled || !untitledInput.resource || (untitledInput.resource.scheme === Schemas.untitled)) {
			const untitledOptions = {
				mode: untitledInput.mode,
				initialValue: untitledInput.contents,
				encoding: untitledInput.encoding
			};

			// Untitled resource: use as hint for an existing untitled editor
			let untitledModel: IUntitledTextEditorModel;
			if (untitledInput.resource?.scheme === Schemas.untitled) {
				untitledModel = this.untitledTextEditorService.create({ untitledResource: untitledInput.resource, ...untitledOptions });
			}

			// Other resource: use as hint for associated filepath
			else {
				untitledModel = this.untitledTextEditorService.create({ associatedResource: untitledInput.resource, ...untitledOptions });
			}

			return this.createOrGetCached(untitledModel.resource, () => {

				// Factory function for new untitled editor
				const input = this.instantiationService.createInstance(UntitledTextEditorInput, untitledModel);

				// We dispose the untitled model once the editor
				// is being disposed. Even though we may have not
				// created the model initially, the lifecycle for
				// untitled is tightly coupled with the editor
				// lifecycle for now.
				Event.once(input.onWillDispose)(() => untitledModel.dispose());

				return input;
			}) as EditorInput;
		}

		// Text Resource Editor Support
		const textResourceEditorInput = input as ITextResourceEditorInput;
		if (textResourceEditorInput.resource instanceof URI) {

			// Derive the label from the path if not provided explicitly
			const label = textResourceEditorInput.label || basename(textResourceEditorInput.resource);

			// We keep track of the preferred resource this input is to be created
			// with but it may be different from the canonical resource (see below)
			const preferredResource = textResourceEditorInput.resource;

			// From this moment on, only operate on the canonical resource
			// to ensure we reduce the chance of opening the same resource
			// with different resource forms (e.g. path casing on Windows)
			const canonicalResource = this.uriIdentityService.asCanonicalUri(preferredResource);

			return this.createOrGetCached(canonicalResource, () => {

				// File
				if (textResourceEditorInput.forceFile || this.fileService.canHandleResource(canonicalResource)) {
					return this.fileEditorInputFactory.createFileEditorInput(canonicalResource, preferredResource, textResourceEditorInput.label, textResourceEditorInput.description, textResourceEditorInput.encoding, textResourceEditorInput.mode, textResourceEditorInput.contents, this.instantiationService);
				}

				// Resource
				return this.instantiationService.createInstance(TextResourceEditorInput, canonicalResource, textResourceEditorInput.label, textResourceEditorInput.description, textResourceEditorInput.mode, textResourceEditorInput.contents);
			}, cachedInput => {

				// Untitled
				if (cachedInput instanceof UntitledTextEditorInput) {
					return;
				}

				// Files
				else if (!(cachedInput instanceof TextResourceEditorInput)) {
					cachedInput.setPreferredResource(preferredResource);

					if (textResourceEditorInput.label) {
						cachedInput.setPreferredName(textResourceEditorInput.label);
					}

					if (textResourceEditorInput.description) {
						cachedInput.setPreferredDescription(textResourceEditorInput.description);
					}

					if (textResourceEditorInput.encoding) {
						cachedInput.setPreferredEncoding(textResourceEditorInput.encoding);
					}

					if (textResourceEditorInput.mode) {
						cachedInput.setPreferredMode(textResourceEditorInput.mode);
					}

					if (typeof textResourceEditorInput.contents === 'string') {
						cachedInput.setPreferredContents(textResourceEditorInput.contents);
					}
				}

				// Resources
				else {
					if (label) {
						cachedInput.setName(label);
					}

					if (textResourceEditorInput.description) {
						cachedInput.setDescription(textResourceEditorInput.description);
					}

					if (textResourceEditorInput.mode) {
						cachedInput.setPreferredMode(textResourceEditorInput.mode);
					}

					if (typeof textResourceEditorInput.contents === 'string') {
						cachedInput.setPreferredContents(textResourceEditorInput.contents);
					}
				}
			}) as EditorInput;
		}

		throw new Error('Unknown input type');
	}

	private createOrGetCached(resource: URI, factoryFn: () => CachedEditorInput, cachedFn?: (input: CachedEditorInput) => void): CachedEditorInput {

		// Return early if already cached
		let input = this.editorInputCache.get(resource);
		if (input) {
			if (cachedFn) {
				cachedFn(input);
			}

			return input;
		}

		// Otherwise create and add to cache
		input = factoryFn();
		this.editorInputCache.set(resource, input);
		Event.once(input.onWillDispose)(() => this.editorInputCache.delete(resource));

		return input;
	}

	//#endregion

	//#region save/revert

	async save(editors: IEditorIdentifier | IEditorIdentifier[], options?: ISaveEditorsOptions): Promise<boolean> {

		// Convert to array
		if (!Array.isArray(editors)) {
			editors = [editors];
		}

		// Make sure to not save the same editor multiple times
		// by using the `matches()` method to find duplicates
		const uniqueEditors = this.getUniqueEditors(editors);

		// Split editors up into a bucket that is saved in parallel
		// and sequentially. Unless "Save As", all non-untitled editors
		// can be saved in parallel to speed up the operation. Remaining
		// editors are potentially bringing up some UI and thus run
		// sequentially.
		const editorsToSaveParallel: IEditorIdentifier[] = [];
		const editorsToSaveSequentially: IEditorIdentifier[] = [];
		if (options?.saveAs) {
			editorsToSaveSequentially.push(...uniqueEditors);
		} else {
			for (const { groupId, editor } of uniqueEditors) {
				if (editor.hasCapability(EditorInputCapabilities.Untitled)) {
					editorsToSaveSequentially.push({ groupId, editor });
				} else {
					editorsToSaveParallel.push({ groupId, editor });
				}
			}
		}

		// Editors to save in parallel
		const saveResults = await Promises.settled(editorsToSaveParallel.map(({ groupId, editor }) => {

			// Use save as a hint to pin the editor if used explicitly
			if (options?.reason === SaveReason.EXPLICIT) {
				this.editorGroupService.getGroup(groupId)?.pinEditor(editor);
			}

			// Save
			return editor.save(groupId, options);
		}));

		// Editors to save sequentially
		for (const { groupId, editor } of editorsToSaveSequentially) {
			if (editor.isDisposed()) {
				continue; // might have been disposed from the save already
			}

			// Preserve view state by opening the editor first if the editor
			// is untitled or we "Save As". This also allows the user to review
			// the contents of the editor before making a decision.
			const editorPane = await this.openEditor(editor, groupId);
			const editorOptions: ITextEditorOptions = {
				pinned: true,
				viewState: isTextEditorPane(editorPane) ? editorPane.getViewState() : undefined
			};

			const result = options?.saveAs ? await editor.saveAs(groupId, options) : await editor.save(groupId, options);
			saveResults.push(result);

			if (!result) {
				break; // failed or cancelled, abort
			}

			// Replace editor preserving viewstate (either across all groups or
			// only selected group) if the resulting editor is different from the
			// current one.
			if (!result.matches(editor)) {
				const targetGroups = editor.hasCapability(EditorInputCapabilities.Untitled) ? this.editorGroupService.groups.map(group => group.id) /* untitled replaces across all groups */ : [groupId];
				for (const group of targetGroups) {
					await this.replaceEditors([{ editor, replacement: result, options: editorOptions }], group);
				}
			}
		}

		return saveResults.every(result => !!result);
	}

	saveAll(options?: ISaveAllEditorsOptions): Promise<boolean> {
		return this.save(this.getAllDirtyEditors(options), options);
	}

	async revert(editors: IEditorIdentifier | IEditorIdentifier[], options?: IRevertOptions): Promise<boolean> {

		// Convert to array
		if (!Array.isArray(editors)) {
			editors = [editors];
		}

		// Make sure to not revert the same editor multiple times
		// by using the `matches()` method to find duplicates
		const uniqueEditors = this.getUniqueEditors(editors);

		await Promises.settled(uniqueEditors.map(async ({ groupId, editor }) => {

			// Use revert as a hint to pin the editor
			this.editorGroupService.getGroup(groupId)?.pinEditor(editor);

			return editor.revert(groupId, options);
		}));

		return !uniqueEditors.some(({ editor }) => editor.isDirty());
	}

	async revertAll(options?: IRevertAllEditorsOptions): Promise<boolean> {
		return this.revert(this.getAllDirtyEditors(options), options);
	}

	private getAllDirtyEditors(options?: IBaseSaveRevertAllEditorOptions): IEditorIdentifier[] {
		const editors: IEditorIdentifier[] = [];

		for (const group of this.editorGroupService.getGroups(GroupsOrder.MOST_RECENTLY_ACTIVE)) {
			for (const editor of group.getEditors(EditorsOrder.MOST_RECENTLY_ACTIVE)) {
				if (!editor.isDirty()) {
					continue;
				}

				if (!options?.includeUntitled && editor.hasCapability(EditorInputCapabilities.Untitled)) {
					continue;
				}

				if (options?.excludeSticky && group.isSticky(editor)) {
					continue;
				}

				editors.push({ groupId: group.id, editor });
			}
		}

		return editors;
	}

	private getUniqueEditors(editors: IEditorIdentifier[]): IEditorIdentifier[] {
		const uniqueEditors: IEditorIdentifier[] = [];
		for (const { editor, groupId } of editors) {
			if (uniqueEditors.some(uniqueEditor => uniqueEditor.editor.matches(editor))) {
				continue;
			}

			uniqueEditors.push({ editor, groupId });
		}

		return uniqueEditors;
	}

	//#endregion

	override dispose(): void {
		super.dispose();

		// Dispose remaining watchers if any
		this.activeOutOfWorkspaceWatchers.forEach(disposable => dispose(disposable));
		this.activeOutOfWorkspaceWatchers.clear();
	}
}

registerSingleton(IEditorService, EditorService);<|MERGE_RESOLUTION|>--- conflicted
+++ resolved
@@ -582,13 +582,7 @@
 		// Typed editors that cannot convert to untyped will be taken
 		// as is without override.
 		if (!untypedEditor) {
-<<<<<<< HEAD
-			const [group, activation] = this.instantiationService.invokeFunction(findGroup, editor, preferredGroup);
-
-			return [OverrideStatus.NONE, group, activation];
-=======
 			return [OverrideStatus.NONE, undefined, undefined];
->>>>>>> ae52915f
 		}
 
 		// We need a `override` for the untyped editor if it is
