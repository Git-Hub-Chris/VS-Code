/*---------------------------------------------------------------------------------------------
 *  Copyright (c) Microsoft Corporation. All rights reserved.
 *  Licensed under the MIT License. See License.txt in the project root for license information.
 *--------------------------------------------------------------------------------------------*/

import * as assert from 'assert';
import { IExtensionManifest, ExtensionKind, ExtensionUntrustedWorkpaceSupportType } from 'vs/platform/extensions/common/extensions';
import { ExtensionManifestPropertiesService } from 'vs/workbench/services/extensions/common/extensionManifestPropertiesService';
import { TestConfigurationService } from 'vs/platform/configuration/test/common/testConfigurationService';
import { TestProductService } from 'vs/workbench/test/common/workbenchTestServices';
import { TestInstantiationService } from 'vs/platform/instantiation/test/common/instantiationServiceMock';
import { IConfigurationService } from 'vs/platform/configuration/common/configuration';
import { IProductService } from 'vs/platform/product/common/productService';
import { isWeb } from 'vs/base/common/platform';
import { TestWorkspaceTrustManagementService } from 'vs/workbench/services/workspaces/test/common/testWorkspaceTrustService';
import { IWorkspaceTrustManagementService } from 'vs/platform/workspace/common/workspaceTrust';

suite('ExtensionManifestPropertiesService - ExtensionKind', () => {

	function check(manifest: Partial<IExtensionManifest>, expected: ExtensionKind[]): void {
		const extensionManifestPropertiesService = new ExtensionManifestPropertiesService(TestProductService, new TestConfigurationService(), new TestWorkspaceTrustManagementService());
		assert.deepStrictEqual(extensionManifestPropertiesService.deduceExtensionKind(<IExtensionManifest>manifest), expected);
	}

	test('declarative with extension dependencies => workspace', () => {
		check({ extensionDependencies: ['ext1'] }, ['workspace']);
	});

	test('declarative extension pack => workspace', () => {
		check({ extensionPack: ['ext1', 'ext2'] }, ['workspace']);
	});

	test('declarative with unknown contribution point => workspace', () => {
		check({ contributes: <any>{ 'unknownPoint': { something: true } } }, ['workspace']);
	});

	test('simple declarative => ui, workspace, web', () => {
		check({}, ['ui', 'workspace', 'web']);
	});

	test('only browser => web', () => {
		check({ browser: 'main.browser.js' }, ['web']);
	});

	test('only main => workspace', () => {
		check({ main: 'main.js' }, ['workspace']);
	});

	test('main and browser => workspace, web', () => {
		check({ main: 'main.js', browser: 'main.browser.js' }, ['workspace', 'web']);
	});
});


// Workspace Trust is disabled in web at the moment
if (!isWeb) {
	suite('ExtensionManifestPropertiesService - ExtensionUntrustedWorkpaceSupportType', () => {
		let testObject: ExtensionManifestPropertiesService;
		let instantiationService: TestInstantiationService;
		let testConfigurationService: TestConfigurationService;

		setup(async () => {
			instantiationService = new TestInstantiationService();

			testConfigurationService = new TestConfigurationService();
			instantiationService.stub(IConfigurationService, testConfigurationService);
			await testConfigurationService.setUserConfiguration('security', { workspace: { trust: { enabled: true } } });
		});

		teardown(() => testObject.dispose());

		function assertUntrustedWorkspaceSupport(extensionMaifest: IExtensionManifest, expected: ExtensionUntrustedWorkpaceSupportType): void {
			testObject = instantiationService.createInstance(ExtensionManifestPropertiesService);
			const untrustedWorkspaceSupport = testObject.getExtensionUntrustedWorkspaceSupportType(extensionMaifest);

			assert.strictEqual(untrustedWorkspaceSupport, expected);
		}

		function getExtensionManifest(properties: any = {}): IExtensionManifest {
			return Object.create({ name: 'a', publisher: 'pub', version: '1.0.0', ...properties }) as IExtensionManifest;
		}

		test('test extension workspace trust request when main entry point is missing', () => {
			instantiationService.stub(IProductService, <Partial<IProductService>>{});
			instantiationService.stub(IWorkspaceTrustManagementService, new TestWorkspaceTrustManagementService());

			const extensionMaifest = getExtensionManifest();
			assertUntrustedWorkspaceSupport(extensionMaifest, true);
		});

		test('test extension workspace trust request when workspace trust is disabled', async () => {
			instantiationService.stub(IProductService, <Partial<IProductService>>{});
			instantiationService.stub(IWorkspaceTrustManagementService, new TestWorkspaceTrustManagementService(false));

			const extensionMaifest = getExtensionManifest({ main: './out/extension.js' });
			assertUntrustedWorkspaceSupport(extensionMaifest, true);
		});

		test('test extension workspace trust request when override exists in settings.json', async () => {
			instantiationService.stub(IProductService, <Partial<IProductService>>{});
			instantiationService.stub(IWorkspaceTrustManagementService, new TestWorkspaceTrustManagementService());

			await testConfigurationService.setUserConfiguration('extensions', { supportUntrustedWorkspaces: { 'pub.a': { supported: true } } });
			const extensionMaifest = getExtensionManifest({ main: './out/extension.js', capabilities: { untrustedWorkspaces: { supported: 'limited' } } });
			assertUntrustedWorkspaceSupport(extensionMaifest, true);
		});

		test('test extension workspace trust request when override for the version exists in settings.json', async () => {
			instantiationService.stub(IProductService, <Partial<IProductService>>{});
			instantiationService.stub(IWorkspaceTrustManagementService, new TestWorkspaceTrustManagementService());

			await testConfigurationService.setUserConfiguration('extensions', { supportUntrustedWorkspaces: { 'pub.a': { supported: true, version: '1.0.0' } } });
			const extensionMaifest = getExtensionManifest({ main: './out/extension.js', capabilities: { untrustedWorkspaces: { supported: 'limited' } } });
			assertUntrustedWorkspaceSupport(extensionMaifest, true);
		});

		test('test extension workspace trust request when override for a different version exists in settings.json', async () => {
			instantiationService.stub(IProductService, <Partial<IProductService>>{});
			instantiationService.stub(IWorkspaceTrustManagementService, new TestWorkspaceTrustManagementService());

<<<<<<< HEAD
			await testConfigurationService.setUserConfiguration('security', { workspace: { trust: { extensionUntrustedSupport: { 'pub.a': { supported: true, version: '2.0.0' } } } } });
=======
			await testConfigurationService.setUserConfiguration('extensions', { supportUntrustedWorkspaces: { 'pub.a': { supported: true, version: '2.0.0' } } });
>>>>>>> a4e1a259
			const extensionMaifest = getExtensionManifest({ main: './out/extension.js', capabilities: { untrustedWorkspaces: { supported: 'limited' } } });
			assertUntrustedWorkspaceSupport(extensionMaifest, 'limited');
		});

		test('test extension workspace trust request when default exists in product.json', () => {
			instantiationService.stub(IProductService, <Partial<IProductService>>{ extensionUntrustedWorkspaceSupport: { 'pub.a': { default: true } } });
			instantiationService.stub(IWorkspaceTrustManagementService, new TestWorkspaceTrustManagementService());

			const extensionMaifest = getExtensionManifest({ main: './out/extension.js' });
			assertUntrustedWorkspaceSupport(extensionMaifest, true);
		});

		test('test extension workspace trust request when override exists in product.json', () => {
			instantiationService.stub(IProductService, <Partial<IProductService>>{ extensionUntrustedWorkspaceSupport: { 'pub.a': { override: 'limited' } } });
			instantiationService.stub(IWorkspaceTrustManagementService, new TestWorkspaceTrustManagementService());

			const extensionMaifest = getExtensionManifest({ main: './out/extension.js', capabilities: { untrustedWorkspaces: { supported: true } } });
			assertUntrustedWorkspaceSupport(extensionMaifest, 'limited');
		});

		test('test extension workspace trust request when value exists in package.json', () => {
			instantiationService.stub(IProductService, <Partial<IProductService>>{});
			instantiationService.stub(IWorkspaceTrustManagementService, new TestWorkspaceTrustManagementService());

			const extensionMaifest = getExtensionManifest({ main: './out/extension.js', capabilities: { untrustedWorkspaces: { supported: 'limited' } } });
			assertUntrustedWorkspaceSupport(extensionMaifest, 'limited');
		});

		test('test extension workspace trust request when no value exists in package.json', () => {
			instantiationService.stub(IProductService, <Partial<IProductService>>{});
			instantiationService.stub(IWorkspaceTrustManagementService, new TestWorkspaceTrustManagementService());

			const extensionMaifest = getExtensionManifest({ main: './out/extension.js' });
			assertUntrustedWorkspaceSupport(extensionMaifest, false);
		});
	});
}<|MERGE_RESOLUTION|>--- conflicted
+++ resolved
@@ -118,11 +118,7 @@
 			instantiationService.stub(IProductService, <Partial<IProductService>>{});
 			instantiationService.stub(IWorkspaceTrustManagementService, new TestWorkspaceTrustManagementService());
 
-<<<<<<< HEAD
-			await testConfigurationService.setUserConfiguration('security', { workspace: { trust: { extensionUntrustedSupport: { 'pub.a': { supported: true, version: '2.0.0' } } } } });
-=======
 			await testConfigurationService.setUserConfiguration('extensions', { supportUntrustedWorkspaces: { 'pub.a': { supported: true, version: '2.0.0' } } });
->>>>>>> a4e1a259
 			const extensionMaifest = getExtensionManifest({ main: './out/extension.js', capabilities: { untrustedWorkspaces: { supported: 'limited' } } });
 			assertUntrustedWorkspaceSupport(extensionMaifest, 'limited');
 		});
