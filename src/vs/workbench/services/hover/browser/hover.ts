/*---------------------------------------------------------------------------------------------
 *  Copyright (c) Microsoft Corporation. All rights reserved.
 *  Licensed under the MIT License. See License.txt in the project root for license information.
 *--------------------------------------------------------------------------------------------*/

import { createDecorator } from 'vs/platform/instantiation/common/instantiation';
import { IDisposable } from 'vs/base/common/lifecycle';
import { IMarkdownString } from 'vs/base/common/htmlContent';
import { HoverPosition } from 'vs/base/browser/ui/hover/hoverWidget';
import { IContextViewProvider } from 'vs/base/browser/ui/contextview/contextview';

export const IHoverService = createDecorator<IHoverService>('hoverService');

/**
 * Enables the convenient display of rich markdown-based hovers in the workbench.
 */
export interface IHoverService {
	readonly _serviceBrand: undefined;

	/**
	 * Shows a hover, provided a hover with the same options object is not already visible.
	 * @param options A set of options defining the characteristics of the hover.
	 * @param focus Whether to focus the hover (useful for keyboard accessibility).
	 *
	 * **Example:** A simple usage with a single element target.
	 *
	 * ```typescript
	 * showHover({
	 *   text: new MarkdownString('Hello world'),
	 *   target: someElement
	 * });
	 * ```
	 */
	showHover(options: IHoverOptions, focus?: boolean): IHoverWidget | undefined;

	/**
	 * Hides the hover if it was visible. This call will be ignored if the the hover is currently
	 * "locked" via the alt/option key.
	 */
	hideHover(): void;
}

export interface IHoverWidget extends IDisposable {
	readonly isDisposed: boolean;
}

export interface IHoverOptions {
	/**
	 * The content to display in the primary section of the hover. The type of text determines the
	 * default `hideOnHover` behavior.
	 */
	content: IMarkdownString | string | HTMLElement;

	/**
	 * The target for the hover. This determines the position of the hover and it will only be
	 * hidden when the mouse leaves both the hover and the target. A HTMLElement can be used for
	 * simple cases and a IHoverTarget for more complex cases where multiple elements and/or a
	 * dispose method is required.
	 */
	target: IHoverTarget | HTMLElement;

	/**
	 * A set of actions for the hover's "status bar".
	 */
	actions?: IHoverAction[];

	/**
	 * An optional array of classes to add to the hover element.
	 */
	additionalClasses?: string[];

	/**
	 * An optional link handler for markdown links, if this is not provided the IOpenerService will
	 * be used to open the links using its default options.
	 */
	linkHandler?(url: string): void;

	/**
	 * Whether to hide the hover when the mouse leaves the `target` and enters the actual hover.
	 * This is false by default when text is an `IMarkdownString` and true when `text` is a
	 * `string`. Note that this will be ignored if any `actions` are provided as hovering is
	 * required to make them accessible.
	 *
	 * In general hiding on hover is desired for:
	 * - Regular text where selection is not important
	 * - Markdown that contains no links where selection is not important
	 */
	hideOnHover?: boolean;

	/**
	 * Whether to hide the hover when a key is pressed.
	 */
	hideOnKeyDown?: boolean;

	/**
	 * Position of the hover. The default is to show above the target. This option will be ignored
	 * if there is not enough room to layout the hover in the specified position, unless the
	 * forcePosition option is set.
	 */
	hoverPosition?: HoverPosition;

	/**
	 * Force the hover position, reducing the size of the hover instead of adjusting the hover
	 * position.
	 */
	forcePosition?: boolean;

	/**
	 * Whether to show the hover pointer
	 */
	showPointer?: boolean;

	/**
	 * Whether to show a compact hover
	 */
	compact?: boolean;

	/**
	 * Whether to skip the fade in animation, this should be used when hovering from one hover to
	 * another in the same group so it looks like the hover is moving from one element to the other.
	 */
	skipFadeInAnimation?: boolean;

	/**
	 * Whether to trap focus in the following ways:
	 * - When the hover closes, focus goes to the element that had focus before the hover opened
	 * - If there are elements in the hover to focus, focus stays inside of the hover when tabbing
	 */
	trapFocus?: boolean;

	/**
<<<<<<< HEAD
	 * Whether to forward all click events to the target element.
	 */
	forwardClickEvent?: boolean;
=======
	 * The container to pass to {@link IContextViewProvider.showContextView} which renders the hover
	 * in. This is particularly useful for more natural tab focusing behavior, where the hover is
	 * created as the next tab index after the element being hovered and/or to workaround the
	 * element's container hiding on `focusout`.
	 */
	container?: HTMLElement;
>>>>>>> d619dcfc
}

export interface IHoverAction {
	/**
	 * The label to use in the hover's status bar.
	 */
	label: string;

	/**
	 * The command ID of the action, this is used to resolve the keybinding to display after the
	 * action label.
	 */
	commandId: string;

	/**
	 * An optional class of an icon that will be displayed before the label.
	 */
	iconClass?: string;

	/**
	 * The callback to run the action.
	 * @param target The action element that was activated.
	 */
	run(target: HTMLElement): void;
}

/**
 * A target for a hover.
 */
export interface IHoverTarget extends IDisposable {
	/**
	 * A set of target elements used to position the hover. If multiple elements are used the hover
	 * will try to not overlap any target element. An example use case for this is show a hover for
	 * wrapped text.
	 */
	readonly targetElements: readonly HTMLElement[];

	/**
	 * An optional absolute x coordinate to position the hover with, for example to position the
	 * hover using `MouseEvent.pageX`.
	 */
	x?: number;

	/**
	 * An optional absolute y coordinate to position the hover with, for example to position the
	 * hover using `MouseEvent.pageY`.
	 */
	y?: number;
}<|MERGE_RESOLUTION|>--- conflicted
+++ resolved
@@ -129,18 +129,16 @@
 	trapFocus?: boolean;
 
 	/**
-<<<<<<< HEAD
 	 * Whether to forward all click events to the target element.
 	 */
 	forwardClickEvent?: boolean;
-=======
+
 	 * The container to pass to {@link IContextViewProvider.showContextView} which renders the hover
 	 * in. This is particularly useful for more natural tab focusing behavior, where the hover is
 	 * created as the next tab index after the element being hovered and/or to workaround the
 	 * element's container hiding on `focusout`.
 	 */
 	container?: HTMLElement;
->>>>>>> d619dcfc
 }
 
 export interface IHoverAction {
