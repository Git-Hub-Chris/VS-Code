--- conflicted
+++ resolved
@@ -3,25 +3,16 @@
  *  Licensed under the MIT License. See License.txt in the project root for license information.
  *--------------------------------------------------------------------------------------------*/
 
-<<<<<<< HEAD
 import { Event } from 'vs/base/common/event';
 import { ipcMessagePort, ipcRenderer } from 'vs/base/parts/sandbox/electron-sandbox/globals';
 import { Client as MessagePortClient } from 'vs/base/parts/ipc/common/ipc.mp';
 import { IChannel, IServerChannel, getDelayedChannel } from 'vs/base/parts/ipc/common/ipc';
 import { generateUuid } from 'vs/base/common/uuid';
-=======
-import { Client as MessagePortClient } from 'vs/base/parts/ipc/common/ipc.mp';
-import { IChannel, IServerChannel, getDelayedChannel } from 'vs/base/parts/ipc/common/ipc';
->>>>>>> 46e8f205
 import { ILogService } from 'vs/platform/log/common/log';
 import { Disposable } from 'vs/base/common/lifecycle';
 import { ISharedProcessService } from 'vs/platform/ipc/electron-sandbox/services';
 import { mark } from 'vs/base/common/performance';
 import { Barrier, timeout } from 'vs/base/common/async';
-<<<<<<< HEAD
-=======
-import { acquirePort } from 'vs/base/parts/ipc/electron-sandbox/ipc.mp';
->>>>>>> 46e8f205
 
 export class SharedProcessService extends Disposable implements ISharedProcessService {
 
@@ -55,7 +46,6 @@
 
 		// Acquire a message port connected to the shared process
 		mark('code/willConnectSharedProcess');
-<<<<<<< HEAD
 
 		// Ask to create message channel inside the window
 		// and send over a UUID to correlate the response
@@ -69,9 +59,6 @@
 		const onMessageChannelResult = Event.fromDOMEventEmitter<{ nonce: string, port: MessagePort, source: unknown }>(window, 'message', (e: MessageEvent) => ({ nonce: e.data, port: e.ports[0], source: e.source }));
 		const { port } = await Event.toPromise(Event.once(Event.filter(onMessageChannelResult, e => e.nonce === nonce && e.source === window)));
 
-=======
-		const port = await acquirePort('vscode:createSharedProcessMessageChannel', 'vscode:createSharedProcessMessageChannelResult');
->>>>>>> 46e8f205
 		mark('code/didConnectSharedProcess');
 		this.logService.trace('Renderer->SharedProcess#connect: connection established');
 
