/*---------------------------------------------------------------------------------------------
 *  Copyright (c) Microsoft Corporation. All rights reserved.
 *  Licensed under the MIT License. See License.txt in the project root for license information.
 *--------------------------------------------------------------------------------------------*/

/*---------------------------------------------------------------------------------------------
 *  Copyright (c) Microsoft Corporation. All rights reserved.
 *  Licensed under the MIT License. See License.txt in the project root for license information.
 *--------------------------------------------------------------------------------------------*/

import { asArray, coalesce } from '../../../../base/common/arrays.js';
import { CancellationToken } from '../../../../base/common/cancellation.js';
import { URI } from '../../../../base/common/uri.js';
import { IProgress } from '../../../../platform/progress/common/progress.js';
import { DEFAULT_TEXT_SEARCH_PREVIEW_OPTIONS } from './search.js';
<<<<<<< HEAD
import { Range, fileSearchProvider2, FileSearchProviderOptions, ProviderResult, TextSearchComplete2, TextSearchContextNew, TextSearchMatchNew, textSearchProvider2, TextSearchProviderOptions, TextSearchQuery2, TextSearchResult2, TextSearchCompleteMessage } from './searchExtTypes.js';
=======
import { Range, FileSearchProvider2, FileSearchProviderOptions, ProviderResult, TextSearchComplete2, TextSearchContext2, TextSearchMatch2, TextSearchProvider2, TextSearchProviderOptions, TextSearchQuery2, TextSearchResult2, AITextSearchProvider2, TextSearchCompleteMessage } from './searchExtTypes.js';
>>>>>>> ff48b17c

// old types that are retained for backward compatibility
// TODO: delete this when search apis are adopted by all first-party extensions

/**
 * A relative pattern is a helper to construct glob patterns that are matched
 * relatively to a base path. The base path can either be an absolute file path
 * or a [workspace folder](#WorkspaceFolder).
 */
export interface RelativePattern {

	/**
	 * A base file path to which this pattern will be matched against relatively.
	 */
	base: string;

	/**
	 * A file glob pattern like `*.{ts,js}` that will be matched on file paths
	 * relative to the base path.
	 *
	 * Example: Given a base of `/home/work/folder` and a file path of `/home/work/folder/index.js`,
	 * the file glob pattern will match on `index.js`.
	 */
	pattern: string;
}

/**
 * A file glob pattern to match file paths against. This can either be a glob pattern string
 * (like `** /*.{ts,js}` without space before / or `*.{ts,js}`) or a [relative pattern](#RelativePattern).
 *
 * Glob patterns can have the following syntax:
 * * `*` to match zero or more characters in a path segment
 * * `?` to match on one character in a path segment
 * * `**` to match any number of path segments, including none
 * * `{}` to group conditions (e.g. `** /*.{ts,js}` without space before / matches all TypeScript and JavaScript files)
 * * `[]` to declare a range of characters to match in a path segment (e.g., `example.[0-9]` to match on `example.0`, `example.1`, …)
 * * `[!...]` to negate a range of characters to match in a path segment (e.g., `example.[!0-9]` to match on `example.a`, `example.b`, but not `example.0`)
 *
 * Note: a backslash (`\`) is not valid within a glob pattern. If you have an existing file
 * path to match against, consider to use the [relative pattern](#RelativePattern) support
 * that takes care of converting any backslash into slash. Otherwise, make sure to convert
 * any backslash to slash when creating the glob pattern.
 */
export type GlobPattern = string | RelativePattern;

/**
 * The parameters of a query for text search.
 */
export interface TextSearchQuery {
	/**
	 * The text pattern to search for.
	 */
	pattern: string;

	/**
	 * Whether or not `pattern` should match multiple lines of text.
	 */
	isMultiline?: boolean;

	/**
	 * Whether or not `pattern` should be interpreted as a regular expression.
	 */
	isRegExp?: boolean;

	/**
	 * Whether or not the search should be case-sensitive.
	 */
	isCaseSensitive?: boolean;

	/**
	 * Whether or not to search for whole word matches only.
	 */
	isWordMatch?: boolean;
}

/**
 * A file glob pattern to match file paths against.
 * TODO@roblou - merge this with the GlobPattern docs/definition in vscode.d.ts.
 * @see [GlobPattern](#GlobPattern)
 */
export type GlobString = string;

/**
 * Options common to file and text search
 */
export interface SearchOptions {
	/**
	 * The root folder to search within.
	 */
	folder: URI;

	/**
	 * Files that match an `includes` glob pattern should be included in the search.
	 */
	includes: GlobString[];

	/**
	 * Files that match an `excludes` glob pattern should be excluded from the search.
	 */
	excludes: GlobString[];

	/**
	 * Whether external files that exclude files, like .gitignore, should be respected.
	 * See the vscode setting `"search.useIgnoreFiles"`.
	 */
	useIgnoreFiles: boolean;

	/**
	 * Whether symlinks should be followed while searching.
	 * See the vscode setting `"search.followSymlinks"`.
	 */
	followSymlinks: boolean;

	/**
	 * Whether global files that exclude files, like .gitignore, should be respected.
	 * See the vscode setting `"search.useGlobalIgnoreFiles"`.
	 */
	useGlobalIgnoreFiles: boolean;

	/**
	 * Whether files in parent directories that exclude files, like .gitignore, should be respected.
	 * See the vscode setting `"search.useParentIgnoreFiles"`.
	 */
	useParentIgnoreFiles: boolean;
}

/**
 * Options to specify the size of the result text preview.
 * These options don't affect the size of the match itself, just the amount of preview text.
 */
export interface TextSearchPreviewOptions {
	/**
	 * The maximum number of lines in the preview.
	 * Only search providers that support multiline search will ever return more than one line in the match.
	 */
	matchLines: number;

	/**
	 * The maximum number of characters included per line.
	 */
	charsPerLine: number;
}

/**
 * Options that apply to text search.
 */
export interface TextSearchOptions extends SearchOptions {
	/**
	 * The maximum number of results to be returned.
	 */
	maxResults: number;

	/**
	 * Options to specify the size of the result text preview.
	 */
	previewOptions?: TextSearchPreviewOptions;

	/**
	 * Exclude files larger than `maxFileSize` in bytes.
	 */
	maxFileSize?: number;

	/**
	 * Interpret files using this encoding.
	 * See the vscode setting `"files.encoding"`
	 */
	encoding?: string;

	/**
	 * Number of lines of context to include before each match.
	 */
	beforeContext?: number;

	/**
	 * Number of lines of context to include after each match.
	 */
	afterContext?: number;
}
/**
 * Options that apply to AI text search.
 */
export interface AITextSearchOptions extends SearchOptions {
	/**
	 * The maximum number of results to be returned.
	 */
	maxResults: number;

	/**
	 * Options to specify the size of the result text preview.
	 */
	previewOptions?: TextSearchPreviewOptions;

	/**
	 * Exclude files larger than `maxFileSize` in bytes.
	 */
	maxFileSize?: number;

	/**
	 * Number of lines of context to include before each match.
	 */
	beforeContext?: number;

	/**
	 * Number of lines of context to include after each match.
	 */
	afterContext?: number;
}

/**
 * Information collected when text search is complete.
 */
export interface TextSearchComplete {
	/**
	 * Whether the search hit the limit on the maximum number of search results.
	 * `maxResults` on [`TextSearchOptions`](#TextSearchOptions) specifies the max number of results.
	 * - If exactly that number of matches exist, this should be false.
	 * - If `maxResults` matches are returned and more exist, this should be true.
	 * - If search hits an internal limit which is less than `maxResults`, this should be true.
	 */
	limitHit?: boolean;

	/**
	 * Additional information regarding the state of the completed search.
	 *
	 * Supports links in markdown syntax:
	 * - Click to [run a command](command:workbench.action.OpenQuickPick)
	 * - Click to [open a website](https://aka.ms)
	 */
	message?: TextSearchCompleteMessage | TextSearchCompleteMessage[];
}

/**
 * The parameters of a query for file search.
 */
export interface FileSearchQuery {
	/**
	 * The search pattern to match against file paths.
	 */
	pattern: string;
}

/**
 * Options that apply to file search.
 */
export interface FileSearchOptions extends SearchOptions {
	/**
	 * The maximum number of results to be returned.
	 */
	maxResults?: number;

	/**
	 * A CancellationToken that represents the session for this search query. If the provider chooses to, this object can be used as the key for a cache,
	 * and searches with the same session object can search the same cache. When the token is cancelled, the session is complete and the cache can be cleared.
	 */
	session?: CancellationToken;
}

/**
 * A preview of the text result.
 */
export interface TextSearchMatchPreview {
	/**
	 * The matching lines of text, or a portion of the matching line that contains the match.
	 */
	text: string;

	/**
	 * The Range within `text` corresponding to the text of the match.
	 * The number of matches must match the TextSearchMatch's range property.
	 */
	matches: Range | Range[];
}

/**
 * A match from a text search
 */
export interface TextSearchMatch {
	/**
	 * The uri for the matching document.
	 */
	uri: URI;

	/**
	 * The range of the match within the document, or multiple ranges for multiple matches.
	 */
	ranges: Range | Range[];

	/**
	 * A preview of the text match.
	 */
	preview: TextSearchMatchPreview;
}

/**
 * Checks if the given object is of type TextSearchMatch.
 * @param object The object to check.
 * @returns True if the object is a TextSearchMatch, false otherwise.
 */
function isTextSearchMatch(object: any): object is TextSearchMatch {
	return 'uri' in object && 'ranges' in object && 'preview' in object;
}

/**
 * A line of context surrounding a TextSearchMatch.
 */
export interface TextSearchContext {
	/**
	 * The uri for the matching document.
	 */
	uri: URI;

	/**
	 * One line of text.
	 * previewOptions.charsPerLine applies to this
	 */
	text: string;

	/**
	 * The line number of this line of context.
	 */
	lineNumber: number;
}

export type TextSearchResult = TextSearchMatch | TextSearchContext;

/**
 * A FileSearchProvider provides search results for files in the given folder that match a query string. It can be invoked by quickaccess or other extensions.
 *
 * A FileSearchProvider is the more powerful of two ways to implement file search in VS Code. Use a FileSearchProvider if you wish to search within a folder for
 * all files that match the user's query.
 *
 * The FileSearchProvider will be invoked on every keypress in quickaccess. When `workspace.findFiles` is called, it will be invoked with an empty query string,
 * and in that case, every file in the folder should be returned.
 */
export interface FileSearchProvider {
	/**
	 * Provide the set of files that match a certain file path pattern.
	 * @param query The parameters for this query.
	 * @param options A set of options to consider while searching files.
	 * @param progress A progress callback that must be invoked for all results.
	 * @param token A cancellation token.
	 */
	provideFileSearchResults(query: FileSearchQuery, options: FileSearchOptions, token: CancellationToken): ProviderResult<URI[]>;
}

/**
 * A TextSearchProvider provides search results for text results inside files in the workspace.
 */
export interface TextSearchProvider {
	/**
	 * Provide results that match the given text pattern.
	 * @param query The parameters for this query.
	 * @param options A set of options to consider while searching.
	 * @param progress A progress callback that must be invoked for all results.
	 * @param token A cancellation token.
	 */
	provideTextSearchResults(query: TextSearchQuery, options: TextSearchOptions, progress: IProgress<TextSearchResult>, token: CancellationToken): ProviderResult<TextSearchComplete>;
}
/**
 * Options that can be set on a findTextInFiles search.
 */
export interface FindTextInFilesOptions {
	/**
	 * A [glob pattern](#GlobPattern) that defines the files to search for. The glob pattern
	 * will be matched against the file paths of files relative to their workspace. Use a [relative pattern](#RelativePattern)
	 * to restrict the search results to a [workspace folder](#WorkspaceFolder).
	 */
	include?: GlobPattern;

	/**
	 * A [glob pattern](#GlobPattern) that defines files and folders to exclude. The glob pattern
	 * will be matched against the file paths of resulting matches relative to their workspace. When `undefined` only default excludes will
	 * apply, when `null` no excludes will apply.
	 */
	exclude?: GlobPattern | null;

	/**
	 * The maximum number of results to search for
	 */
	maxResults?: number;

	/**
	 * Whether external files that exclude files, like .gitignore, should be respected.
	 * See the vscode setting `"search.useIgnoreFiles"`.
	 */
	useIgnoreFiles?: boolean;

	/**
	 * Whether global files that exclude files, like .gitignore, should be respected.
	 * See the vscode setting `"search.useGlobalIgnoreFiles"`.
	 */
	useGlobalIgnoreFiles?: boolean;

	/**
	 * Whether files in parent directories that exclude files, like .gitignore, should be respected.
	 * See the vscode setting `"search.useParentIgnoreFiles"`.
	 */
	useParentIgnoreFiles: boolean;

	/**
	 * Whether symlinks should be followed while searching.
	 * See the vscode setting `"search.followSymlinks"`.
	 */
	followSymlinks?: boolean;

	/**
	 * Interpret files using this encoding.
	 * See the vscode setting `"files.encoding"`
	 */
	encoding?: string;

	/**
	 * Options to specify the size of the result text preview.
	 */
	previewOptions?: TextSearchPreviewOptions;

	/**
	 * Number of lines of context to include before each match.
	 */
	beforeContext?: number;

	/**
	 * Number of lines of context to include after each match.
	 */
	afterContext?: number;
}

function newToOldFileProviderOptions(options: FileSearchProviderOptions): FileSearchOptions[] {
	return options.folderOptions.map(folderOption => ({
		folder: folderOption.folder,
		excludes: folderOption.excludes.map(e => typeof (e) === 'string' ? e : e.pattern),
		includes: folderOption.includes,
		useGlobalIgnoreFiles: folderOption.useIgnoreFiles.global,
		useIgnoreFiles: folderOption.useIgnoreFiles.local,
		useParentIgnoreFiles: folderOption.useIgnoreFiles.parent,
		followSymlinks: folderOption.followSymlinks,
		maxResults: options.maxResults,
		session: <CancellationToken | undefined>options.session // TODO: make sure that we actually use a cancellation token here.
	} satisfies FileSearchOptions));
}

<<<<<<< HEAD
export class OldFileSearchProviderConverter implements fileSearchProvider2 {
=======
export class OldFileSearchProviderConverter implements FileSearchProvider2 {
>>>>>>> ff48b17c
	constructor(private provider: FileSearchProvider) { }

	provideFileSearchResults(pattern: string, options: FileSearchProviderOptions, token: CancellationToken): ProviderResult<URI[]> {
		const getResult = async () => {
			const newOpts = newToOldFileProviderOptions(options);
			return Promise.all(newOpts.map(
				o => this.provider.provideFileSearchResults({ pattern }, o, token)));
		};
		return getResult().then(e => coalesce(e).flat());
	}
}

function newToOldTextProviderOptions(options: TextSearchProviderOptions): TextSearchOptions[] {
	return options.folderOptions.map(folderOption => ({
		folder: folderOption.folder,
		excludes: folderOption.excludes.map(e => typeof (e) === 'string' ? e : e.pattern),
		includes: folderOption.includes,
		useGlobalIgnoreFiles: folderOption.useIgnoreFiles.global,
		useIgnoreFiles: folderOption.useIgnoreFiles.local,
		useParentIgnoreFiles: folderOption.useIgnoreFiles.parent,
		followSymlinks: folderOption.followSymlinks,
		maxResults: options.maxResults,
		previewOptions: newToOldPreviewOptions(options.previewOptions),
		maxFileSize: options.maxFileSize,
		encoding: folderOption.encoding,
		afterContext: options.surroundingContext,
		beforeContext: options.surroundingContext
	} satisfies TextSearchOptions));
}

export function newToOldPreviewOptions(options: {
	matchLines?: number;
	charsPerLine?: number;
} | undefined
): {
	matchLines: number;
	charsPerLine: number;
} {
	return {
		matchLines: options?.matchLines ?? DEFAULT_TEXT_SEARCH_PREVIEW_OPTIONS.matchLines,
		charsPerLine: options?.charsPerLine ?? DEFAULT_TEXT_SEARCH_PREVIEW_OPTIONS.charsPerLine
	};
}

export function oldToNewTextSearchResult(result: TextSearchResult): TextSearchResult2 {
	if (isTextSearchMatch(result)) {
		const ranges = asArray(result.ranges).map((r, i) => {
			const previewArr = asArray(result.preview.matches);
			const matchingPreviewRange = previewArr[i];
			return { sourceRange: r, previewRange: matchingPreviewRange };
		});
		return new TextSearchMatch2(result.uri, ranges, result.preview.text);
	} else {
		return new TextSearchContext2(result.uri, result.text, result.lineNumber);
	}
}

<<<<<<< HEAD
export class OldTextSearchProviderConverter implements textSearchProvider2 {
=======
export class OldTextSearchProviderConverter implements TextSearchProvider2 {
>>>>>>> ff48b17c
	constructor(private provider: TextSearchProvider) { }

	provideTextSearchResults(query: TextSearchQuery2, options: TextSearchProviderOptions, progress: IProgress<TextSearchResult2>, token: CancellationToken): ProviderResult<TextSearchComplete2> {

		const progressShim = (oldResult: TextSearchResult) => {
			if (!validateProviderResult(oldResult)) {
				return;
			}
			progress.report(oldToNewTextSearchResult(oldResult));
		};

		const getResult = async () => {
			return coalesce(await Promise.all(
				newToOldTextProviderOptions(options).map(
					o => this.provider.provideTextSearchResults(query, o, { report: (e) => progressShim(e) }, token))))
				.reduce(
					(prev, cur) => ({ limitHit: prev.limitHit || cur.limitHit }),
					{ limitHit: false }
				);
		};
		const oldResult = getResult();
		return oldResult.then((e) => {
			return {
				limitHit: e.limitHit,
				message: coalesce(asArray(e.message))
			} satisfies TextSearchComplete2;
<<<<<<< HEAD
=======
		});
	}
}

export class OldAITextSearchProviderConverter implements AITextSearchProvider2 {
	public readonly name?: string;

	constructor(private provider: AITextSearchProvider) {
		this.name = this.provider.name;
	}

	provideAITextSearchResults(query: string, options: TextSearchProviderOptions, progress: IProgress<TextSearchResult2>, token: CancellationToken): ProviderResult<TextSearchComplete2> {
		const progressShim = (oldResult: TextSearchResult) => {
			if (!validateProviderResult(oldResult)) {
				return;
			}
			progress.report(oldToNewTextSearchResult(oldResult));
		};

		const getResult = async () => {
			return coalesce(await Promise.all(
				newToOldTextProviderOptions(options).map(
					o => this.provider.provideAITextSearchResults(query, o, { report: (e) => progressShim(e) }, token))))
				.reduce(
					(prev, cur) => ({ limitHit: prev.limitHit || cur.limitHit }),
					{ limitHit: false }
				);
		};
		const oldResult = getResult();
		return oldResult.then((e) => {
			return {
				limitHit: e.limitHit,
				message: coalesce(asArray(e.message))
			} satisfies TextSearchComplete2;
>>>>>>> ff48b17c
		});
	}
}

function validateProviderResult(result: TextSearchResult): boolean {
	if (extensionResultIsMatch(result)) {
		if (Array.isArray(result.ranges)) {
			if (!Array.isArray(result.preview.matches)) {
				console.warn('INVALID - A text search provider match\'s`ranges` and`matches` properties must have the same type.');
				return false;
			}

			if ((<Range[]>result.preview.matches).length !== result.ranges.length) {
				console.warn('INVALID - A text search provider match\'s`ranges` and`matches` properties must have the same length.');
				return false;
			}
		} else {
			if (Array.isArray(result.preview.matches)) {
				console.warn('INVALID - A text search provider match\'s`ranges` and`matches` properties must have the same length.');
				return false;
			}
		}
	}

	return true;
}

export function extensionResultIsMatch(data: TextSearchResult): data is TextSearchMatch {
	return !!(<TextSearchMatch>data).preview;
}<|MERGE_RESOLUTION|>--- conflicted
+++ resolved
@@ -13,11 +13,7 @@
 import { URI } from '../../../../base/common/uri.js';
 import { IProgress } from '../../../../platform/progress/common/progress.js';
 import { DEFAULT_TEXT_SEARCH_PREVIEW_OPTIONS } from './search.js';
-<<<<<<< HEAD
-import { Range, fileSearchProvider2, FileSearchProviderOptions, ProviderResult, TextSearchComplete2, TextSearchContextNew, TextSearchMatchNew, textSearchProvider2, TextSearchProviderOptions, TextSearchQuery2, TextSearchResult2, TextSearchCompleteMessage } from './searchExtTypes.js';
-=======
-import { Range, FileSearchProvider2, FileSearchProviderOptions, ProviderResult, TextSearchComplete2, TextSearchContext2, TextSearchMatch2, TextSearchProvider2, TextSearchProviderOptions, TextSearchQuery2, TextSearchResult2, AITextSearchProvider2, TextSearchCompleteMessage } from './searchExtTypes.js';
->>>>>>> ff48b17c
+import { Range, FileSearchProvider2, FileSearchProviderOptions, ProviderResult, TextSearchComplete2, TextSearchContext2, TextSearchMatch2, TextSearchProvider2, TextSearchProviderOptions, TextSearchQuery2, TextSearchResult2, TextSearchCompleteMessage } from './searchExtTypes.js';
 
 // old types that are retained for backward compatibility
 // TODO: delete this when search apis are adopted by all first-party extensions
@@ -459,11 +455,7 @@
 	} satisfies FileSearchOptions));
 }
 
-<<<<<<< HEAD
-export class OldFileSearchProviderConverter implements fileSearchProvider2 {
-=======
 export class OldFileSearchProviderConverter implements FileSearchProvider2 {
->>>>>>> ff48b17c
 	constructor(private provider: FileSearchProvider) { }
 
 	provideFileSearchResults(pattern: string, options: FileSearchProviderOptions, token: CancellationToken): ProviderResult<URI[]> {
@@ -521,11 +513,7 @@
 	}
 }
 
-<<<<<<< HEAD
-export class OldTextSearchProviderConverter implements textSearchProvider2 {
-=======
 export class OldTextSearchProviderConverter implements TextSearchProvider2 {
->>>>>>> ff48b17c
 	constructor(private provider: TextSearchProvider) { }
 
 	provideTextSearchResults(query: TextSearchQuery2, options: TextSearchProviderOptions, progress: IProgress<TextSearchResult2>, token: CancellationToken): ProviderResult<TextSearchComplete2> {
@@ -552,43 +540,6 @@
 				limitHit: e.limitHit,
 				message: coalesce(asArray(e.message))
 			} satisfies TextSearchComplete2;
-<<<<<<< HEAD
-=======
-		});
-	}
-}
-
-export class OldAITextSearchProviderConverter implements AITextSearchProvider2 {
-	public readonly name?: string;
-
-	constructor(private provider: AITextSearchProvider) {
-		this.name = this.provider.name;
-	}
-
-	provideAITextSearchResults(query: string, options: TextSearchProviderOptions, progress: IProgress<TextSearchResult2>, token: CancellationToken): ProviderResult<TextSearchComplete2> {
-		const progressShim = (oldResult: TextSearchResult) => {
-			if (!validateProviderResult(oldResult)) {
-				return;
-			}
-			progress.report(oldToNewTextSearchResult(oldResult));
-		};
-
-		const getResult = async () => {
-			return coalesce(await Promise.all(
-				newToOldTextProviderOptions(options).map(
-					o => this.provider.provideAITextSearchResults(query, o, { report: (e) => progressShim(e) }, token))))
-				.reduce(
-					(prev, cur) => ({ limitHit: prev.limitHit || cur.limitHit }),
-					{ limitHit: false }
-				);
-		};
-		const oldResult = getResult();
-		return oldResult.then((e) => {
-			return {
-				limitHit: e.limitHit,
-				message: coalesce(asArray(e.message))
-			} satisfies TextSearchComplete2;
->>>>>>> ff48b17c
 		});
 	}
 }
