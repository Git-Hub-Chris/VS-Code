--- conflicted
+++ resolved
@@ -7,17 +7,10 @@
 import * as fs from 'fs';
 import * as encoding from 'vs/workbench/services/textfile/common/encoding';
 import * as streams from 'vs/base/common/stream';
-<<<<<<< HEAD
-import { getPathFromAmdModule } from 'vs/base/test/node/testUtils';
-import { newWriteableBufferStream, VSBuffer, VSBufferReadableStream, streamToBufferReadableStream } from 'vs/base/common/buffer';
-import { splitLines } from 'vs/base/common/strings';
-import { importAMDNodeModule } from 'vs/amdX';
-=======
-import * as iconv from '@vscode/iconv-lite-umd';
 import { newWriteableBufferStream, VSBuffer, VSBufferReadableStream, streamToBufferReadableStream } from 'vs/base/common/buffer';
 import { splitLines } from 'vs/base/common/strings';
 import { FileAccess } from 'vs/base/common/network';
->>>>>>> 05625e39
+import { importAMDNodeModule } from 'vs/amdX';
 
 export async function detectEncodingByBOM(file: string): Promise<typeof encoding.UTF16be | typeof encoding.UTF16le | typeof encoding.UTF8_with_bom | null> {
 	try {
@@ -121,11 +114,7 @@
 	});
 
 	test('detectBOM ANSI (2)', async function () {
-<<<<<<< HEAD
-		const file = getPathFromAmdModule(require, './fixtures/empty.txt');
-=======
 		const file = FileAccess.asFileUri('vs/workbench/services/textfile/test/node/encoding/fixtures/empty.txt').fsPath;
->>>>>>> 05625e39
 
 		const detectedEncoding = await detectEncodingByBOM(file);
 		assert.strictEqual(detectedEncoding, null);
