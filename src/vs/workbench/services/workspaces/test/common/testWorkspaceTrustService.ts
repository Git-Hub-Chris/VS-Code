--- conflicted
+++ resolved
@@ -71,16 +71,15 @@
 		return this.trusted;
 	}
 
-<<<<<<< HEAD
 	get workspaceTrustEnabled(): boolean {
 		return this.enabled;
-=======
-	get workspaceResolved(): Promise<void> {
-		return Promise.resolve();
->>>>>>> ce8d2e86
 	}
 
 	get workspaceTrustInitialized(): Promise<void> {
+		return Promise.resolve();
+	}
+
+	get workspaceResolved(): Promise<void> {
 		return Promise.resolve();
 	}
 
