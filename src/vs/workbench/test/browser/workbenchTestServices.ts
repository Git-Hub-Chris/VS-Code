/*---------------------------------------------------------------------------------------------
 *  Copyright (c) Microsoft Corporation. All rights reserved.
 *  Licensed under the MIT License. See License.txt in the project root for license information.
 *--------------------------------------------------------------------------------------------*/

import 'vs/workbench/contrib/files/browser/files.contribution'; // load our contribution into the test
import { FileEditorInput } from 'vs/workbench/contrib/files/common/editors/fileEditorInput';
import { TestInstantiationService } from 'vs/platform/instantiation/test/common/instantiationServiceMock';
import * as resources from 'vs/base/common/resources';
import { URI } from 'vs/base/common/uri';
import { ITelemetryService } from 'vs/platform/telemetry/common/telemetry';
import { NullTelemetryService } from 'vs/platform/telemetry/common/telemetryUtils';
import { IEditorInputWithOptions, IEditorIdentifier, IUntitledTextResourceEditorInput, IResourceDiffEditorInput, IEditorInput, IEditorPane, IEditorCloseEvent, IEditorPartOptions, IRevertOptions, GroupIdentifier, EditorInput, EditorOptions, EditorsOrder, IFileEditorInput, IEditorInputFactoryRegistry, IEditorInputFactory, Extensions as EditorExtensions, ISaveOptions, IMoveResult, ITextEditorPane, ITextDiffEditorPane, IVisibleEditorPane, IEditorOpenContext } from 'vs/workbench/common/editor';
import { IEditorOpeningEvent, EditorServiceImpl, IEditorGroupView, IEditorGroupsAccessor, IEditorGroupTitleDimensions } from 'vs/workbench/browser/parts/editor/editor';
import { Event, Emitter } from 'vs/base/common/event';
import { IBackupFileService, IResolvedBackup } from 'vs/workbench/services/backup/common/backup';
import { IConfigurationService, ConfigurationTarget } from 'vs/platform/configuration/common/configuration';
import { IWorkbenchLayoutService, Parts, Position as PartPosition } from 'vs/workbench/services/layout/browser/layoutService';
import { TextModelResolverService } from 'vs/workbench/services/textmodelResolver/common/textModelResolverService';
import { ITextModelService } from 'vs/editor/common/services/resolverService';
import { IEditorOptions, IResourceEditorInput, IEditorModel, ITextEditorOptions } from 'vs/platform/editor/common/editor';
import { IUntitledTextEditorService, UntitledTextEditorService } from 'vs/workbench/services/untitled/common/untitledTextEditorService';
import { IWorkspaceContextService } from 'vs/platform/workspace/common/workspace';
import { ILifecycleService, BeforeShutdownEvent, ShutdownReason, StartupKind, LifecyclePhase, WillShutdownEvent } from 'vs/platform/lifecycle/common/lifecycle';
import { ServiceCollection } from 'vs/platform/instantiation/common/serviceCollection';
import { FileOperationEvent, IFileService, IFileStat, IResolveFileResult, FileChangesEvent, IResolveFileOptions, ICreateFileOptions, IFileSystemProvider, FileSystemProviderCapabilities, IFileChange, IWatchOptions, IStat, FileType, FileDeleteOptions, FileOverwriteOptions, FileWriteOptions, FileOpenOptions, IFileStatWithMetadata, IResolveMetadataFileOptions, IWriteFileOptions, IReadFileOptions, IFileContent, IFileStreamContent, FileOperationError, IFileSystemProviderWithFileReadStreamCapability } from 'vs/platform/files/common/files';
import { IModelService } from 'vs/editor/common/services/modelService';
import { ModeServiceImpl } from 'vs/editor/common/services/modeServiceImpl';
import { ModelServiceImpl } from 'vs/editor/common/services/modelServiceImpl';
import { IResourceEncoding, ITextFileService, IReadTextFileOptions, ITextFileStreamContent } from 'vs/workbench/services/textfile/common/textfiles';
import { IModeService } from 'vs/editor/common/services/modeService';
import { IHistoryService } from 'vs/workbench/services/history/common/history';
import { IInstantiationService, ServiceIdentifier } from 'vs/platform/instantiation/common/instantiation';
import { TestConfigurationService } from 'vs/platform/configuration/test/common/testConfigurationService';
import { MenuBarVisibility, IWindowOpenable, IOpenWindowOptions, IOpenEmptyWindowOptions } from 'vs/platform/windows/common/windows';
import { TestWorkspace } from 'vs/platform/workspace/test/common/testWorkspace';
import { IEnvironmentService } from 'vs/platform/environment/common/environment';
import { IThemeService } from 'vs/platform/theme/common/themeService';
import { TestThemeService } from 'vs/platform/theme/test/common/testThemeService';
import { ITextResourceConfigurationService, ITextResourcePropertiesService } from 'vs/editor/common/services/textResourceConfigurationService';
import { IPosition, Position as EditorPosition } from 'vs/editor/common/core/position';
import { IMenuService, MenuId, IMenu } from 'vs/platform/actions/common/actions';
import { IContextKeyService } from 'vs/platform/contextkey/common/contextkey';
import { MockContextKeyService, MockKeybindingService } from 'vs/platform/keybinding/test/common/mockKeybindingService';
import { ITextBufferFactory, DefaultEndOfLine, EndOfLinePreference, ITextSnapshot } from 'vs/editor/common/model';
import { Range } from 'vs/editor/common/core/range';
import { IDialogService, IPickAndOpenOptions, ISaveDialogOptions, IOpenDialogOptions, IFileDialogService, ConfirmResult } from 'vs/platform/dialogs/common/dialogs';
import { INotificationService } from 'vs/platform/notification/common/notification';
import { TestNotificationService } from 'vs/platform/notification/test/common/testNotificationService';
import { IExtensionService } from 'vs/workbench/services/extensions/common/extensions';
import { IKeybindingService } from 'vs/platform/keybinding/common/keybinding';
import { IDecorationsService, IResourceDecorationChangeEvent, IDecoration, IDecorationData, IDecorationsProvider } from 'vs/workbench/services/decorations/browser/decorations';
import { IDisposable, toDisposable, Disposable, DisposableStore } from 'vs/base/common/lifecycle';
import { IEditorGroupsService, IEditorGroup, GroupsOrder, GroupsArrangement, GroupDirection, IAddGroupOptions, IMergeGroupOptions, IMoveEditorOptions, ICopyEditorOptions, IEditorReplacement, IGroupChangeEvent, IFindGroupScope, EditorGroupLayout, ICloseEditorOptions, GroupOrientation, ICloseAllEditorsOptions, ICloseEditorsFilter } from 'vs/workbench/services/editor/common/editorGroupsService';
import { IEditorService, IOpenEditorOverrideHandler, ISaveEditorsOptions, IRevertAllEditorsOptions, IResourceEditorInputType, SIDE_GROUP_TYPE, ACTIVE_GROUP_TYPE, IOpenEditorOverrideEntry, ICustomEditorViewTypesHandler } from 'vs/workbench/services/editor/common/editorService';
import { ICodeEditorService } from 'vs/editor/browser/services/codeEditorService';
import { IEditorRegistry, EditorDescriptor, Extensions } from 'vs/workbench/browser/editor';
import { EditorGroup } from 'vs/workbench/common/editor/editorGroup';
import { Dimension, IDimension } from 'vs/base/browser/dom';
import { ILogService, NullLogService } from 'vs/platform/log/common/log';
import { ILabelService } from 'vs/platform/label/common/label';
import { timeout } from 'vs/base/common/async';
import { IViewletService } from 'vs/workbench/services/viewlet/browser/viewlet';
import { ViewletDescriptor, Viewlet } from 'vs/workbench/browser/viewlet';
import { IViewlet } from 'vs/workbench/common/viewlet';
import { IStorageService, StorageScope } from 'vs/platform/storage/common/storage';
import { isLinux, isWindows } from 'vs/base/common/platform';
import { LabelService } from 'vs/workbench/services/label/common/labelService';
import { Part } from 'vs/workbench/browser/part';
import { IPanelService } from 'vs/workbench/services/panel/common/panelService';
import { IPanel } from 'vs/workbench/common/panel';
import { IBadge } from 'vs/workbench/services/activity/common/activity';
import { VSBuffer, VSBufferReadable } from 'vs/base/common/buffer';
import { Schemas } from 'vs/base/common/network';
import { IProductService } from 'vs/platform/product/common/productService';
import product from 'vs/platform/product/common/product';
import { IHostService } from 'vs/workbench/services/host/browser/host';
import { IWorkingCopyService } from 'vs/workbench/services/workingCopy/common/workingCopyService';
import { IFilesConfigurationService, FilesConfigurationService } from 'vs/workbench/services/filesConfiguration/common/filesConfigurationService';
import { IAccessibilityService, AccessibilitySupport } from 'vs/platform/accessibility/common/accessibility';
import { BrowserWorkbenchEnvironmentService } from 'vs/workbench/services/environment/browser/environmentService';
import { BrowserTextFileService } from 'vs/workbench/services/textfile/browser/browserTextFileService';
import { IWorkbenchEnvironmentService } from 'vs/workbench/services/environment/common/environmentService';
import { createTextBufferFactoryFromStream } from 'vs/editor/common/model/textModel';
import { IPathService } from 'vs/workbench/services/path/common/pathService';
import { Direction } from 'vs/base/browser/ui/grid/grid';
import { IProgressService, IProgressOptions, IProgressWindowOptions, IProgressNotificationOptions, IProgressCompositeOptions, IProgress, IProgressStep, Progress } from 'vs/platform/progress/common/progress';
import { IWorkingCopyFileService, WorkingCopyFileService } from 'vs/workbench/services/workingCopy/common/workingCopyFileService';
import { UndoRedoService } from 'vs/platform/undoRedo/common/undoRedoService';
import { IUndoRedoService } from 'vs/platform/undoRedo/common/undoRedo';
import { TextFileEditorModel } from 'vs/workbench/services/textfile/common/textFileEditorModel';
import { Registry } from 'vs/platform/registry/common/platform';
import { EditorPane } from 'vs/workbench/browser/parts/editor/editorPane';
import { CancellationToken } from 'vs/base/common/cancellation';
import { SyncDescriptor } from 'vs/platform/instantiation/common/descriptors';
import { TestDialogService } from 'vs/platform/dialogs/test/common/testDialogService';
import { CodeEditorService } from 'vs/workbench/services/editor/browser/codeEditorService';
import { EditorPart } from 'vs/workbench/browser/parts/editor/editorPart';
import { ICodeEditor } from 'vs/editor/browser/editorBrowser';
import { IDiffEditor } from 'vs/editor/common/editorCommon';
import { IQuickInputService } from 'vs/platform/quickinput/common/quickInput';
import { QuickInputService } from 'vs/workbench/services/quickinput/browser/quickInputService';
import { IListService } from 'vs/platform/list/browser/listService';
import { win32, posix } from 'vs/base/common/path';
import { TestWorkingCopyService, TestContextService, TestStorageService, TestTextResourcePropertiesService, TestExtensionService } from 'vs/workbench/test/common/workbenchTestServices';
import { IViewsService, IView, ViewContainer, ViewContainerLocation } from 'vs/workbench/common/views';
import { IStorageKeysSyncRegistryService, StorageKeysSyncRegistryService } from 'vs/platform/userDataSync/common/storageKeys';
import { IPaneComposite } from 'vs/workbench/common/panecomposite';
import { IUriIdentityService } from 'vs/workbench/services/uriIdentity/common/uriIdentity';
import { UriIdentityService } from 'vs/workbench/services/uriIdentity/common/uriIdentityService';
import { TextFileEditorModelManager } from 'vs/workbench/services/textfile/common/textFileEditorModelManager';
import { InMemoryFileSystemProvider } from 'vs/platform/files/common/inMemoryFilesystemProvider';
import { newWriteableStream, ReadableStreamEvents } from 'vs/base/common/stream';
import { EncodingOracle, IEncodingOverride } from 'vs/workbench/services/textfile/browser/textFileService';
import { UTF16le, UTF16be, UTF8_with_bom } from 'vs/workbench/services/textfile/common/encoding';
import { ColorScheme } from 'vs/platform/theme/common/theme';
import { Iterable } from 'vs/base/common/iterator';

export function createFileEditorInput(instantiationService: IInstantiationService, resource: URI): FileEditorInput {
	return instantiationService.createInstance(FileEditorInput, resource, undefined, undefined, undefined);
}

export interface ITestInstantiationService extends IInstantiationService {
	stub<T>(service: ServiceIdentifier<T>, ctor: any): T;
}

export function workbenchInstantiationService(overrides?: {
	textFileService?: (instantiationService: IInstantiationService) => ITextFileService
	pathService?: (instantiationService: IInstantiationService) => IPathService,
	editorService?: (instantiationService: IInstantiationService) => IEditorService,
	contextKeyService?: (instantiationService: IInstantiationService) => IContextKeyService,
}): ITestInstantiationService {
	const instantiationService = new TestInstantiationService(new ServiceCollection([ILifecycleService, new TestLifecycleService()]));

	instantiationService.stub(IWorkingCopyService, new TestWorkingCopyService());
	instantiationService.stub(IEnvironmentService, TestEnvironmentService);
	const contextKeyService = overrides?.contextKeyService ? overrides.contextKeyService(instantiationService) : instantiationService.createInstance(MockContextKeyService);
	instantiationService.stub(IContextKeyService, contextKeyService);
	instantiationService.stub(IProgressService, new TestProgressService());
	const workspaceContextService = new TestContextService(TestWorkspace);
	instantiationService.stub(IWorkspaceContextService, workspaceContextService);
	const configService = new TestConfigurationService();
	instantiationService.stub(IConfigurationService, configService);
	instantiationService.stub(IFilesConfigurationService, new TestFilesConfigurationService(contextKeyService, configService));
	instantiationService.stub(ITextResourceConfigurationService, new TestTextResourceConfigurationService(configService));
	instantiationService.stub(IUntitledTextEditorService, instantiationService.createInstance(UntitledTextEditorService));
	instantiationService.stub(IStorageService, new TestStorageService());
	instantiationService.stub(IPathService, overrides?.pathService ? overrides.pathService(instantiationService) : new TestPathService());
	const layoutService = new TestLayoutService();
	instantiationService.stub(IWorkbenchLayoutService, layoutService);
	instantiationService.stub(IDialogService, new TestDialogService());
	const accessibilityService = new TestAccessibilityService();
	instantiationService.stub(IAccessibilityService, accessibilityService);
	instantiationService.stub(IFileDialogService, new TestFileDialogService());
	instantiationService.stub(IModeService, instantiationService.createInstance(ModeServiceImpl));
	instantiationService.stub(IHistoryService, new TestHistoryService());
	instantiationService.stub(ITextResourcePropertiesService, new TestTextResourcePropertiesService(configService));
	instantiationService.stub(IUndoRedoService, instantiationService.createInstance(UndoRedoService));
	const themeService = new TestThemeService();
	instantiationService.stub(IThemeService, themeService);
	instantiationService.stub(IModelService, instantiationService.createInstance(ModelServiceImpl));
	const fileService = new TestFileService();
	instantiationService.stub(IFileService, fileService);
	instantiationService.stub(IUriIdentityService, new UriIdentityService(fileService));
	instantiationService.stub(IBackupFileService, new TestBackupFileService());
	instantiationService.stub(ITelemetryService, NullTelemetryService);
	instantiationService.stub(INotificationService, new TestNotificationService());
	instantiationService.stub(IUntitledTextEditorService, instantiationService.createInstance(UntitledTextEditorService));
	instantiationService.stub(IMenuService, new TestMenuService());
	const keybindingService = new MockKeybindingService();
	instantiationService.stub(IKeybindingService, keybindingService);
	instantiationService.stub(IDecorationsService, new TestDecorationsService());
	instantiationService.stub(IExtensionService, new TestExtensionService());
	instantiationService.stub(IWorkingCopyFileService, instantiationService.createInstance(WorkingCopyFileService));
	instantiationService.stub(ITextFileService, overrides?.textFileService ? overrides.textFileService(instantiationService) : <ITextFileService>instantiationService.createInstance(TestTextFileService));
	instantiationService.stub(IHostService, <IHostService>instantiationService.createInstance(TestHostService));
	instantiationService.stub(ITextModelService, <ITextModelService>instantiationService.createInstance(TextModelResolverService));
	instantiationService.stub(ILogService, new NullLogService());
	const editorGroupService = new TestEditorGroupsService([new TestEditorGroupView(0)]);
	instantiationService.stub(IEditorGroupsService, editorGroupService);
	instantiationService.stub(ILabelService, <ILabelService>instantiationService.createInstance(LabelService));
	const editorService = overrides?.editorService ? overrides.editorService(instantiationService) : new TestEditorService(editorGroupService);
	instantiationService.stub(IEditorService, editorService);
	instantiationService.stub(ICodeEditorService, new CodeEditorService(editorService, themeService));
	instantiationService.stub(IViewletService, new TestViewletService());
	instantiationService.stub(IListService, new TestListService());
	instantiationService.stub(IQuickInputService, new QuickInputService(configService, instantiationService, keybindingService, contextKeyService, themeService, accessibilityService, layoutService));
	instantiationService.stub(IStorageKeysSyncRegistryService, new StorageKeysSyncRegistryService());

	return instantiationService;
}

export class TestServiceAccessor {
	constructor(
		@ILifecycleService public lifecycleService: TestLifecycleService,
		@ITextFileService public textFileService: TestTextFileService,
		@IWorkingCopyFileService public workingCopyFileService: IWorkingCopyFileService,
		@IFilesConfigurationService public filesConfigurationService: TestFilesConfigurationService,
		@IWorkspaceContextService public contextService: TestContextService,
		@IModelService public modelService: ModelServiceImpl,
		@IFileService public fileService: TestFileService,
		@IFileDialogService public fileDialogService: TestFileDialogService,
		@IWorkingCopyService public workingCopyService: IWorkingCopyService,
		@IEditorService public editorService: TestEditorService,
		@IEditorGroupsService public editorGroupService: IEditorGroupsService,
		@IModeService public modeService: IModeService,
		@ITextModelService public textModelResolverService: ITextModelService,
		@IUntitledTextEditorService public untitledTextEditorService: UntitledTextEditorService,
		@IConfigurationService public testConfigurationService: TestConfigurationService,
		@IBackupFileService public backupFileService: TestBackupFileService,
		@IHostService public hostService: TestHostService,
		@IQuickInputService public quickInputService: IQuickInputService
	) { }
}

export class TestTextFileService extends BrowserTextFileService {
	private resolveTextContentError!: FileOperationError | null;

	constructor(
		@IFileService protected fileService: IFileService,
		@IUntitledTextEditorService untitledTextEditorService: IUntitledTextEditorService,
		@ILifecycleService lifecycleService: ILifecycleService,
		@IInstantiationService instantiationService: IInstantiationService,
		@IModelService modelService: IModelService,
		@IWorkbenchEnvironmentService environmentService: IWorkbenchEnvironmentService,
		@IDialogService dialogService: IDialogService,
		@IFileDialogService fileDialogService: IFileDialogService,
		@ITextResourceConfigurationService textResourceConfigurationService: ITextResourceConfigurationService,
		@IProductService productService: IProductService,
		@IFilesConfigurationService filesConfigurationService: IFilesConfigurationService,
		@ITextModelService textModelService: ITextModelService,
		@ICodeEditorService codeEditorService: ICodeEditorService,
		@IPathService pathService: IPathService,
		@IWorkingCopyFileService workingCopyFileService: IWorkingCopyFileService,
		@IUriIdentityService uriIdentityService: IUriIdentityService,
		@IModeService modeService: IModeService
	) {
		super(
			fileService,
			untitledTextEditorService,
			lifecycleService,
			instantiationService,
			modelService,
			environmentService,
			dialogService,
			fileDialogService,
			textResourceConfigurationService,
			filesConfigurationService,
			textModelService,
			codeEditorService,
			pathService,
			workingCopyFileService,
			uriIdentityService,
			modeService
		);
	}

	setResolveTextContentErrorOnce(error: FileOperationError): void {
		this.resolveTextContentError = error;
	}

	async readStream(resource: URI, options?: IReadTextFileOptions): Promise<ITextFileStreamContent> {
		if (this.resolveTextContentError) {
			const error = this.resolveTextContentError;
			this.resolveTextContentError = null;

			throw error;
		}

		const content = await this.fileService.readFileStream(resource, options);
		return {
			resource: content.resource,
			name: content.name,
			mtime: content.mtime,
			ctime: content.ctime,
			etag: content.etag,
			encoding: 'utf8',
			value: await createTextBufferFactoryFromStream(content.value),
			size: 10
		};
	}
}

export class TestBrowserTextFileServiceWithEncodingOverrides extends BrowserTextFileService {

	private _testEncoding: TestEncodingOracle | undefined;
	get encoding(): TestEncodingOracle {
		if (!this._testEncoding) {
			this._testEncoding = this._register(this.instantiationService.createInstance(TestEncodingOracle));
		}

		return this._testEncoding;
	}
}

export class TestEncodingOracle extends EncodingOracle {

	protected get encodingOverrides(): IEncodingOverride[] {
		return [
			{ extension: 'utf16le', encoding: UTF16le },
			{ extension: 'utf16be', encoding: UTF16be },
			{ extension: 'utf8bom', encoding: UTF8_with_bom }
		];
	}

	protected set encodingOverrides(overrides: IEncodingOverride[]) { }
}

class TestEnvironmentServiceWithArgs extends BrowserWorkbenchEnvironmentService {
	args = [];
}

export const TestProductService = { _serviceBrand: undefined, ...product };

export const TestEnvironmentService = new TestEnvironmentServiceWithArgs(Object.create(null), TestProductService);

export class TestProgressService implements IProgressService {

	declare readonly _serviceBrand: undefined;

	withProgress(
		options: IProgressOptions | IProgressWindowOptions | IProgressNotificationOptions | IProgressCompositeOptions,
		task: (progress: IProgress<IProgressStep>) => Promise<any>,
		onDidCancel?: ((choice?: number | undefined) => void) | undefined
	): Promise<any> {
		return task(Progress.None);
	}
}

export class TestAccessibilityService implements IAccessibilityService {

	declare readonly _serviceBrand: undefined;

	onDidChangeScreenReaderOptimized = Event.None;

	isScreenReaderOptimized(): boolean { return false; }
	alwaysUnderlineAccessKeys(): Promise<boolean> { return Promise.resolve(false); }
	setAccessibilitySupport(accessibilitySupport: AccessibilitySupport): void { }
	getAccessibilitySupport(): AccessibilitySupport { return AccessibilitySupport.Unknown; }
}

export class TestDecorationsService implements IDecorationsService {

	declare readonly _serviceBrand: undefined;

	onDidChangeDecorations: Event<IResourceDecorationChangeEvent> = Event.None;

	registerDecorationsProvider(_provider: IDecorationsProvider): IDisposable { return Disposable.None; }
	getDecoration(_uri: URI, _includeChildren: boolean, _overwrite?: IDecorationData): IDecoration | undefined { return undefined; }
}

export class TestMenuService implements IMenuService {

	declare readonly _serviceBrand: undefined;

	createMenu(_id: MenuId, _scopedKeybindingService: IContextKeyService): IMenu {
		return {
			onDidChange: Event.None,
			dispose: () => undefined,
			getActions: () => []
		};
	}
}

export class TestHistoryService implements IHistoryService {

	declare readonly _serviceBrand: undefined;

	constructor(private root?: URI) { }

	reopenLastClosedEditor(): void { }
	forward(): void { }
	back(): void { }
	last(): void { }
	remove(_input: IEditorInput | IResourceEditorInput): void { }
	clear(): void { }
	clearRecentlyOpened(): void { }
	getHistory(): ReadonlyArray<IEditorInput | IResourceEditorInput> { return []; }
	openNextRecentlyUsedEditor(group?: GroupIdentifier): void { }
	openPreviouslyUsedEditor(group?: GroupIdentifier): void { }
	getLastActiveWorkspaceRoot(_schemeFilter: string): URI | undefined { return this.root; }
	getLastActiveFile(_schemeFilter: string): URI | undefined { return undefined; }
	openLastEditLocation(): void { }
}

export class TestFileDialogService implements IFileDialogService {

	declare readonly _serviceBrand: undefined;

	private confirmResult!: ConfirmResult;

	defaultFilePath(_schemeFilter?: string): URI | undefined { return undefined; }
	defaultFolderPath(_schemeFilter?: string): URI | undefined { return undefined; }
	defaultWorkspacePath(_schemeFilter?: string): URI | undefined { return undefined; }
	pickFileFolderAndOpen(_options: IPickAndOpenOptions): Promise<any> { return Promise.resolve(0); }
	pickFileAndOpen(_options: IPickAndOpenOptions): Promise<any> { return Promise.resolve(0); }
	pickFolderAndOpen(_options: IPickAndOpenOptions): Promise<any> { return Promise.resolve(0); }
	pickWorkspaceAndOpen(_options: IPickAndOpenOptions): Promise<any> { return Promise.resolve(0); }

	private fileToSave!: URI;
	setPickFileToSave(path: URI): void { this.fileToSave = path; }
	pickFileToSave(defaultUri: URI, availableFileSystems?: string[]): Promise<URI | undefined> { return Promise.resolve(this.fileToSave); }

	showSaveDialog(_options: ISaveDialogOptions): Promise<URI | undefined> { return Promise.resolve(undefined); }
	showOpenDialog(_options: IOpenDialogOptions): Promise<URI[] | undefined> { return Promise.resolve(undefined); }

	setConfirmResult(result: ConfirmResult): void { this.confirmResult = result; }
	showSaveConfirm(fileNamesOrResources: (string | URI)[]): Promise<ConfirmResult> { return Promise.resolve(this.confirmResult); }
}

export class TestLayoutService implements IWorkbenchLayoutService {

	declare readonly _serviceBrand: undefined;

	openedDefaultEditors = false;

	dimension: IDimension = { width: 800, height: 600 };

	container: HTMLElement = window.document.body;

	onZenModeChange: Event<boolean> = Event.None;
	onCenteredLayoutChange: Event<boolean> = Event.None;
	onFullscreenChange: Event<boolean> = Event.None;
	onMaximizeChange: Event<boolean> = Event.None;
	onPanelPositionChange: Event<string> = Event.None;
	onPartVisibilityChange: Event<void> = Event.None;
	onLayout = Event.None;

	private readonly _onMenubarVisibilityChange = new Emitter<Dimension>();
	get onMenubarVisibilityChange(): Event<Dimension> { return this._onMenubarVisibilityChange.event; }

	isRestored(): boolean { return true; }
	hasFocus(_part: Parts): boolean { return false; }
	focusPart(_part: Parts): void { }
	hasWindowBorder(): boolean { return false; }
	getWindowBorderWidth(): number { return 0; }
	getWindowBorderRadius(): string | undefined { return undefined; }
	isVisible(_part: Parts): boolean { return true; }
	getDimension(_part: Parts): Dimension { return new Dimension(0, 0); }
	getContainer(_part: Parts): HTMLElement { return null!; }
	isTitleBarHidden(): boolean { return false; }
	isStatusBarHidden(): boolean { return false; }
	isActivityBarHidden(): boolean { return false; }
	setActivityBarHidden(_hidden: boolean): void { }
	isSideBarHidden(): boolean { return false; }
	setEditorHidden(_hidden: boolean): Promise<void> { return Promise.resolve(); }
	setSideBarHidden(_hidden: boolean): Promise<void> { return Promise.resolve(); }
	isPanelHidden(): boolean { return false; }
	setPanelHidden(_hidden: boolean): Promise<void> { return Promise.resolve(); }
	toggleMaximizedPanel(): void { }
	isPanelMaximized(): boolean { return false; }
	getMenubarVisibility(): MenuBarVisibility { throw new Error('not implemented'); }
	getSideBarPosition() { return 0; }
	getPanelPosition() { return 0; }
	setPanelPosition(_position: PartPosition): Promise<void> { return Promise.resolve(); }
	addClass(_clazz: string): void { }
	removeClass(_clazz: string): void { }
	getMaximumEditorDimensions(): Dimension { throw new Error('not implemented'); }
	getWorkbenchContainer(): HTMLElement { throw new Error('not implemented'); }
	toggleZenMode(): void { }
	isEditorLayoutCentered(): boolean { return false; }
	centerEditorLayout(_active: boolean): void { }
	resizePart(_part: Parts, _sizeChange: number): void { }
	registerPart(part: Part): void { }
	isWindowMaximized() { return false; }
	updateWindowMaximizedState(maximized: boolean): void { }
	getVisibleNeighborPart(part: Parts, direction: Direction): Parts | undefined { return undefined; }
	focus() { }
}

let activeViewlet: Viewlet = {} as any;

export class TestViewletService implements IViewletService {
	declare readonly _serviceBrand: undefined;

	onDidViewletRegisterEmitter = new Emitter<ViewletDescriptor>();
	onDidViewletDeregisterEmitter = new Emitter<ViewletDescriptor>();
	onDidViewletOpenEmitter = new Emitter<IViewlet>();
	onDidViewletCloseEmitter = new Emitter<IViewlet>();

	onDidViewletRegister = this.onDidViewletRegisterEmitter.event;
	onDidViewletDeregister = this.onDidViewletDeregisterEmitter.event;
	onDidViewletOpen = this.onDidViewletOpenEmitter.event;
	onDidViewletClose = this.onDidViewletCloseEmitter.event;

	openViewlet(id: string, focus?: boolean): Promise<IViewlet | undefined> { return Promise.resolve(undefined); }
	getViewlets(): ViewletDescriptor[] { return []; }
	getAllViewlets(): ViewletDescriptor[] { return []; }
	getActiveViewlet(): IViewlet { return activeViewlet; }
	getDefaultViewletId(): string { return 'workbench.view.explorer'; }
	getViewlet(id: string): ViewletDescriptor | undefined { return undefined; }
	getProgressIndicator(id: string) { return undefined; }
	hideActiveViewlet(): void { }
	getLastActiveViewletId(): string { return undefined!; }
	dispose() { }
}

export class TestPanelService implements IPanelService {
	declare readonly _serviceBrand: undefined;

	onDidPanelOpen = new Emitter<{ panel: IPanel, focus: boolean }>().event;
	onDidPanelClose = new Emitter<IPanel>().event;

	async openPanel(id?: string, focus?: boolean): Promise<undefined> { return undefined; }
	getPanel(id: string): any { return activeViewlet; }
	getPanels() { return []; }
	getPinnedPanels() { return []; }
	getActivePanel(): IPanel { return activeViewlet; }
	setPanelEnablement(id: string, enabled: boolean): void { }
	dispose() { }
	showActivity(panelId: string, badge: IBadge, clazz?: string): IDisposable { throw new Error('Method not implemented.'); }
	getProgressIndicator(id: string) { return null!; }
	hideActivePanel(): void { }
	getLastActivePanelId(): string { return undefined!; }
}

export class TestViewsService implements IViewsService {
	declare readonly _serviceBrand: undefined;


	onDidChangeViewContainerVisibility = new Emitter<{ id: string; visible: boolean; location: ViewContainerLocation }>().event;
	isViewContainerVisible(id: string): boolean { return true; }
	getVisibleViewContainer(): ViewContainer | null { return null; }
	openViewContainer(id: string, focus?: boolean): Promise<IPaneComposite | null> { return Promise.resolve(null); }
	closeViewContainer(id: string): void { }

	onDidChangeViewVisibilityEmitter = new Emitter<{ id: string; visible: boolean; }>();
	onDidChangeViewVisibility = this.onDidChangeViewVisibilityEmitter.event;
	isViewVisible(id: string): boolean { return true; }
	getActiveViewWithId<T extends IView>(id: string): T | null { return null; }
	openView<T extends IView>(id: string, focus?: boolean | undefined): Promise<T | null> { return Promise.resolve(null); }
	closeView(id: string): void { }
	getViewProgressIndicator(id: string) { return null!; }
	getActiveViewPaneContainerWithId(id: string) { return null; }
}

export class TestEditorGroupsService implements IEditorGroupsService {

	declare readonly _serviceBrand: undefined;

	constructor(public groups: TestEditorGroupView[] = []) { }

	onDidActiveGroupChange: Event<IEditorGroup> = Event.None;
	onDidActivateGroup: Event<IEditorGroup> = Event.None;
	onDidAddGroup: Event<IEditorGroup> = Event.None;
	onDidRemoveGroup: Event<IEditorGroup> = Event.None;
	onDidMoveGroup: Event<IEditorGroup> = Event.None;
	onDidGroupIndexChange: Event<IEditorGroup> = Event.None;
	onDidLayout: Event<IDimension> = Event.None;
	onDidEditorPartOptionsChange = Event.None;

	orientation = GroupOrientation.HORIZONTAL;
	whenRestored: Promise<void> = Promise.resolve(undefined);
	willRestoreEditors = false;

	contentDimension = { width: 800, height: 600 };

	get activeGroup(): IEditorGroup { return this.groups[0]; }
	get count(): number { return this.groups.length; }

	getGroups(_order?: GroupsOrder): ReadonlyArray<IEditorGroup> { return this.groups; }
	getGroup(identifier: number): IEditorGroup | undefined { return this.groups.find(group => group.id === identifier); }
	getLabel(_identifier: number): string { return 'Group 1'; }
	findGroup(_scope: IFindGroupScope, _source?: number | IEditorGroup, _wrap?: boolean): IEditorGroup { throw new Error('not implemented'); }
	activateGroup(_group: number | IEditorGroup): IEditorGroup { throw new Error('not implemented'); }
	restoreGroup(_group: number | IEditorGroup): IEditorGroup { throw new Error('not implemented'); }
	getSize(_group: number | IEditorGroup): { width: number, height: number } { return { width: 100, height: 100 }; }
	setSize(_group: number | IEditorGroup, _size: { width: number, height: number }): void { }
	arrangeGroups(_arrangement: GroupsArrangement): void { }
	applyLayout(_layout: EditorGroupLayout): void { }
	setGroupOrientation(_orientation: GroupOrientation): void { }
	addGroup(_location: number | IEditorGroup, _direction: GroupDirection, _options?: IAddGroupOptions): IEditorGroup { throw new Error('not implemented'); }
	removeGroup(_group: number | IEditorGroup): void { }
	moveGroup(_group: number | IEditorGroup, _location: number | IEditorGroup, _direction: GroupDirection): IEditorGroup { throw new Error('not implemented'); }
	mergeGroup(_group: number | IEditorGroup, _target: number | IEditorGroup, _options?: IMergeGroupOptions): IEditorGroup { throw new Error('not implemented'); }
	copyGroup(_group: number | IEditorGroup, _location: number | IEditorGroup, _direction: GroupDirection): IEditorGroup { throw new Error('not implemented'); }
	centerLayout(active: boolean): void { }
	isLayoutCentered(): boolean { return false; }

	partOptions!: IEditorPartOptions;
	enforcePartOptions(options: IEditorPartOptions): IDisposable { return Disposable.None; }
}

export class TestEditorGroupView implements IEditorGroupView {

	constructor(public id: number) { }

	get group(): EditorGroup { throw new Error('not implemented'); }
	activeEditorPane!: IVisibleEditorPane;
	activeEditor!: IEditorInput;
	previewEditor!: IEditorInput;
	count!: number;
	stickyCount!: number;
	disposed!: boolean;
	editors: ReadonlyArray<IEditorInput> = [];
	label!: string;
	ariaLabel!: string;
	index!: number;
	whenRestored: Promise<void> = Promise.resolve(undefined);
	element!: HTMLElement;
	minimumWidth!: number;
	maximumWidth!: number;
	minimumHeight!: number;
	maximumHeight!: number;
<<<<<<< HEAD
	preferredTitleHeight!: number;
	editorHeight!: number;
=======

	titleDimensions!: IEditorGroupTitleDimensions;
>>>>>>> 7d1ccd3e

	isEmpty = true;
	isMinimized = false;

	onWillDispose: Event<void> = Event.None;
	onDidGroupChange: Event<IGroupChangeEvent> = Event.None;
	onWillCloseEditor: Event<IEditorCloseEvent> = Event.None;
	onDidCloseEditor: Event<IEditorCloseEvent> = Event.None;
	onWillOpenEditor: Event<IEditorOpeningEvent> = Event.None;
	onDidOpenEditorFail: Event<IEditorInput> = Event.None;
	onDidFocus: Event<void> = Event.None;
	onDidChange: Event<{ width: number; height: number; }> = Event.None;

	getEditors(_order?: EditorsOrder): ReadonlyArray<IEditorInput> { return []; }
	getEditorByIndex(_index: number): IEditorInput { throw new Error('not implemented'); }
	getIndexOfEditor(_editor: IEditorInput): number { return -1; }
	openEditor(_editor: IEditorInput, _options?: IEditorOptions): Promise<IEditorPane> { throw new Error('not implemented'); }
	openEditors(_editors: IEditorInputWithOptions[]): Promise<IEditorPane> { throw new Error('not implemented'); }
	isOpened(_editor: IEditorInput | IResourceEditorInput): boolean { return false; }
	isPinned(_editor: IEditorInput): boolean { return false; }
	isSticky(_editor: IEditorInput): boolean { return false; }
	isActive(_editor: IEditorInput): boolean { return false; }
	moveEditor(_editor: IEditorInput, _target: IEditorGroup, _options?: IMoveEditorOptions): void { }
	copyEditor(_editor: IEditorInput, _target: IEditorGroup, _options?: ICopyEditorOptions): void { }
	closeEditor(_editor?: IEditorInput, options?: ICloseEditorOptions): Promise<void> { return Promise.resolve(); }
	closeEditors(_editors: IEditorInput[] | ICloseEditorsFilter, options?: ICloseEditorOptions): Promise<void> { return Promise.resolve(); }
	closeAllEditors(options?: ICloseAllEditorsOptions): Promise<void> { return Promise.resolve(); }
	replaceEditors(_editors: IEditorReplacement[]): Promise<void> { return Promise.resolve(); }
	pinEditor(_editor?: IEditorInput): void { }
	stickEditor(editor?: IEditorInput | undefined): void { }
	unstickEditor(editor?: IEditorInput | undefined): void { }
	focus(): void { }
	get scopedContextKeyService(): IContextKeyService { throw new Error('not implemented'); }
	setActive(_isActive: boolean): void { }
	notifyIndexChanged(_index: number): void { }
	dispose(): void { }
	toJSON(): object { return Object.create(null); }
	layout(_width: number, _height: number): void { }
	relayout() { }
}

export class TestEditorGroupAccessor implements IEditorGroupsAccessor {

	groups: IEditorGroupView[] = [];
	activeGroup!: IEditorGroupView;

	partOptions: IEditorPartOptions = {};

	onDidEditorPartOptionsChange = Event.None;
	onDidVisibilityChange = Event.None;

	getGroup(identifier: number): IEditorGroupView | undefined { throw new Error('Method not implemented.'); }
	getGroups(order: GroupsOrder): IEditorGroupView[] { throw new Error('Method not implemented.'); }
	activateGroup(identifier: number | IEditorGroupView): IEditorGroupView { throw new Error('Method not implemented.'); }
	restoreGroup(identifier: number | IEditorGroupView): IEditorGroupView { throw new Error('Method not implemented.'); }
	addGroup(location: number | IEditorGroupView, direction: GroupDirection, options?: IAddGroupOptions | undefined): IEditorGroupView { throw new Error('Method not implemented.'); }
	mergeGroup(group: number | IEditorGroupView, target: number | IEditorGroupView, options?: IMergeGroupOptions | undefined): IEditorGroupView { throw new Error('Method not implemented.'); }
	moveGroup(group: number | IEditorGroupView, location: number | IEditorGroupView, direction: GroupDirection): IEditorGroupView { throw new Error('Method not implemented.'); }
	copyGroup(group: number | IEditorGroupView, location: number | IEditorGroupView, direction: GroupDirection): IEditorGroupView { throw new Error('Method not implemented.'); }
	removeGroup(group: number | IEditorGroupView): void { throw new Error('Method not implemented.'); }
	arrangeGroups(arrangement: GroupsArrangement, target?: number | IEditorGroupView | undefined): void { throw new Error('Method not implemented.'); }
}

export class TestEditorService implements EditorServiceImpl {

	declare readonly _serviceBrand: undefined;

	onDidActiveEditorChange: Event<void> = Event.None;
	onDidVisibleEditorsChange: Event<void> = Event.None;
	onDidCloseEditor: Event<IEditorCloseEvent> = Event.None;
	onDidOpenEditorFail: Event<IEditorIdentifier> = Event.None;
	onDidMostRecentlyActiveEditorsChange: Event<void> = Event.None;

	private _activeTextEditorControl: ICodeEditor | IDiffEditor | undefined;
	public get activeTextEditorControl(): ICodeEditor | IDiffEditor | undefined { return this._activeTextEditorControl; }
	public set activeTextEditorControl(value: ICodeEditor | IDiffEditor | undefined) { this._activeTextEditorControl = value; }

	activeEditorPane: IVisibleEditorPane | undefined;
	activeTextEditorMode: string | undefined;

	private _activeEditor: IEditorInput | undefined;
	public get activeEditor(): IEditorInput | undefined { return this._activeEditor; }
	public set activeEditor(value: IEditorInput | undefined) { this._activeEditor = value; }

	editors: ReadonlyArray<IEditorInput> = [];
	mostRecentlyActiveEditors: ReadonlyArray<IEditorIdentifier> = [];
	visibleEditorPanes: ReadonlyArray<IVisibleEditorPane> = [];
	visibleTextEditorControls = [];
	visibleEditors: ReadonlyArray<IEditorInput> = [];
	count = this.editors.length;

	constructor(private editorGroupService?: IEditorGroupsService) { }
	getEditors() { return []; }
	getEditorOverrides(resource: URI, options: IEditorOptions | undefined, group: IEditorGroup | undefined): [IOpenEditorOverrideHandler, IOpenEditorOverrideEntry][] { return []; }
	overrideOpenEditor(_handler: IOpenEditorOverrideHandler): IDisposable { return toDisposable(() => undefined); }
	registerCustomEditorViewTypesHandler(source: string, handler: ICustomEditorViewTypesHandler): IDisposable {
		throw new Error('Method not implemented.');
	}
	openEditor(editor: IEditorInput, options?: IEditorOptions | ITextEditorOptions, group?: IEditorGroup | GroupIdentifier | SIDE_GROUP_TYPE | ACTIVE_GROUP_TYPE): Promise<IEditorPane | undefined>;
	openEditor(editor: IResourceEditorInput | IUntitledTextResourceEditorInput, group?: IEditorGroup | GroupIdentifier | SIDE_GROUP_TYPE | ACTIVE_GROUP_TYPE): Promise<ITextEditorPane | undefined>;
	openEditor(editor: IResourceDiffEditorInput, group?: IEditorGroup | GroupIdentifier | SIDE_GROUP_TYPE | ACTIVE_GROUP_TYPE): Promise<ITextDiffEditorPane | undefined>;
	async openEditor(editor: IEditorInput | IResourceEditorInputType, optionsOrGroup?: IEditorOptions | ITextEditorOptions | IEditorGroup | GroupIdentifier | SIDE_GROUP_TYPE | ACTIVE_GROUP_TYPE, group?: IEditorGroup | GroupIdentifier | SIDE_GROUP_TYPE | ACTIVE_GROUP_TYPE): Promise<IEditorPane | undefined> {
		throw new Error('not implemented');
	}
	doResolveEditorOpenRequest(editor: IEditorInput | IResourceEditorInputType): [IEditorGroup, EditorInput, EditorOptions | undefined] | undefined {
		if (!this.editorGroupService) {
			return undefined;
		}

		return [this.editorGroupService.activeGroup, editor as EditorInput, undefined];
	}
	openEditors(_editors: any, _group?: any): Promise<IEditorPane[]> { throw new Error('not implemented'); }
	isOpen(_editor: IEditorInput | IResourceEditorInput): boolean { return false; }
	replaceEditors(_editors: any, _group: any) { return Promise.resolve(undefined); }
	createEditorInput(_input: IResourceEditorInput | IUntitledTextResourceEditorInput | IResourceDiffEditorInput): EditorInput { throw new Error('not implemented'); }
	save(editors: IEditorIdentifier[], options?: ISaveEditorsOptions): Promise<boolean> { throw new Error('Method not implemented.'); }
	saveAll(options?: ISaveEditorsOptions): Promise<boolean> { throw new Error('Method not implemented.'); }
	revert(editors: IEditorIdentifier[], options?: IRevertOptions): Promise<boolean> { throw new Error('Method not implemented.'); }
	revertAll(options?: IRevertAllEditorsOptions): Promise<boolean> { throw new Error('Method not implemented.'); }
	whenClosed(editors: IResourceEditorInput[], options?: { waitForSaved: boolean }): Promise<void> { throw new Error('Method not implemented.'); }
}

export class TestFileService implements IFileService {

	declare readonly _serviceBrand: undefined;

	private readonly _onDidFilesChange = new Emitter<FileChangesEvent>();
	private readonly _onDidRunOperation = new Emitter<FileOperationEvent>();

	readonly onWillActivateFileSystemProvider = Event.None;
	readonly onDidChangeFileSystemProviderCapabilities = Event.None;
	readonly onError: Event<Error> = Event.None;

	private content = 'Hello Html';
	private lastReadFileUri!: URI;

	setContent(content: string): void { this.content = content; }
	getContent(): string { return this.content; }
	getLastReadFileUri(): URI { return this.lastReadFileUri; }
	get onDidFilesChange(): Event<FileChangesEvent> { return this._onDidFilesChange.event; }
	fireFileChanges(event: FileChangesEvent): void { this._onDidFilesChange.fire(event); }
	get onDidRunOperation(): Event<FileOperationEvent> { return this._onDidRunOperation.event; }
	fireAfterOperation(event: FileOperationEvent): void { this._onDidRunOperation.fire(event); }
	resolve(resource: URI, _options?: IResolveFileOptions): Promise<IFileStat>;
	resolve(resource: URI, _options: IResolveMetadataFileOptions): Promise<IFileStatWithMetadata>;
	resolve(resource: URI, _options?: IResolveFileOptions): Promise<IFileStat> {
		return Promise.resolve({
			resource,
			etag: Date.now().toString(),
			encoding: 'utf8',
			mtime: Date.now(),
			size: 42,
			isFile: true,
			isDirectory: false,
			isSymbolicLink: false,
			name: resources.basename(resource)
		});
	}

	async resolveAll(toResolve: { resource: URI, options?: IResolveFileOptions }[]): Promise<IResolveFileResult[]> {
		const stats = await Promise.all(toResolve.map(resourceAndOption => this.resolve(resourceAndOption.resource, resourceAndOption.options)));

		return stats.map(stat => ({ stat, success: true }));
	}

	async exists(_resource: URI): Promise<boolean> { return true; }

	readFile(resource: URI, options?: IReadFileOptions | undefined): Promise<IFileContent> {
		this.lastReadFileUri = resource;

		return Promise.resolve({
			resource: resource,
			value: VSBuffer.fromString(this.content),
			etag: 'index.txt',
			encoding: 'utf8',
			mtime: Date.now(),
			ctime: Date.now(),
			name: resources.basename(resource),
			size: 1
		});
	}

	readFileStream(resource: URI, options?: IReadFileOptions | undefined): Promise<IFileStreamContent> {
		this.lastReadFileUri = resource;

		return Promise.resolve({
			resource,
			value: {
				on: (event: string, callback: Function): void => {
					if (event === 'data') {
						callback(this.content);
					}
					if (event === 'end') {
						callback();
					}
				},
				removeListener: () => { },
				resume: () => { },
				pause: () => { },
				destroy: () => { }
			},
			etag: 'index.txt',
			encoding: 'utf8',
			mtime: Date.now(),
			ctime: Date.now(),
			size: 1,
			name: resources.basename(resource)
		});
	}

	writeShouldThrowError: Error | undefined = undefined;

	async writeFile(resource: URI, bufferOrReadable: VSBuffer | VSBufferReadable, options?: IWriteFileOptions): Promise<IFileStatWithMetadata> {
		await timeout(0);

		if (this.writeShouldThrowError) {
			throw this.writeShouldThrowError;
		}

		return ({
			resource,
			etag: 'index.txt',
			mtime: Date.now(),
			ctime: Date.now(),
			size: 42,
			isFile: true,
			isDirectory: false,
			isSymbolicLink: false,
			name: resources.basename(resource)
		});
	}

	move(_source: URI, _target: URI, _overwrite?: boolean): Promise<IFileStatWithMetadata> { return Promise.resolve(null!); }
	copy(_source: URI, _target: URI, _overwrite?: boolean): Promise<IFileStatWithMetadata> { return Promise.resolve(null!); }
	createFile(_resource: URI, _content?: VSBuffer | VSBufferReadable, _options?: ICreateFileOptions): Promise<IFileStatWithMetadata> { return Promise.resolve(null!); }
	createFolder(_resource: URI): Promise<IFileStatWithMetadata> { throw new Error('not implemented'); }

	onDidChangeFileSystemProviderRegistrations = Event.None;

	private providers = new Map<string, IFileSystemProvider>();

	registerProvider(scheme: string, provider: IFileSystemProvider) {
		this.providers.set(scheme, provider);

		return toDisposable(() => this.providers.delete(scheme));
	}

	activateProvider(_scheme: string): Promise<void> { throw new Error('not implemented'); }
	canHandleResource(resource: URI): boolean { return resource.scheme === 'file' || this.providers.has(resource.scheme); }
	listCapabilities() {
		return [
			{ scheme: 'file', capabilities: FileSystemProviderCapabilities.FileOpenReadWriteClose },
			...Iterable.map(this.providers, ([scheme, p]) => { return { scheme, capabilities: p.capabilities }; })
		];
	}
	hasCapability(resource: URI, capability: FileSystemProviderCapabilities): boolean {
		if (capability === FileSystemProviderCapabilities.PathCaseSensitive && isLinux) {
			return true;
		}

		return false;
	}

	del(_resource: URI, _options?: { useTrash?: boolean, recursive?: boolean }): Promise<void> { return Promise.resolve(); }

	readonly watches: URI[] = [];
	watch(_resource: URI): IDisposable {
		this.watches.push(_resource);

		return toDisposable(() => this.watches.splice(this.watches.indexOf(_resource), 1));
	}

	getWriteEncoding(_resource: URI): IResourceEncoding { return { encoding: 'utf8', hasBOM: false }; }
	dispose(): void { }

	async canCreateFile(source: URI, options?: ICreateFileOptions): Promise<Error | true> { return true; }
	async canMove(source: URI, target: URI, overwrite?: boolean | undefined): Promise<Error | true> { return true; }
	async canCopy(source: URI, target: URI, overwrite?: boolean | undefined): Promise<Error | true> { return true; }
	async canDelete(resource: URI, options?: { useTrash?: boolean | undefined; recursive?: boolean | undefined; } | undefined): Promise<Error | true> { return true; }
}

export class TestBackupFileService implements IBackupFileService {
	declare readonly _serviceBrand: undefined;

	hasBackups(): Promise<boolean> { return Promise.resolve(false); }
	hasBackup(_resource: URI): Promise<boolean> { return Promise.resolve(false); }
	hasBackupSync(resource: URI, versionId?: number): boolean { return false; }
	registerResourceForBackup(_resource: URI): Promise<void> { return Promise.resolve(); }
	deregisterResourceForBackup(_resource: URI): Promise<void> { return Promise.resolve(); }
	backup<T extends object>(_resource: URI, _content?: ITextSnapshot, versionId?: number, meta?: T): Promise<void> { return Promise.resolve(); }
	getBackups(): Promise<URI[]> { return Promise.resolve([]); }
	resolve<T extends object>(_backup: URI): Promise<IResolvedBackup<T> | undefined> { return Promise.resolve(undefined); }
	discardBackup(_resource: URI): Promise<void> { return Promise.resolve(); }
	discardBackups(): Promise<void> { return Promise.resolve(); }
	parseBackupContent(textBufferFactory: ITextBufferFactory): string {
		const textBuffer = textBufferFactory.create(DefaultEndOfLine.LF);
		const lineCount = textBuffer.getLineCount();
		const range = new Range(1, 1, lineCount, textBuffer.getLineLength(lineCount) + 1);
		return textBuffer.getValueInRange(range, EndOfLinePreference.TextDefined);
	}
}

export class TestLifecycleService implements ILifecycleService {

	declare readonly _serviceBrand: undefined;

	phase!: LifecyclePhase;
	startupKind!: StartupKind;

	private readonly _onBeforeShutdown = new Emitter<BeforeShutdownEvent>();
	get onBeforeShutdown(): Event<BeforeShutdownEvent> { return this._onBeforeShutdown.event; }

	private readonly _onWillShutdown = new Emitter<WillShutdownEvent>();
	get onWillShutdown(): Event<WillShutdownEvent> { return this._onWillShutdown.event; }

	private readonly _onShutdown = new Emitter<void>();
	get onShutdown(): Event<void> { return this._onShutdown.event; }

	when(): Promise<void> { return Promise.resolve(); }

	fireShutdown(reason = ShutdownReason.QUIT): void {
		this._onWillShutdown.fire({
			join: () => { },
			reason
		});
	}

	fireWillShutdown(event: BeforeShutdownEvent): void { this._onBeforeShutdown.fire(event); }
}

export class TestTextResourceConfigurationService implements ITextResourceConfigurationService {

	declare readonly _serviceBrand: undefined;

	constructor(private configurationService = new TestConfigurationService()) { }

	onDidChangeConfiguration() {
		return { dispose() { } };
	}

	getValue<T>(resource: URI, arg2?: any, arg3?: any): T {
		const position: IPosition | null = EditorPosition.isIPosition(arg2) ? arg2 : null;
		const section: string | undefined = position ? (typeof arg3 === 'string' ? arg3 : undefined) : (typeof arg2 === 'string' ? arg2 : undefined);
		return this.configurationService.getValue(section, { resource });
	}

	updateValue(resource: URI, key: string, value: any, configurationTarget?: ConfigurationTarget): Promise<void> {
		return this.configurationService.updateValue(key, value);
	}
}

export class RemoteFileSystemProvider implements IFileSystemProvider {

	constructor(private readonly diskFileSystemProvider: IFileSystemProvider, private readonly remoteAuthority: string) { }

	readonly capabilities: FileSystemProviderCapabilities = this.diskFileSystemProvider.capabilities;
	readonly onDidChangeCapabilities: Event<void> = this.diskFileSystemProvider.onDidChangeCapabilities;

	readonly onDidChangeFile: Event<readonly IFileChange[]> = Event.map(this.diskFileSystemProvider.onDidChangeFile, changes => changes.map((c): IFileChange => {
		return {
			type: c.type,
			resource: c.resource.with({ scheme: Schemas.vscodeRemote, authority: this.remoteAuthority }),
		};
	}));
	watch(resource: URI, opts: IWatchOptions): IDisposable { return this.diskFileSystemProvider.watch(this.toFileResource(resource), opts); }

	stat(resource: URI): Promise<IStat> { return this.diskFileSystemProvider.stat(this.toFileResource(resource)); }
	mkdir(resource: URI): Promise<void> { return this.diskFileSystemProvider.mkdir(this.toFileResource(resource)); }
	readdir(resource: URI): Promise<[string, FileType][]> { return this.diskFileSystemProvider.readdir(this.toFileResource(resource)); }
	delete(resource: URI, opts: FileDeleteOptions): Promise<void> { return this.diskFileSystemProvider.delete(this.toFileResource(resource), opts); }

	rename(from: URI, to: URI, opts: FileOverwriteOptions): Promise<void> { return this.diskFileSystemProvider.rename(this.toFileResource(from), this.toFileResource(to), opts); }
	copy(from: URI, to: URI, opts: FileOverwriteOptions): Promise<void> { return this.diskFileSystemProvider.copy!(this.toFileResource(from), this.toFileResource(to), opts); }

	readFile(resource: URI): Promise<Uint8Array> { return this.diskFileSystemProvider.readFile!(this.toFileResource(resource)); }
	writeFile(resource: URI, content: Uint8Array, opts: FileWriteOptions): Promise<void> { return this.diskFileSystemProvider.writeFile!(this.toFileResource(resource), content, opts); }

	open(resource: URI, opts: FileOpenOptions): Promise<number> { return this.diskFileSystemProvider.open!(this.toFileResource(resource), opts); }
	close(fd: number): Promise<void> { return this.diskFileSystemProvider.close!(fd); }
	read(fd: number, pos: number, data: Uint8Array, offset: number, length: number): Promise<number> { return this.diskFileSystemProvider.read!(fd, pos, data, offset, length); }
	write(fd: number, pos: number, data: Uint8Array, offset: number, length: number): Promise<number> { return this.diskFileSystemProvider.write!(fd, pos, data, offset, length); }

	private toFileResource(resource: URI): URI { return resource.with({ scheme: Schemas.file, authority: '' }); }
}

export class TestInMemoryFileSystemProvider extends InMemoryFileSystemProvider implements IFileSystemProviderWithFileReadStreamCapability {
	readonly capabilities: FileSystemProviderCapabilities =
		FileSystemProviderCapabilities.FileReadWrite
		| FileSystemProviderCapabilities.PathCaseSensitive
		| FileSystemProviderCapabilities.FileReadStream;


	readFileStream(resource: URI): ReadableStreamEvents<Uint8Array> {
		const BUFFER_SIZE = 64 * 1024;
		const stream = newWriteableStream<Uint8Array>(data => VSBuffer.concat(data.map(data => VSBuffer.wrap(data))).buffer);

		(async () => {
			try {
				const data = await this.readFile(resource);

				let offset = 0;
				while (offset < data.length) {
					await timeout(0);
					await stream.write(data.subarray(offset, offset + BUFFER_SIZE));
					offset += BUFFER_SIZE;
				}

				await timeout(0);
				stream.end();
			} catch (error) {
				stream.end(error);
			}
		})();

		return stream;
	}
}

export const productService: IProductService = { _serviceBrand: undefined, ...product };

export class TestHostService implements IHostService {

	declare readonly _serviceBrand: undefined;

	private _hasFocus = true;
	get hasFocus() { return this._hasFocus; }
	async hadLastFocus(): Promise<boolean> { return this._hasFocus; }

	private _onDidChangeFocus = new Emitter<boolean>();
	readonly onDidChangeFocus = this._onDidChangeFocus.event;

	setFocus(focus: boolean) {
		this._hasFocus = focus;
		this._onDidChangeFocus.fire(this._hasFocus);
	}

	async restart(): Promise<void> { }
	async reload(): Promise<void> { }

	async focus(options?: { force: boolean }): Promise<void> { }

	async openWindow(arg1?: IOpenEmptyWindowOptions | IWindowOpenable[], arg2?: IOpenWindowOptions): Promise<void> { }

	async toggleFullScreen(): Promise<void> { }

	readonly colorScheme = ColorScheme.DARK;
	onDidChangeColorScheme = Event.None;
}

export class TestFilesConfigurationService extends FilesConfigurationService {

	onFilesConfigurationChange(configuration: any): void {
		super.onFilesConfigurationChange(configuration);
	}
}

export class TestReadonlyTextFileEditorModel extends TextFileEditorModel {

	isReadonly(): boolean {
		return true;
	}
}

export class TestEditorInput extends EditorInput {

	constructor(public resource: URI, private typeId: string) {
		super();
	}

	getTypeId(): string {
		return this.typeId;
	}

	resolve(): Promise<IEditorModel | null> {
		return Promise.resolve(null);
	}
}

export function registerTestEditor(id: string, inputs: SyncDescriptor<EditorInput>[], factoryInputId?: string): IDisposable {
	class TestEditor extends EditorPane {

		private _scopedContextKeyService: IContextKeyService;

		constructor() {
			super(id, NullTelemetryService, new TestThemeService(), new TestStorageService());
			this._scopedContextKeyService = new MockContextKeyService();
		}

		async setInput(input: EditorInput, options: EditorOptions | undefined, context: IEditorOpenContext, token: CancellationToken): Promise<void> {
			super.setInput(input, options, context, token);

			await input.resolve();
		}

		getId(): string { return id; }
		layout(): void { }
		createEditor(): void { }

		get scopedContextKeyService() {
			return this._scopedContextKeyService;
		}
	}

	const disposables = new DisposableStore();

	disposables.add(Registry.as<IEditorRegistry>(Extensions.Editors).registerEditor(EditorDescriptor.create(TestEditor, id, 'Test Editor Control'), inputs));

	if (factoryInputId) {

		interface ISerializedTestInput {
			resource: string;
		}

		class EditorsObserverTestEditorInputFactory implements IEditorInputFactory {

			canSerialize(editorInput: EditorInput): boolean {
				return true;
			}

			serialize(editorInput: EditorInput): string {
				let testEditorInput = <TestFileEditorInput>editorInput;
				let testInput: ISerializedTestInput = {
					resource: testEditorInput.resource.toString()
				};

				return JSON.stringify(testInput);
			}

			deserialize(instantiationService: IInstantiationService, serializedEditorInput: string): EditorInput {
				let testInput: ISerializedTestInput = JSON.parse(serializedEditorInput);

				return new TestFileEditorInput(URI.parse(testInput.resource), factoryInputId!);
			}
		}

		disposables.add(Registry.as<IEditorInputFactoryRegistry>(EditorExtensions.EditorInputFactories).registerEditorInputFactory(factoryInputId, EditorsObserverTestEditorInputFactory));
	}

	return disposables;
}

export class TestFileEditorInput extends EditorInput implements IFileEditorInput {

	readonly preferredResource = this.resource;

	gotDisposed = false;
	gotSaved = false;
	gotSavedAs = false;
	gotReverted = false;
	dirty = false;
	private fails = false;

	constructor(
		public resource: URI,
		private typeId: string
	) {
		super();
	}

	getTypeId() { return this.typeId; }
	resolve(): Promise<IEditorModel | null> { return !this.fails ? Promise.resolve(null) : Promise.reject(new Error('fails')); }
	matches(other: EditorInput): boolean { return !!(other?.resource && this.resource.toString() === other.resource.toString() && other instanceof TestFileEditorInput && other.getTypeId() === this.typeId); }
	setPreferredResource(resource: URI): void { }
	setEncoding(encoding: string) { }
	getEncoding() { return undefined; }
	setPreferredEncoding(encoding: string) { }
	setMode(mode: string) { }
	setPreferredMode(mode: string) { }
	setForceOpenAsBinary(): void { }
	setFailToOpen(): void {
		this.fails = true;
	}
	async save(groupId: GroupIdentifier, options?: ISaveOptions): Promise<IEditorInput | undefined> {
		this.gotSaved = true;
		this.dirty = false;
		return this;
	}
	async saveAs(groupId: GroupIdentifier, options?: ISaveOptions): Promise<IEditorInput | undefined> {
		this.gotSavedAs = true;
		return this;
	}
	async revert(group: GroupIdentifier, options?: IRevertOptions): Promise<void> {
		this.gotReverted = true;
		this.gotSaved = false;
		this.gotSavedAs = false;
		this.dirty = false;
	}
	setDirty(): void { this.dirty = true; }
	isDirty(): boolean {
		return this.dirty;
	}
	isReadonly(): boolean {
		return false;
	}
	isResolved(): boolean { return false; }
	dispose(): void {
		super.dispose();
		this.gotDisposed = true;
	}
	movedEditor: IMoveResult | undefined = undefined;
	rename(): IMoveResult | undefined { return this.movedEditor; }
}

export class TestEditorPart extends EditorPart {

	saveState(): void {
		return super.saveState();
	}

	clearState(): void {
		const workspaceMemento = this.getMemento(StorageScope.WORKSPACE);
		for (const key of Object.keys(workspaceMemento)) {
			delete workspaceMemento[key];
		}

		const globalMemento = this.getMemento(StorageScope.GLOBAL);
		for (const key of Object.keys(globalMemento)) {
			delete globalMemento[key];
		}
	}
}

export class TestListService implements IListService {
	declare readonly _serviceBrand: undefined;

	lastFocusedList: any | undefined = undefined;

	register(): IDisposable {
		return Disposable.None;
	}
}

export class TestPathService implements IPathService {

	declare readonly _serviceBrand: undefined;

	constructor(private readonly fallbackUserHome: URI = URI.from({ scheme: Schemas.vscodeRemote, path: '/' })) { }

	get path() { return Promise.resolve(isWindows ? win32 : posix); }

	async userHome() { return this.fallbackUserHome; }
	get resolvedUserHome() { return this.fallbackUserHome; }

	async fileURI(path: string): Promise<URI> {
		return URI.file(path);
	}

	readonly defaultUriScheme = Schemas.vscodeRemote;
}

export class TestTextFileEditorModelManager extends TextFileEditorModelManager {

	add(resource: URI, model: TextFileEditorModel): void {
		return super.add(resource, model);
	}

	remove(resource: URI): void {
		return super.remove(resource);
	}
}<|MERGE_RESOLUTION|>--- conflicted
+++ resolved
@@ -602,13 +602,9 @@
 	maximumWidth!: number;
 	minimumHeight!: number;
 	maximumHeight!: number;
-<<<<<<< HEAD
-	preferredTitleHeight!: number;
+
+	titleDimensions!: IEditorGroupTitleDimensions;
 	editorHeight!: number;
-=======
-
-	titleDimensions!: IEditorGroupTitleDimensions;
->>>>>>> 7d1ccd3e
 
 	isEmpty = true;
 	isMinimized = false;
