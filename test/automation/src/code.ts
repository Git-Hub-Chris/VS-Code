--- conflicted
+++ resolved
@@ -84,38 +84,6 @@
 
 	// Browser Smoke Test
 	if (options.web) {
-<<<<<<< HEAD
-=======
-		await launch(options.userDataDir, options.workspacePath, options.codePath, options.extensionsPath, Boolean(options.verbose));
-		connectDriver = connectPlaywrightDriver.bind(connectPlaywrightDriver, options);
-		return connect(connectDriver, child, '', handle, options.logger);
-	}
-
-	const env = { ...process.env };
-	const codePath = options.codePath;
-	const logsPath = path.join(repoPath, '.build', 'logs', options.remote ? 'smoke-tests-remote' : 'smoke-tests');
-	const outPath = codePath ? getBuildOutPath(codePath) : getDevOutPath();
-
-	const args = [
-		options.workspacePath,
-		'--skip-release-notes',
-		'--skip-welcome',
-		'--disable-telemetry',
-		'--no-cached-data',
-		'--disable-updates',
-		'--disable-keytar',
-		'--disable-crash-reporter',
-		'--disable-workspace-trust',
-		`--extensions-dir=${options.extensionsPath}`,
-		`--user-data-dir=${options.userDataDir}`,
-		`--logsPath=${logsPath}`,
-		'--driver', handle
-	];
-
-	if (process.platform === 'linux') {
-		args.push('--disable-gpu'); // Linux has trouble in VMs to render properly with GPU enabled
-	}
->>>>>>> cc98e60d
 
 		// We need a server first
 		await connectServer(options.userDataDir, options.workspacePath, options.codePath, options.extensionsPath, Boolean(options.verbose));
@@ -129,6 +97,7 @@
 	// Electron Smoke Test
 	else {
 		const env = { ...process.env };
+		const logsPath = path.join(repoPath, '.build', 'logs', options.remote ? 'smoke-tests-remote' : 'smoke-tests');
 
 		const args = [
 			options.workspacePath,
@@ -142,7 +111,7 @@
 			'--disable-workspace-trust',
 			`--extensions-dir=${options.extensionsPath}`,
 			`--user-data-dir=${options.userDataDir}`,
-			`--logsPath=${path.join(repoPath, '.build', 'logs', 'smoke-tests')}`,
+			`--logsPath=${logsPath}`,
 			'--enable-driver'
 		];
 
@@ -175,15 +144,10 @@
 			}
 
 			env['TESTRESOLVER_DATA_FOLDER'] = remoteDataDir;
-		}
-
-<<<<<<< HEAD
+			env['TESTRESOLVER_LOGS_FOLDER'] = path.join(logsPath, 'server');
+		}
+
 		args.push('--enable-proposed-api=vscode.vscode-notebook-tests');
-=======
-		env['TESTRESOLVER_DATA_FOLDER'] = remoteDataDir;
-		env['TESTRESOLVER_LOGS_FOLDER'] = path.join(logsPath, 'server');
-	}
->>>>>>> cc98e60d
 
 		if (!options.codePath) {
 			args.unshift(repoPath);
